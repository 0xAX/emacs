<<<<<<< HEAD
2014-04-30  Stefan Monnier  <monnier@iro.umontreal.ca>
=======
2014-05-07  Paul Eggert  <eggert@cs.ucla.edu>

	* internals.texi (C Dialect): New section.
	(C Integer Types): Mention bool_bf.

2014-04-29  Stefan Monnier  <monnier@iro.umontreal.ca>
>>>>>>> 606695a6

	* processes.texi (Filter Functions, Sentinels): Advertise add-function.

2014-04-29  Stefan Monnier  <monnier@iro.umontreal.ca>

	* windows.texi (Window Configurations, Window Configurations):
	Window configs don't store marks any more.

2014-04-25  Eli Zaretskii  <eliz@gnu.org>

	* strings.texi (Text Comparison): Mention equal-including-properties
	for when text properties of the strings matter for comparison.

2014-04-22  Eli Zaretskii  <eliz@gnu.org>

	* text.texi (Registers): Document register-read-with-preview.

	* internals.texi (Building Emacs): Improve indexing.

2014-04-17  Daniel Colascione  <dancol@dancol.org>

	* frames.texi (Terminal Parameters): Document new
	tty-mode-set-strings and tty-mode-reset-strings terminal
	parameters.

2014-04-17  Paul Eggert  <eggert@cs.ucla.edu>

	* Makefile.in (infoclean): Be consistent about reporting failures.

2014-04-09  Daniel Colascione  <dancol@dancol.org>

	* errors.texi (Standard Errors): Document required error
	parameters for `scan-error'.

	* positions.texi (List Motion): Explain new `up-list' arguments.
	Mention `backward-up-list'.

2014-04-08  Daniel Colascione  <dancol@dancol.org>

	* minibuf.texi (Programmed Completion): Improve phrasing, remove
	incorrect bullet count.

2014-04-07  Glenn Morris  <rgm@gnu.org>

	* os.texi (Recording Input): Dribble files may contain passwords.

	* backups.texi (Making Backups, Reverting):
	Update for default values of some -function vars no longer being nil.
	(Reverting): Update for buffer-stale-function
	also applying to file-buffers.

2014-03-31  Daniel Colascione  <dancol@dancol.org>

	* minibuf.texi (Completion in Buffers): Discuss using lazy
	completion tables for inline completion.

2014-03-28  Glenn Morris  <rgm@gnu.org>

	* os.texi (Terminal-Specific): Mention term-file-aliases.

2014-03-26  Eli Zaretskii  <eliz@gnu.org>

	* files.texi (Kinds of Files): Improve documentation of
	file-symlink-p.  (Bug#17073)  Add cross-references.

2014-03-26  Barry O'Reilly  <gundaetiapo@gmail.com>

	* markers.texi (Moving Marker Positions): The 2014-03-02 doc
	change mentioning undo's inability to handle relocated markers no
	longer applies.  See bug#16818.
	* text.texi (Undo): Expand documentation of (TEXT . POS) and
	(MARKER . ADJUSTMENT) undo elements.

2014-03-26  Glenn Morris  <rgm@gnu.org>

	* files.texi (File Locks): All systems support locking.

2014-03-22  Glenn Morris  <rgm@gnu.org>

	* commands.texi (Defining Commands):
	Mention that interactive-only also affects describe-function.

	* functions.texi (Declare Form): Add interactive-only.
	* commands.texi (Defining Commands) Mention declare.

	* commands.texi (Defining Commands): List interactive-only values.

2014-03-22  Eli Zaretskii  <eliz@gnu.org>

	* functions.texi (Core Advising Primitives): Fix cross-reference
	in last change.

2014-03-22  Stefan Monnier  <monnier@iro.umontreal.ca>

	* functions.texi (Advising Functions): Explain a bit more how
	arguments work.
	(Advice combinators): New node.
	(Core Advising Primitives): Use it.  Expand description of "depth".
	(Advising Named Functions): Document limitation of advices on macros.

2014-03-21  Martin Rudalics  <rudalics@gmx.at>

	* frames.texi (Size and Position): In `frame-resize-pixelwise'
	description drop remark about frame maximization.
	* windows.texi (Display Action Functions): Add description for
	`display-buffer-no-window' and explain use of `allow-no-window'
	alist entries.

2014-03-21  Glenn Morris  <rgm@gnu.org>

	* commands.texi (Defining Commands): Copyedit re `interactive-only'.

2014-03-20  Paul Eggert  <eggert@cs.ucla.edu>

	* internals.texi (C Integer Types): Prefer 'false' and 'true'
	to '0' and '1' for booleans.

2014-03-19  Paul Eggert  <eggert@cs.ucla.edu>

	* numbers.texi: Improve and clarify a bit, and fix some minor bugs.
	Remove now-obsolete hypothetical note about negative division,
	as the C standard has changed.

	Fix porting inconsistency about rounding to even.
	* numbers.texi (Numeric Conversions, Rounding Operations):
	Document that 'round' and 'fround' round to even.

2014-03-18  Juanma Barranquero  <lekktu@gmail.com>

	* customize.texi (Variable Definitions): Recommend avoiding
	destructive modification of the value argument of :set (bug#16755).

2014-03-18  Stefan Monnier  <monnier@iro.umontreal.ca>

	* modes.texi (Auto-Indentation): Mention electric-indent variables.

2014-03-18  Juanma Barranquero  <lekktu@gmail.com>

	* functions.texi (Advising Named Functions): Fix reference.

2014-03-18  Paul Eggert  <eggert@cs.ucla.edu>

	Improve documentation for integer and floating-point basics.
	* numbers.texi (Numbers, Integer Basics, Float Basics):
	Document the basics a bit more precisely.  Say more clearly
	that Emacs floating-point numbers are IEEE doubles on all
	current platforms.  Give more details about frexp.
	Say more clearly that '1.' is an integer.
	(Predicates on Numbers): Fix wholenump typo.
	* objects.texi (Integer Type): Adjust to match numbers.texi.

2014-03-18  Stefan Monnier  <monnier@iro.umontreal.ca>

	* functions.texi (Advising Functions): Try and improve the text.
	Add example use of advice-add (bug#16959).
	(Core Advising Primitives): Rename.  Explain handling of interactive
	specs, including advice-eval-interactive-spec.
	(Advising Named Functions): Try and better explain the difference with
	add-function.
	(Porting old advices): New node.

2014-03-18  Paul Eggert  <eggert@cs.ucla.edu>

	Style fixes for floating-point doc.
	* commands.texi, customize.texi, display.texi, elisp.texi, files.texi:
	* frames.texi, hash.texi, internals.texi, keymaps.texi, lists.texi:
	* minibuf.texi, nonascii.texi, numbers.texi, objects.texi, os.texi:
	* processes.texi, streams.texi, strings.texi, text.texi:
	* variables.texi, windows.texi:
	Hyphenate "floating-point" iff it precedes a noun.
	Reword to avoid nouns and hyphenation when that's easy.
	Prefer "integer" to "integer number" and "is floating point"
	to "is a floating point number".
	Prefer "@minus{}" to "-" when it's a minus.

2014-03-16  Martin Rudalics  <rudalics@gmx.at>

	* display.texi (Temporary Displays): Rewrite descriptions of
	`with-output-to-temp-buffer' and `with-temp-buffer-window'.
	* help.texi (Help Functions): Rewrite description of `with-help-window'.

2014-03-15  Dmitry Gutov  <dgutov@yandex.ru>

	* display.texi (Blinking): Update WRT to the new
	`blink-matchin-paren' behavior.

2014-03-14  Martin Rudalics  <rudalics@gmx.at>

	* display.texi (Temporary Displays): Say that
	`with-temp-buffer-window' makes its buffer current.
	* frames.texi (Size and Position): Describe new option
	`frame-resize-pixelwise'.  Rewrite descriptions of
	`set-frame-size', `set-frame-height' and `set-frame-width'.

2014-03-09  Martin Rudalics  <rudalics@gmx.at>

	* elisp.texi (Top): Rename section "Width" to "Size of Displayed Text".
	* text.texi (Primitive Indent):
	* strings.texi (String Basics):
	* sequences.texi (Sequence Functions): Update references accordingly.
	* display.texi (Size of Displayed Text): Rename section from
	"Width".  Add description for `window-text-pixel-size'.
	(Window Dividers): Reword description of window dividers.
	* frames.texi (Layout Parameters): Improve description of window
	divider parameters.
	* windows.texi (Window Sizes): Add descriptions of
	`window-mode-line-height' and `window-header-line-height'.
	(Coordinates and Windows): Mention window dividers.

2014-03-07  Martin Rudalics  <rudalics@gmx.at>

	* buffers.texi (The Buffer List): Rename node to Buffer List.
	Describe `buffer-list-update-hook'.
	* elisp.texi (Top): "The Buffer List" renamed to "Buffer List".
	Add node for Window Dividers.
	* hooks.texi (Standard Hooks): Add reference to
	`buffer-list-update-hook'.
	* windows.texi (Window Sizes): Describe `window-min-size'.
	(Splitting Windows): Update description of `split-window'.
	(Selecting Windows): Update description of `select-window'.

2014-03-06  Martin Rudalics  <rudalics@gmx.at>

	* frames.texi (Size and Position): Rewrite entries for
	`fit-frame-to-buffer' and `fit-frame-to-buffer-margins'.
	Add description for `fit-frame-to-buffer-sizes'.
	* windows.texi (Resizing Windows): Add descriptions for
	pixelwise resizing.  Add entries for `window-resize-pixelwise'
	and `fit-window-to-buffer-horizontally'.
	Rewrite `fit-window-to-buffer' entry.

2014-03-06  Xue Fuqiao  <xfq@gnu.org>

	* internals.texi (Window Internals): Remove field `region_showing'.

2014-03-06  Glenn Morris  <rgm@gnu.org>

	* searching.texi (Replacing Match):
	Remove incorrect, uninteresting return value.  (Bug#16942)

2014-03-05  Martin Rudalics  <rudalics@gmx.at>

	* display.texi (Window Dividers): New section.
	* frames.texi (Layout Parameters): Add right-divider-width and
	bottom-divider-width.
	* windows.texi (Window Sizes): Redraw schematic and rewrite its
	description.  Rewrite descriptions of `window-total-height',
	`window-total-width', `window-total-size', `window-body-height',
	`window-body-width' and `window-size-fixed'.  Add descriptions
	for `window-pixel-height', `window-pixel-width',
	`window-min-height' and `window-min-width'.  Remove description
	of `window-size-fixed-p' moving part of it to that of
	`window-size-fixed'.
	(Resizing Windows): Mention dividers when talking about minimum sizes.

2014-03-05  Glenn Morris  <rgm@gnu.org>

	* modes.texi (SMIE Customization): New section.
	* elisp.texi (Top): Update detailed menu.

2014-03-04  Martin Rudalics  <rudalics@gmx.at>

	* windows.texi (Windows and Frames): Add some missing &optional
	designators.  Adjust description of window-in-direction.

2014-03-02  Barry O'Reilly  <gundaetiapo@gmail.com>

	* markers.texi (Moving Marker Positions): Clarify guidance about
	when to move markers and when to create a new one, as discussed at
	http://debbugs.gnu.org/cgi/bugreport.cgi?bug=16818#17

2014-03-02  Glenn Morris  <rgm@gnu.org>

	* text.texi (Decompression): New node.
	* elisp.texi (Top): Update detailed menu.

2014-03-01  Glenn Morris  <rgm@gnu.org>

	* display.texi (Forcing Redisplay): Mention pre-redisplay-function.

2014-02-28  Xue Fuqiao  <xfq@gnu.org>

	* functions.texi (Advising Functions, Advising Named Functions):
	Tweak markup.

	* display.texi (Defining Faces): Doc fix for `face-spec-set'.

	* elisp.texi (Top):
	* commands.texi (Generic Commands, Defining Commands):
	Document `define-alternatives'.

2014-02-27  Xue Fuqiao  <xfq@gnu.org>

	* windows.texi (Window Sizes): Document `window-size'.
	(Display Action Functions): Document `display-buffer-at-bottom'.
	(Window Configurations): Minor fixes.

	* modes.texi (Header Lines): Document `window-header-line-height'.

	* display.texi (Scroll Bars): Document `window-scroll-bar-width'.

	* windows.texi (Window Sizes, Resizing Windows): Document some
	pixelwise window operations.

	* text.texi (Margins): Fix the description of RET and `C-j'.

	* frames.texi (Multiple Terminals): Document
	`display-monitor-attributes-list' and `display-monitor-attributes'.
	(Display Feature Testing): Add some notes about multi-monitor.

2014-02-27  Glenn Morris  <rgm@gnu.org>

	* minibuf.texi (Programmed Completion):
	Mention completion-table-with-cache.

2014-02-25  Glenn Morris  <rgm@gnu.org>

	* display.texi (Window Systems):
	Replace term-setup-hook with emacs-startup-hook.
	* hooks.texi (Standard Hooks):
	Replace term-setup-hook with tty-setup-hook.
	* os.texi (Startup Summary, Init File, Terminal-Specific):
	Replace term-setup-hook with tty-setup-hook, and update.

2014-02-22  Stefan Monnier  <monnier@iro.umontreal.ca>

	* functions.texi (Declare Form): Document gv-expander, gv-setter,
	and compiler-macro (bug#16829, bug#15093).

2014-02-21  Juanma Barranquero  <lekktu@gmail.com>

	* windows.texi (Window Configurations): Doc fix.
	(Windows and Frames): Fix typo.

2014-02-21  Glenn Morris  <rgm@gnu.org>

	* internals.texi (Process Internals):
	* processes.texi (Subprocess Creation, Deleting Processes)
	(Output from Processes, Process Buffers, Filter Functions)
	(Accepting Output, Sentinels, Network, Network Servers):
	Filters and sentinels can no longer be nil.
	* elisp.texi (Top): Menu update.

2014-02-20  Glenn Morris  <rgm@gnu.org>

	* functions.texi (Defining Functions): Mention defalias-fset-function.

2014-02-17  Stefan Monnier  <monnier@iro.umontreal.ca>

	* minibuf.texi (Completion Commands): Don't document obsolete
	`common-substring' arg of display-completion-list.

2014-02-17  Glenn Morris  <rgm@gnu.org>

	* minibuf.texi (Text from Minibuffer): Update read-regexp details.
	Mention read-regexp-defaults-function.

2014-02-13  Glenn Morris  <rgm@gnu.org>

	* debugging.texi (Debugger Commands): Tiny edits.

2014-02-12  Glenn Morris  <rgm@gnu.org>

	* package.texi (Simple Packages): Describe URL and Keywords headers.

2014-02-10  Lars Ingebrigtsen  <larsi@gnus.org>

	* text.texi (User-Level Deletion):
	Document `delete-trailing-whitespace' (bug#15309).

2014-02-09  Lars Ingebrigtsen  <larsi@gnus.org>

	* text.texi (Changing Properties): Clarify `propertize' (bug#9825).

	* display.texi (Blinking): Clarify doc string in example (bug#10658).

	* commands.texi (Accessing Mouse): Mention that these function
	also work on keyboard events (bug#14228).
	(Quitting): Refer to the right node for `set-input-mode' (bug#11458).

2014-02-08  Lars Ingebrigtsen  <larsi@gnus.org>

	* display.texi (Face Attributes): Add an index (bug#14924).

	* keymaps.texi (Menu Bar): Minor clarification (bug#15657).

2014-02-06  Glenn Morris  <rgm@gnu.org>

	* display.texi (Truncation):
	* positions.texi (Screen Lines): Do not mention cache-long-scans.

2014-01-31  Juri Linkov  <juri@jurta.org>

	* searching.texi (String Search): Incremental word search fixes.

2014-01-28  Glenn Morris  <rgm@gnu.org>

	* text.texi (Indent Tabs): Update related to tab-stops.

2014-01-24  Glenn Morris  <rgm@gnu.org>

	* control.texi (Handling Errors): Update with-demoted-errors.

	* files.texi (File Locks): Every platform supports locking now.

2014-01-22  Glenn Morris  <rgm@gnu.org>

	* display.texi (ImageMagick Images): Expand on image-format-suffixes.

2014-01-20  Glenn Morris  <rgm@gnu.org>

	* hash.texi (Other Hash): Do not mention subr-x.el functions;
	reverts 2013-12-22 change.

2014-01-10  Stefan Monnier  <monnier@iro.umontreal.ca>

	* functions.texi (Advising Functions): New section.
	* modes.texi (Running Hooks): Don't document with-wrapper-hook and
	run-hook-wrapped any more.
	(Hooks): Link to the new Advising Functions node.
	* elisp.texi (Top): Don't include advice.texi.
	* advice.texi: Remove.
	* makefile.w32-in (srcs):
	* Makefile.in (srcs): Adjust accordingly.

2014-01-09  Rüdiger Sonderfeld  <ruediger@c-plusplus.de>

	* text.texi (Parsing HTML/XML): Document `shr-insert-document'.

	* strings.texi (Text Comparison): Document `string-suffix-p'.

2014-01-07  Glenn Morris  <rgm@gnu.org>

	* files.texi (File Attributes): Fix superscipt typo.

2014-01-07  Chong Yidong  <cyd@gnu.org>

	* files.texi (Changing Files): Document copy-file changes.

2014-01-07  Glenn Morris  <rgm@gnu.org>

	* display.texi (Logging Messages): Copyedits re messages-buffer.

2014-01-06  Paul Eggert  <eggert@cs.ucla.edu>

	Specify .texi encoding (Bug#16292).
	* back.texi, book-spine.texi, lay-flat.texi:
	Add @documentencoding.

2014-01-05  Chong Yidong  <cyd@gnu.org>

	* backups.texi (Making Backups): Document backup-buffer change.

	* files.texi (Visiting Files): Copyedits.
	(Testing Accessibility): Mention ACLs.  Move file-modes here from
	File Attributes.
	(Truenames): Move file-equal-p here from Kinds of Files.
	(File Attributes): Move file-newer-than-file-p here from Testing
	Accessibility.
	(Extended Attributes): New node.  Add file-extended-attributes.
	(Changing Files): Document set-file-extended-attributes.

	* commands.texi (Defining Commands): Document the interactive-form
	property more carefully.  Document interactive-only.

	* compile.texi (Compiler Errors): Copyedits.  Note that the
	details for byte-compile-warnings are in its docstring.

	* minibuf.texi (Minibuffer Contents): Remove obsolete function
	minibuffer-completion-contents.

	* variables.texi (Defining Variables): Note that defvar acts
	always on the dynamic value.

	* customize.texi (Variable Definitions): Likewise.

2014-01-05  Paul Eggert  <eggert@cs.ucla.edu>

	Document vconcat and the empty vector (Bug#16246).
	* sequences.texi (Vector Functions):
	Document behavior better when the result is empty.

	Document behavior of (string-to-number "+@") (Bug#16293).
	* strings.texi (String Conversion): Document behavior of
	string-to-number on invalid strings that begin with "+", too.

2014-01-03  Chong Yidong  <cyd@gnu.org>

	* help.texi (Documentation, Accessing Documentation): Copyedits.
	(Documentation Basics): Rewrite, avoiding a repeat discussion of
	docstring conventions.

	* tips.texi (Documentation Tips): Move discussion of
	emacs-lisp-docstring-fill-column here from Documentation Basics.

	* compile.texi (Docs and Compilation): Copyedits.

2014-01-02  Glenn Morris  <rgm@gnu.org>

	* numbers.texi (Numeric Conversions): Fix a typo.

2013-12-29  Paul Eggert  <eggert@cs.ucla.edu>

	Plain copy-file no longer chmods an existing destination (Bug#16133).
	* files.texi (Changing Files): Document this.

2013-12-28  Chong Yidong  <cyd@gnu.org>

	* modes.texi (Auto Major Mode): Document interpreter-mode-alist change.

	* buffers.texi (Modification Time): Document visited-file-modtime
	change.

2013-12-28  Glenn Morris  <rgm@gnu.org>

	* control.texi (Pattern matching case statement): Brevity.

2013-12-27  Chong Yidong  <cyd@gnu.org>

	* functions.texi (Function Cells):
	* eval.texi (Function Indirection): Update for the fact that
	symbol-function no longer signals an error.

	* commands.texi (Reading One Event): Mention keyboard coding.

	* keymaps.texi (Translation Keymaps, Translation Keymaps):
	* nonascii.texi (Terminal I/O Encoding): Copyedits.

2013-12-26  Chong Yidong  <cyd@gnu.org>

	* advice.texi (Advising Functions, Defining Advice): Special forms
	can no longer be advised.

2013-12-25  Chong Yidong  <cyd@gnu.org>

	* keymaps.texi (Active Keymaps): Re-organize the text.
	(Searching Keymaps): Rewrite the pseudo-code for 24.4 changes.
	(Controlling Active Maps): Note that set-transient-map uses
	overriding-terminal-local-map.

	* tips.texi (Coding Conventions): Tweak the coding system tip;
	Emacs now uses utf-8 by default for Emacs Lisp source files.

	* display.texi (Font Selection): Tweak example.

	* commands.texi (Event Input Misc): Document new arg to input-pending-p.

	* nonascii.texi (Specifying Coding Systems): Don't refer to
	emacs-mule-dos.
	(Lisp and Coding Systems): Describe emacs-mule return value in
	modern terms.

2013-12-25  Tassilo Horn  <tsdh@gnu.org>

	* control.texi (Pattern matching case statement): Rephrase lexical
	binding requirement: the example needs it, not `pcase' itself.

2013-12-25  Chong Yidong  <cyd@gnu.org>

	* eval.texi (Eval): Document the LEXICAL arg to eval.

	* variables.texi (Variables, Void Variables): Use "scoping rule"
	terminology consistently.
	(Variable Scoping): Add index entries, and use "dynamic scope"
	terminology in place of "indefinite scope" to reduce confusion.
	(Lexical Binding): Document lexical environment format.
	(Using Lexical Binding): Add index entries for error messages.

2013-12-24  Tassilo Horn  <tsdh@gnu.org>

	* control.texi (Pattern matching case statement): Fix missing
	argument in simple expression language sample (Bug#16238).
	Add some sample programs written in that language.  Mention that
	`pcase' requires lexical binding.

2013-12-23  Xue Fuqiao  <xfq.free@gmail.com>

	* eval.texi (Special Forms): Document `special-form-p'.

	* macros.texi (Simple Macro): Document `macrop'.

	* files.texi (Changing Files): Fix an argument of `copy-file'.

	* strings.texi (Creating Strings): Document TRIM in `split-string'.

2013-12-23  Chong Yidong  <cyd@gnu.org>

	* keymaps.texi (Controlling Active Maps):
	Rename set-temporary-overlay-map to set-transient map.  Doc fixes.
	(Searching Keymaps): The transient keymap takes precedence.

2013-12-23  Glenn Morris  <rgm@gnu.org>

	* loading.texi (How Programs Do Loading, Load Suffixes):
	Mention `load-prefer-newer'.

2013-12-22  Xue Fuqiao  <xfq.free@gmail.com>

	* hash.texi (Other Hash): Document `hash-table-keys'
	and `hash-table-values'.

2013-12-22  Eli Zaretskii  <eliz@gnu.org>

	* nonascii.texi (Character Properties): NAME or OLD-NAME
	properties can be nil (there's no empty string).
	(Character Properties): Update the reference to the UCD.

2013-12-22  Xue Fuqiao  <xfq.free@gmail.com>

	* sequences.texi (Bool-Vectors): Document new bool-vector set
	operation functions.

	* text.texi (Examining Properties): Document `get-pos-property'.

	* variables.texi (Directory Local Variables):
	Document `enable-dir-local-variables'.

	* debugging.texi (Debugger Commands):
	Document `debugger-toggle-locals'.

2013-12-21  Chong Yidong  <cyd@gnu.org>

	* text.texi (Region Indent): Note the new interactive behavior of
	indent-rigidly.

2013-12-20  Tassilo Horn  <tsdh@gnu.org>

	* numbers.texi (numbers): Document that =, <, <=, >, >= now accept
	one or many arguments.

	* display.texi: Document `messages-buffer'.

	* os.texi: Document `initial-buffer-choice' changes.

2013-12-20  Chong Yidong  <cyd@gnu.org>

	* text.texi (Changing Properties): Improve documentation for
	add-face-text-property.
	(Special Properties): Mention add-face-text-property.

2013-12-18  Chong Yidong  <cyd@gnu.org>

	* customize.texi (Custom Themes): Document custom-known-themes
	(Bug#15717).

	* modes.texi (Defining Minor Modes): Fix typo (Bug#14874).
	(Keymaps and Minor Modes): Fix binding convention (Bug#11522).

2013-12-13  Glenn Morris  <rgm@gnu.org>

	* internals.texi (Building Emacs):
	* loading.texi (Library Search): Mention that site-load,
	site-init cannot change load-path.

2013-12-12  Glenn Morris  <rgm@gnu.org>

	* elisp.texi: Tweak dircategory.

2013-12-12  Eli Zaretskii  <eliz@gnu.org>

	* nonascii.texi (Encoding and I/O): Document file-name encoding
	peculiarities on MS-Windows.

2013-12-12  Glenn Morris  <rgm@gnu.org>

	* elisp.texi: Sync direntry with info/dir version.

2013-12-08  Juanma Barranquero  <lekktu@gmail.com>

	* display.texi (Progress, Face Remapping):
	* processes.texi (Serial Ports):
	* windows.texi (Recombining Windows): Fix typos.  (Bug#16089)

2013-12-04  Juri Linkov  <juri@jurta.org>

	* searching.texi (Search and Replace): Fix `unread-command-events'
	and add ref.

2013-12-03  Juri Linkov  <juri@jurta.org>

	* windows.texi (Choosing Window): Rename `no-display-ok' to
	`allow-no-window'.  (Bug#13594)

2013-11-30  Glenn Morris  <rgm@gnu.org>

	* Makefile.in (distclean): Remove Makefile.

2013-11-29  Andreas Politz  <politza@fh-trier.de>

	* modes.texi (Imenu): Make it clear that sub-alist is the cdr
	(Bug#14029).

2013-11-27  Glenn Morris  <rgm@gnu.org>

	* loading.texi (Library Search):
	* os.texi (Startup Summary): No more leim directory.

2013-11-26  Glenn Morris  <rgm@gnu.org>

	* os.texi (Startup Summary): Update for leim-list being preloaded.

2013-11-23  Brian Jenkins  <brian@brianjenkins.org>  (tiny change)

	* frames.texi (Input Focus):
	* hooks.texi (Standard Hooks): Mention focus-in-hook, focus-out-hook.

2013-11-23  Glenn Morris  <rgm@gnu.org>

	* loading.texi (Library Search):
	Empty elements in EMACSLOADPATH now mean the default load-path.

2013-11-22  Glenn Morris  <rgm@gnu.org>

	* loading.texi (Library Search): Minor clarification.

2013-11-20  Leo Liu  <sdl.web@gmail.com>

	* windows.texi (Choosing Window): Mention `no-display-ok'.  (Bug#13594)

2013-11-19  Xue Fuqiao  <xfq.free@gmail.com>

	* os.texi (File Notifications): Add an index.

	* loading.texi (Loading): Add an cross-reference.

2013-11-18  Xue Fuqiao  <xfq.free@gmail.com>

	* os.texi (Session Management, Desktop Notifications): Add some
	indexes and a cross-reference.

2013-11-17  Xue Fuqiao  <xfq.free@gmail.com>

	* os.texi (Time Parsing, Processor Run Time, Input Modes)
	(Terminal Output): Minor fixes.

2013-11-14  Glenn Morris  <rgm@gnu.org>

	* loading.texi (Library Search): Update section.

2013-11-11  Xue Fuqiao  <xfq.free@gmail.com>

	* os.texi (User Identification, Time of Day, Time Conversion):
	Minor fixes.

2013-11-10  Jan Djärv  <jan.h.d@swipnet.se>

	* keymaps.texi (Tool Bar): Mention that Gtk+/NS ignores item 1 to 3.

2013-11-09  Xue Fuqiao  <xfq.free@gmail.com>

	* os.texi (Startup Summary): Add an index about startup screen.
	Typo fix.
	(Command-Line Arguments): Add cross-reference for `dump-emacs'.

2013-11-08  Eli Zaretskii  <eliz@gnu.org>

	* display.texi (Truncation): Document that cache-long-scans is now
	non-nil by default.  (Bug#15797)

2013-11-05  Eli Zaretskii  <eliz@gnu.org>

	* lists.texi (Rearrangement): Fix indexing.

	* display.texi (Bidirectional Display): Fix indexing.

2013-11-05  Xue Fuqiao  <xfq.free@gmail.com>

	* lists.texi (Rearrangement): Improve indexing.

	* display.texi (Glyphs): Add an index for glyph code.
	(Bidirectional Display): Improve indexing.

2013-11-01  Jan Djärv  <jan.h.d@swipnet.se>

	* display.texi (Face Attributes): Document :distant-foreground.

2013-10-30  Xue Fuqiao  <xfq.free@gmail.com>

	* display.texi (Abstract Display): Improve indexing.

2013-10-29  Stefan Monnier  <monnier@iro.umontreal.ca>

	* display.texi (Selective Display): Discourage the use of explicit
	selective display.

2013-10-29  Xue Fuqiao  <xfq.free@gmail.com>

	* display.texi (Showing Images): Add an index for image-size.
	Use @code instead of @var for a normal variable.
	(Multi-Frame Images): Improve indexing.
	(Button Buffer Commands): Use @code instead of @var for a normal
	variable.
	(Abstract Display): Explain the meaning of Ewoc.

2013-10-27  Xue Fuqiao  <xfq.free@gmail.com>

	* display.texi (Image Descriptors): Improve indexing.

2013-10-26  Xue Fuqiao  <xfq.free@gmail.com>

	* display.texi (Fringe Indicators): Add indexes for fringe indicators.
	(Customizing Bitmaps): Add an index for customizing fringe bitmaps.

2013-10-25  Xue Fuqiao  <xfq.free@gmail.com>

	* display.texi (Fontsets): Minor wording fix.
	(Low-Level Font): Improve indexing.

	* nonascii.texi (Character Properties): Add an index for script symbols.

2013-10-24  Xue Fuqiao  <xfq.free@gmail.com>

	* display.texi (Face Remapping): Add indexes for face remapping.
	(Font Selection): Add indexes.
	(Low-Level Font): Add an index for font registry.

2013-10-23  Glenn Morris  <rgm@gnu.org>

	* eval.texi, files.texi, intro.texi, objects.texi, searching.texi:
	Nuke @refill.

	* Makefile.in (install-dvi, install-html, install-pdf)
	(install-ps, uninstall-dvi, uninstall-html, uninstall-ps)
	(uninstall-pdf): Quote entities that might contain whitespace.

2013-10-19  Xue Fuqiao  <xfq.free@gmail.com>

	* display.texi (Face Attributes): Add indexes for the ‘:box’
	face attribute.

2013-10-18  Xue Fuqiao  <xfq.free@gmail.com>

	* display.texi (Line Height): Add indexes for line height.

2013-10-17  Xue Fuqiao  <xfq.free@gmail.com>

	* display.texi (Width): Fix arguments of ‘truncate-string-to-width’.

2013-10-16  Xue Fuqiao  <xfq.free@gmail.com>

	* display.texi (Selective Display): Add an index for explicit
	selective display.

2013-10-15  Xue Fuqiao  <xfq.free@gmail.com>

	* display.texi (Warning Basics): Mention the ‘*Warnings*’ buffer.

2013-10-13  Glenn Morris  <rgm@gnu.org>

	* intro.texi (Acknowledgments): Use accented form of some names.

2013-10-09  Glenn Morris  <rgm@gnu.org>

	* control.texi (Conditionals): Copyedits.  (Bug#15558)

2013-10-08  Eli Zaretskii  <eliz@gnu.org>

	Support menus on text-mode terminals.
	* keymaps.texi (Defining Menus, Mouse Menus, Menu Bar):
	Modify wording to the effect that menus are supported on TTYs.

	* frames.texi (Pop-Up Menus, Dialog Boxes)
	(Display Feature Testing): Update for menu support on TTYs.

2013-10-07  Stefan Monnier  <monnier@iro.umontreal.ca>

	* tips.texi (Comment Tips): Discourage use of triple semi-colons for
	non-headings.

2013-10-05  Xue Fuqiao  <xfq.free@gmail.com>

	* syntax.texi (Categories): Add an index for category sets.

2013-10-03  Xue Fuqiao  <xfq.free@gmail.com>

	* syntax.texi (Syntax Flags, Syntax Table Functions): Add indexes.

2013-10-02  Xue Fuqiao  <xfq.free@gmail.com>

	* syntax.texi (Syntax Class Table): Add an index for syntax class table.

2013-09-29  Xue Fuqiao  <xfq.free@gmail.com>

	* searching.texi (Regexp Search): Refine.

2013-09-22  Xue Fuqiao  <xfq.free@gmail.com>

	* nonascii.texi (Default Coding Systems): Typo fix.

2013-09-21  Xue Fuqiao  <xfq.free@gmail.com>

	* nonascii.texi (Coding System Basics): Add information about
	carriage-return.

2013-09-14  Eli Zaretskii  <eliz@gnu.org>

	* display.texi (Display Margins): State the units of measuring
	margin width.  (Bug#15375)

2013-09-13  Eli Zaretskii  <eliz@gnu.org>

	* text.texi (Not Intervals): Minor wording fix.

2013-09-12  Xue Fuqiao  <xfq.free@gmail.com>

	* functions.texi (Obsolete Functions): Add an index for obsolete
	functions.

2013-09-11  Xue Fuqiao  <xfq.free@gmail.com>

	* nonascii.texi (Character Properties): Character properties fix
	for decimal-digit-value and digit-value.

2013-09-08  Stefan Monnier  <monnier@iro.umontreal.ca>

	* macros.texi (Defining Macros): Prefer "function" to "lambda
	expression" (bug#15296).

2013-08-28  Paul Eggert  <eggert@cs.ucla.edu>

	* Makefile.in (SHELL): Now @SHELL@, not /bin/sh,
	for portability to hosts where /bin/sh has problems.

2013-08-26  Stefan Monnier  <monnier@iro.umontreal.ca>

	* variables.texi (File Local Variables): Don't recommend quoting!  Ever!

2013-08-20  Eli Zaretskii  <eliz@gnu.org>

	* files.texi (Information about Files): Mention file names with
	trailing blanks on MS-Windows.  (Bug#15130)

2013-08-18  Xue Fuqiao  <xfq.free@gmail.com>

	* positions.texi (Positions): Improve indexing.

2013-08-18  Eli Zaretskii  <eliz@gnu.org>

	* markers.texi (The Region): Improve indexing.

2013-08-17  Xue Fuqiao  <xfq.free@gmail.com>

	* modes.texi (SMIE, SMIE Grammar, SMIE Indentation): Add some indexes.

	* text.texi (Maintaining Undo): Mention interactive call of
	buffer-disable-undo.
	(Filling): Add cross-reference for hard newlines.
	(Sorting): Fix indentation.
	(Columns): Comment out undefined behavior.
	(Case Changes): Fix an `args-out-of-range' error in the example.

2013-08-16  Xue Fuqiao  <xfq.free@gmail.com>

	* text.texi (Insertion): Refine.
	(Margins): Add an index.
	(Undo): Doc fix for `buffer-undo-list'.

	* positions.texi (Character Motion):
	* markers.texi (Moving Markers, Creating Markers):
	Comment out undefined behavior.

2013-08-15  Xue Fuqiao  <xfq.free@gmail.com>

	* markers.texi (The Region): Add/move indexes.

2013-08-13  Lars Magne Ingebrigtsen  <larsi@gnus.org>

	* display.texi (ImageMagick Images): Mention :content-type and
	`image-content-type-suffixes'.

2013-08-13  Xue Fuqiao  <xfq.free@gmail.com>

	* positions.texi (Word Motion): Remove redundant sentence.

2013-08-13  Glenn Morris  <rgm@gnu.org>

	* lists.texi (List Elements):
	Undocument behavior of nth and nthcdr with n < 0.  (Bug#15059)

2013-08-13  Xue Fuqiao  <xfq.free@gmail.com>

	* frames.texi (Display Feature Testing): Add indexes.

2013-08-12  Glenn Morris  <rgm@gnu.org>

	* Makefile.in (prefix, datarootdir, datadir, PACKAGE_TARNAME)
	(docdir, dvidir, htmldir, pdfdir, psdir, GZIP_PROG, INSTALL)
	(INSTALL_DATA): New, set by configure.
	(HTML_OPTS, DVI_TARGETS, HTML_TARGETS, PDF_TARGETS, PS_TARGETS):
	New variables.
	(.SUFFIXES): Add .ps and .dvi.
	(.dvi.ps): New suffix rule.
	(dvi, html, pdf, ps): Use *_TARGETS variables.
	(elisp.html): Use HTML_OPTS.
	(elisp.ps): Remove explicit rule.
	(.PHONY): install-dvi, install-html, install-pdf, install-ps,
	install-doc, uninstall-dvi, uninstall-html, uninstall-pdf,
	uninstall-ps, and uninstall-doc.
	(install-dvi, install-html, install-pdf, install-ps, install-doc)
	(uninstall-dvi, uninstall-html, uninstall-ps, uninstall-pdf)
	(uninstall-doc): New rules.
	(clean): Use DVI_TARGETS, HTML_TARGETS, PDF_TARGETS, PS_TARGETS.

2013-08-10  Xue Fuqiao  <xfq.free@gmail.com>

	* edebug.texi (Instrumenting Macro Calls): Use @defmac for macros.

2013-08-09  Xue Fuqiao  <xfq.free@gmail.com>

	* control.texi (Error Symbols): Minor fix for previous change.

2013-08-09  Stefan Monnier  <monnier@iro.umontreal.ca>

	* errors.texi (Standard Errors): Don't refer to `error-conditions'.

	* control.texi (Signaling Errors): Refer to define-error.
	(Error Symbols): Add `define-error'.

2013-08-06  Dmitry Antipov  <dmantipov@yandex.ru>

	* positions.texi (Motion by Screen Lines):
	* display.texi (Truncation): Rename `cache-long-line-scans'
	to `cache-long-scans'.

2013-08-05  Xue Fuqiao  <xfq.free@gmail.com>

	* windows.texi (Window Start and End): Add an index.

2013-08-02  Xue Fuqiao  <xfq.free@gmail.com>

	* display.texi (Face Functions): Add an index.

	* variables.texi (Variable Aliases): Add an index.

	* functions.texi (Defining Functions): Add an index.

	* nonascii.texi (Coding System Basics): Add an index.

2013-07-31  Xue Fuqiao  <xfq.free@gmail.com>

	* nonascii.texi (Non-ASCII Characters): Update menu.
	(Disabling Multibyte): Move here from doc/emacs/mule.texi.
	Fix cross-references.

	* elisp.texi (Top): Update menu.

2013-07-30  Xue Fuqiao  <xfq.free@gmail.com>

	* windows.texi (Window History): Mention the default value of
	switch-to-visible-buffer.  Add cross-references.

2013-07-24  Michael Albinus  <michael.albinus@gmx.de>

	* errors.texi (Standard Errors): Fix typo.

	* files.texi (Magic File Names):
	* os.texi (File Notifications): Remove file-notify-supported-p.

2013-07-24  Paul Eggert  <eggert@cs.ucla.edu>

	* eval.texi (Special Forms): Mention 'lambda'.  Also, say that
	non-well-formed expressions result in unspecified behavior, though
	Emacs will not crash.

2013-07-22  Michael Albinus  <michael.albinus@gmx.de>

	* files.texi (Magic File Names): Add file-notify-add-watch,
	file-notify-rm-watch and file-notify-supported-p.
	Move file-remote-p down.

	* errors.texi (Standard Errors): Add file-notify-error.

	* os.texi (Desktop Notifications): Rename from Notifications.
	(File Notifications): New node.

	* elisp.texi (Top): Update menu for these changes.

2013-07-19  Xue Fuqiao  <xfq.free@gmail.com>

	* windows.texi (Display Action Functions): Mention next-window.

2013-07-16  Xue Fuqiao  <xfq.free@gmail.com>

	* windows.texi (Selecting Windows): Fix the introduction of
	`set-frame-selected-window''s arguments.

2013-07-10  Paul Eggert  <eggert@cs.ucla.edu>

	Timestamp fixes for undo (Bug#14824).
	* text.texi (Undo): Document (t . 0) and (t . -1) in buffer-undo-list.

2013-07-06  Eli Zaretskii  <eliz@gnu.org>

	* nonascii.texi (Text Representations): Document that
	multibyte-string-p returns nil for non-string objects.

2013-07-06  Glenn Morris  <rgm@gnu.org>

	* elisp.texi (Top): Move WWW_GNU_ORG section outside @copying.

2013-07-03  Glenn Morris  <rgm@gnu.org>

	* debugging.texi (Debugging):
	* files.texi (File Attributes, Changing Files): Fix cross-references.

	* package.texi (Package Archives): Fix @url call.

	* syntax.texi (Syntax Table Functions): Mention describe-syntax.

2013-06-29  Eli Zaretskii  <eliz@gnu.org>

	* display.texi (Bidirectional Display): Document move-point-visually.

2013-06-29  Xue Fuqiao  <xfq.free@gmail.com>

	* buffers.texi (Buffer File Name): Fix typo.

2013-06-26  Christopher Schmidt  <christopher@ch.ristopher.com>

	* tips.texi (Coding Conventions): Improve wording.

2013-06-24  Glenn Morris  <rgm@gnu.org>

	* loading.texi (Autoload): Fix typo.

	* variables.texi (Lexical Binding): Fix typo.

	* functions.texi (Anonymous Functions): Put back ' removed 2012-10-23.

2013-06-23  Lars Magne Ingebrigtsen  <larsi@gnus.org>

	* display.texi (ImageMagick Images): Mention :max-width and
	:max-height.

2013-06-20  Paul Eggert  <eggert@cs.ucla.edu>

	* numbers.texi (Math Functions): Remove obsolete function log10.

2013-06-19  Stefan Monnier  <monnier@iro.umontreal.ca>

	* modes.texi (Mode Line Data, Properties in Mode): Advertise `keymap'
	rather than `local-map'.

	* keymaps.texi (Active Keymaps): Fix documentation of
	set-temporary-overlay-map and overriding-terminal-local-map.

2013-06-19  Glenn Morris  <rgm@gnu.org>

	* Makefile.in (dist): Edit more configure variables.
	Try to check that we do not miss any in future.

2013-06-17  Juanma Barranquero  <lekktu@gmail.com>

	* text.texi (Undo, Changing Properties): Fix typos.

2013-06-17  Lars Magne Ingebrigtsen  <larsi@gnus.org>

	* text.texi (Changing Properties): Document `add-face-text-property'.

2013-06-17  Kenichi Handa  <handa@gnu.org>

	* display.texi (Face Attributes): Refer to "Low-Level font" (not
	"Font Selection") in the explanation of :font attribute (bug#14629).

2013-06-13  Stefan Monnier  <monnier@iro.umontreal.ca>

	* loading.texi (Hooks for Loading): Don't document after-load-alist.
	Document with-eval-after-load instead of eval-after-load.

2013-06-11  Xue Fuqiao  <xfq.free@gmail.com>

	* files.texi (File Name Expansion): Make the example more
	intuitive.

2013-06-10  Paul Eggert  <eggert@cs.ucla.edu>

	Documentation fix for 'ls' and hard links.
	* compile.texi (Compilation Functions):
	* files.texi (File Attributes, Changing Files):
	Use current format for GNU 'ls' output.
	(File Attributes): Fix problem introduced in previous change:
	the link count is the number of hard links, not the number
	of hard links + 1.

2013-06-10  Xue Fuqiao  <xfq.free@gmail.com>

	* files.texi (File Attributes): Fix typo.

2013-05-29  Stefan Monnier  <monnier@iro.umontreal.ca>

	* functions.texi (Lambda Expressions): Lambda expressions don't
	evaluate to themselves in general (bug#11782).

2013-05-15  Stefan Monnier  <monnier@iro.umontreal.ca>

	* loading.texi (Autoload):
	* help.texi (Documentation Basics, Accessing Documentation)
	(Accessing Documentation, Accessing Documentation): DOC-* is now DOC.

2013-04-23  Glenn Morris  <rgm@gnu.org>

	* internals.texi (Writing Emacs Primitives): Remove obvious example.
	Tweak other to avoid overly long line.

2013-04-21  Xue Fuqiao  <xfq.free@gmail.com>

	* internals.texi (Writing Emacs Primitives): Remove unnecessary
	references to the sources.  (Bug#13800)

	* searching.texi (Regexp Backslash): Doc fix for backslash
	constructs in regular expressions.

2013-04-15  Christopher Schmidt  <christopher@ch.ristopher.com>

	* tips.texi (Coding Conventions): Mention separation of package
	descriptor and name of internal symbols by two hyphens.

2013-04-13  Stephen Berman  <stephen.berman@gmx.net>

	* windows.texi (Splitting Windows): Change category of
	split-window from a command to a function.

2013-04-06  Chong Yidong  <cyd@gnu.org>

	* display.texi (Faces): Minor clarifications.
	(Defining Faces): Clarify default vs custom face specs.
	Document face-spec-set.

	* display.texi (Overlay Properties):
	* text.texi (Special Properties): Use the "anonymous face"
	terminology.  Describe foreground-color and background-color forms
	as compatibility-only.

2013-03-24  Eli Zaretskii  <eliz@gnu.org>

	* compile.texi (Byte-Code Objects): Add index entry.
	(Disassembly): Add cross-references.

2013-03-23  Eli Zaretskii  <eliz@gnu.org>

	* frames.texi (Size Parameters): More accurate description of the
	difference between 'fullboth' and 'maximized'.  (Bug#13935)

2013-03-17  Christopher Schmidt  <christopher@ch.ristopher.com>

	* symbols.texi (Standard Properties): Document pure.  (Bug#13823)

2013-03-16  Glenn Morris  <rgm@gnu.org>

	* elisp.texi: Add some stuff specific to www.gnu.org.

2013-03-11  Teodor Zlatanov  <tzz@lifelogs.com>

	* control.texi (Pattern matching case statement): Fix typo.

2013-03-04  Paul Eggert  <eggert@cs.ucla.edu>

	* elisp.texi, intro.texi: Switch from Latin-1 to UTF-8.

2013-03-03  Glenn Morris  <rgm@gnu.org>

	* objects.texi (Symbol Type): Fix typo.

2013-02-28  Bastien Guerry  <bzg@gnu.org>

	* variables.texi (File Local Variables): Fix reference.

2013-02-24  Eli Zaretskii  <eliz@gnu.org>

	* files.texi (Magic File Names): Improve wording and indexing.

2013-02-21  Glenn Morris  <rgm@gnu.org>

	* display.texi (Multi-Frame Images): Minor rephrasing.

2013-02-20  Glenn Morris  <rgm@gnu.org>

	* display.texi (GIF Images, TIFF Images): Delete these nodes.
	(ImageMagick Images): For :index, use an xref rather than duplicating.
	(Other Image Types): Add GIF, adjust formatting.
	(Multi-Frame Images): Rename from Animated Images.  Expand section.
	* elisp.texi (Top): Update menu for these changes.

2013-02-19  Glenn Morris  <rgm@gnu.org>

	* text.texi (Change Hooks): Fix typo.

2013-02-15  Glenn Morris  <rgm@gnu.org>

	* modes.texi (Basic Major Modes): 'z' no longer bound in special-mode.

2013-02-13  Glenn Morris  <rgm@gnu.org>

	* objects.texi (Char-Table Type): Add footnote about #^^.

	* modes.texi (Minor Mode Conventions): Fix typo.

	* keymaps.texi (Scanning Keymaps): Remove obsolete sentence about
	meta characters; this changed in 22.1.  (Bug#13684)

	* objects.texi (Char-Table Type): Add cindex.

	* keymaps.texi (Key Binding Commands): Trivial rephrasing.

2013-02-10  Glenn Morris  <rgm@gnu.org>

	* keymaps.texi (Creating Keymaps): Update make-keymap result.

2013-02-09  Eli Zaretskii  <eliz@gnu.org>

	* modes.texi (%-Constructs): Remove the description of %t.

	* nonascii.texi (MS-DOS File Types): Delete node.

2013-02-08  Glenn Morris  <rgm@gnu.org>

	* keymaps.texi (Active Keymaps, Searching Keymaps):
	Remove confusing mention of "symbolic prefix".  (Bug#13643)

2013-01-19  Glenn Morris  <rgm@gnu.org>

	* macros.texi (Indenting Macros): Fix order of an indent
	symbol's arguments.  (Bug#13450)

2013-01-19  Paul Eggert  <eggert@cs.ucla.edu>

	Allow floating-point file offsets.
	* files.texi (Reading from Files, Writing to Files):
	Say that file offsets can be numbers, not just integers.

2013-01-09  Glenn Morris  <rgm@gnu.org>

	* commands.texi (Interactive Codes):
	Whitespace does not terminate interactive "S".  (Bug#13393)

2013-01-06  Chong Yidong  <cyd@gnu.org>

	* windows.texi (Vertical Scrolling): Fix typos (Bug#13267).

2013-01-05  Glenn Morris  <rgm@gnu.org>

	* display.texi (Overlay Properties): Mention field.  (Bug#13364)

2013-01-05  Eli Zaretskii  <eliz@gnu.org>

	* hooks.texi (Standard Hooks): Use @item, not @itemx, as the first
	directive in a group of items.

2013-01-05  Chong Yidong  <cyd@gnu.org>

	* keymaps.texi (Key Sequences): Remove obsolete sentence
	(Bug#13356).

2013-01-04  Ari Roponen  <ari.roponen@gmail.com>  (tiny change)

	* hash.texi (Defining Hash): Fix typo.  (Bug#13345)

2013-01-04  Stefan Monnier  <monnier@iro.umontreal.ca>

	* files.texi (File Attributes): Undocument return format of file-acl.

2013-01-03  Glenn Morris  <rgm@gnu.org>

	* processes.texi (System Processes):
	* syntax.texi (Syntax Table Functions): Tweak some line breaks.

	* searching.texi (Replacing Match): Fix xref.

	* elisp.texi (DATE): Bump to Jan 2013.

2013-01-02  Glenn Morris  <rgm@gnu.org>

	* customize.texi (Common Keywords, Type Keywords):
	Replace "active field" with "button".  (Bug#13310)

	* customize.texi (Common Keywords): Add xref.  (Bug#13311)
	* tips.texi (Library Headers): Add cindex.

2012-12-30  Wolfgang Jenkner  <wjenkner@inode.at>

	* functions.texi (Declare Form):
	* intro.texi (A Sample Function Description):
	* syntax.texi (Syntax Table Internals, Syntax Table Functions):
	* variables.texi (Using Lexical Binding): Don't use @var or CAPS
	in @def.. commands.  (Bug#13292)

2012-12-29  Eli Zaretskii  <eliz@gnu.org>

	* files.texi (Changing Files): Document the return values of
	set-file-selinux-context and set-file-acl.

2012-12-27  Glenn Morris  <rgm@gnu.org>

	* files.texi (File Names): Mention Cygwin conversion functions.

2012-12-22  Martin Rudalics  <rudalics@gmx.at>

	* windows.texi (Selecting Windows): Reword description of
	select-window (Bug#13248).

2012-12-22  Eli Zaretskii  <eliz@gnu.org>

	* files.texi (File Attributes, Changing Files): Remove the details
	about the text returned by file-acl.  Instead, just document that
	it is an opaque string meant to be used by set-file-acl.

2012-12-21  Chong Yidong  <cyd@gnu.org>

	* modes.texi (Auto Major Mode): Fix typo (Bug#13230).

	* customize.texi (Simple Types): Document key-sequence type
	(Bug#13048).

	* strings.texi (Text Comparison): Doc fix for compare-strings.

2012-12-19  Michael Albinus  <michael.albinus@gmx.de>

	* files.texi (Magic File Names): Add `file-acl',
	`file-selinux-context', `set-file-acl' and
	`set-file-selinux-context'.  Make the list consistent.

2012-12-19  Jonas Bernoulli  <jonas@bernoul.li>

	* tips.texi (Library Headers): New header keyword `Homepage'.
	Make continuation lines syntax more precise.

2012-12-17  Eli Zaretskii  <eliz@gnu.org>

	* files.texi (File Attributes, Changing Files): Update to include
	MS-Windows support for ACLs.

2012-12-16  Romain Francoise  <romain@orebokech.com>

	* files.texi (File Attributes): Document ACL support and new
	`file-acl' function.
	(Changing Files): Mention argument name change of `copy-file' and
	document new function `set-file-acl'.

2012-12-14  Paul Eggert  <eggert@cs.ucla.edu>

	Fix permissions bugs with setgid directories etc.  (Bug#13125)
	* files.texi (Testing Accessibility): Document GROUP arg
	of file-ownership-preserved-p.
	(File Attributes): Document that 9th element is now
	just a placeholder.
	* os.texi (User Identification): Document new functions group-gid,
	group-real-gid.

2012-12-11  Paul Eggert  <eggert@cs.ucla.edu>

	* internals.texi (C Integer Types): New section.
	This follows up and records an email in
	<http://lists.gnu.org/archive/html/emacs-devel/2012-07/msg00496.html>.

2012-12-10  Stefan Monnier  <monnier@iro.umontreal.ca>

	* control.texi (Pattern matching case statement): New node.

	* customize.texi (Variable Definitions): Mention the default :group
	for defcustoms (bug#13093).

2012-12-09  Glenn Morris  <rgm@gnu.org>

	* customize.texi (Variable Definitions): Mention eval-defun
	on a defcustom calls the :set function when appropriate.

2012-12-06  Paul Eggert  <eggert@cs.ucla.edu>

	* doclicense.texi, gpl.texi: Update to latest version from FSF.
	These are just minor editorial changes.

2012-12-06  Chong Yidong  <cyd@gnu.org>

	* lists.texi (Plist Access): Move put example to Symbol Plists.

	* symbols.texi (Standard Properties): Fix typo.

2012-12-03  Chong Yidong  <cyd@gnu.org>

	* symbols.texi (Symbol Properties): New node.
	(Symbol Plists): Make it a subsection under Symbol Properties.
	(Standard Properties): New node.

	* lists.texi (Property Lists): Move here from symbols.texi.
	(Plist Access): Rename from Other Plists.

	* customize.texi (Variable Definitions):
	* display.texi (Defining Faces):
	* sequences.texi (Char-Tables): Fix xref.

	* keymaps.texi (Key Sequences): `kbd' is now a function.

	* commands.texi (Using Interactive): Fix index entry.

2012-11-24  Paul Eggert  <eggert@cs.ucla.edu>

	* doclicense.texi: Update to latest version from FSF.
	These are just minor editorial changes.
	* elisp.texi (GNU Free Documentation License)
	(GNU General Public Licens):
	Provide sectioning, since doclicense.texi no longer does that.

	* loading.texi (Named Features): @ -> @@ to fix typo.

2012-11-24  Martin Rudalics  <rudalics@gmx.at>

	* windows.texi (Basic Windows): Fix typo.
	(Windows and Frames): Fix example.  Move description of
	window-in-direction here.
	(Recombining Windows): Fix example.
	(Buffers and Windows): Fix description of replace-buffer-in-windows.
	(Switching Buffers): Reword.
	(Display Action Functions): Minor adjustments.
	(Choosing Window Options): Minor fixes.
	(Window History): Minor rewording.
	(Dedicated Windows): Correct and reword part describing how
	dedicatedness affects functions removing buffers or windows.
	* buffers.texi (The Buffer List): Fix description of bury-buffer.

2012-11-24  Chong Yidong  <cyd@gnu.org>

	* modes.texi (%-Constructs): Fix statement about mode construct
	padding (Bug#12866).

2012-11-24  Stefan Monnier  <monnier@iro.umontreal.ca>

	* debugging.texi (Profiling): Make it more clear
	that --enable-profiling is about profiling the C code.

2012-11-21  Glenn Morris  <rgm@gnu.org>

	* display.texi (Attribute Functions):
	Update for set-face-* name changes.
	Add new "inherit" argument for face-bold-p etc.
	Move description of this argument to a common section, like "frame".

	* debugging.texi (Profiling): New section.
	(Debugging): Mention profiling in the introduction.
	* tips.texi (Compilation Tips): Move profiling to separate section.
	* elisp.texi: Add Profiling to detailed menu.

2012-11-21  Martin Rudalics  <rudalics@gmx.at>

	* windows.texi (Display Action Functions): Fix recently added
	example.  Suggested by Michael Heerdegen.

2012-11-21  Paul Eggert  <eggert@cs.ucla.edu>

	Minor cleanup for times as lists of four integers.
	* os.texi (Time Parsing): Time values can now be four integers.

2012-11-18  Glenn Morris  <rgm@gnu.org>

	* loading.texi (How Programs Do Loading): Add eager macro expansion.
	* macros.texi (Expansion): Mention eager macro expansion.

	* minibuf.texi (Basic Completion): Mention misc completion-table funcs.

2012-11-18  Leo Liu  <sdl.web@gmail.com>

	* minibuf.texi (Programmed Completion): Doc fix for metadata
	request (Bug#12850).

2012-11-18  Glenn Morris  <rgm@gnu.org>

	* display.texi (Temporary Displays): Document with-temp-buffer-window.

	* frames.texi (Size and Position): Add fit-frame-to-buffer command.
	* windows.texi (Resizing Windows): Add fit-frame-to-buffer option.
	(Window Sizes): Add vindex for window-min-height, window-min-width.
	(Display Action Functions): Mention pop-up-frame-parameters.

2012-11-16  Martin Rudalics  <rudalics@gmx.at>

	* windows.texi (Choosing Window): Rewrite description of
	display-buffer-alist (Bug#12167).
	(Display Action Functions): Mention inhibit-switch-frame.
	Fix description of display-buffer-below-selected.  Reorder actions.
	Add example (Bug#12848).

2012-11-16  Glenn Morris  <rgm@gnu.org>

	* display.texi (Face Attributes): Fix :underline COLOR description.
	(Attribute Functions): Update for set-face-underline rename.
	Tweak descriptions of face-underline-p, face-inverse-video-p.

	* keymaps.texi (Searching Keymaps, Tool Bar): Untabify examples,
	so they align better in info.
	(Active Keymaps, Searching Keymaps, Controlling Active Maps):
	Document set-temporary-overlay-map.

2012-11-15  Stefan Monnier  <monnier@iro.umontreal.ca>

	* keymaps.texi (Translation Keymaps): Add a subsection "Interaction
	with normal keymaps".

2012-11-15  Dmitry Antipov  <dmantipov@yandex.ru>

	* internals.texi (Garbage Collection): Update descriptions
	of vectorlike_header, garbage-collect and gc-cons-threshold.
	(Object Internals): Explain Lisp_Object layout and the basics
	of an internal type system.
	(Buffer Internals): Update description of struct buffer.

2012-11-13  Glenn Morris  <rgm@gnu.org>

	* variables.texi (Adding Generalized Variables):
	At least mention gv-define-expander and gv-letplace.

	* debugging.texi (Error Debugging): Mention debug-on-message.
	(Using Debugger): Mention debugger-bury-or-kill.

	* control.texi (Signaling Errors):
	* debugging.texi (Error Debugging):
	* errors.texi (Standard Errors): Add user-error.

	* variables.texi (Adding Generalized Variables):
	Use standard formatting for common lisp note about setf functions.

2012-11-10  Martin Rudalics  <rudalics@gmx.at>

	* elisp.texi (Top): Add Recombining Windows to menu.
	* windows.texi (Recombining Windows): New subsection.
	(Splitting Windows): Rewrite text on handling of window
	combinations and move it to new subsection.

2012-11-10  Chong Yidong  <cyd@gnu.org>

	* searching.texi (Replacing Match): Document \? in replace-match.

	* variables.texi (Creating Buffer-Local): Document setq-local and
	defvar-local.
	(Setting Generalized Variables): Arrange table alphabetically.

	* lists.texi (List Elements, List Variables): Clarify descriptions
	of push and pop for generalized variables.

	* edebug.texi (Specification List): setf is no longer CL-only.

2012-11-10  Glenn Morris  <rgm@gnu.org>

	* variables.texi (Adding Generalized Variables):
	Update description of FIX-RETURN expansion.

	* variables.texi (Setting Generalized Variables):
	Split most of previous contents into this subsection.
	(Adding Generalized Variables): New subsection.
	Move note on lack of setf functions here from misc/cl.texi.

	* elisp.texi: Add Generalized Variables subsections to detailed menu.

2012-11-10  Chong Yidong  <cyd@gnu.org>

	* frames.texi (Initial Parameters): Doc fix (Bug#12144).

2012-11-08  Michael Albinus  <michael.albinus@gmx.de>

	* os.texi (Notifications): Update descriptions of
	notifications-notify, notifications-close-notification and
	notifications-get-capabilities according to latest code changes.
	Add notifications-get-server-information.

2012-11-03  Chong Yidong  <cyd@gnu.org>

	* objects.texi (General Escape Syntax): Clarify the explanation of
	escape sequences.
	(Non-ASCII in Strings): Clarify when a string is unibyte vs
	multibyte.  Hex escapes do not automatically make a string
	multibyte.

2012-11-03  Martin Rudalics  <rudalics@gmx.at>

	* windows.texi (Switching Buffers): Document option
	switch-to-buffer-preserve-window-point.
	(Display Action Functions): Document window-height and
	window-width alist entries.
	(Display Action Functions):
	Document display-buffer-below-selected and
	display-buffer-in-previous-window.
	(Quitting Windows): Document quit-restore-window.
	Rewrite section.
	(Window Configurations): In window-state-get mention that
	argument window must be valid.
	(Window Parameters): Document quit-restore window parameter
	(Bug#12158).

2012-10-31  Glenn Morris  <rgm@gnu.org>

	* control.texi (Catch and Throw): Add xref to cl.texi.

	* lists.texi (Sets And Lists): Point xref to better location.

	* errors.texi (Standard Errors):
	* loading.texi (Autoload): Update for cl-lib namespace changes.

	* modes.texi (Defining Minor Modes): "Generalized Variables"
	section is now in this manual rather than cl.texi.

	* eval.texi (Special Forms): No longer special forms: defmacro,
	defun, save-window-excursion, with-output-to-temp-buffer.
	* functions.texi (Defining Functions): Defun is now a macro.
	Defalias is a function.

2012-10-30  Glenn Morris  <rgm@gnu.org>

	* variables.texi (Generalized Variables): Fix typo.

2012-10-30  Chong Yidong  <cyd@gnu.org>

	* symbols.texi (Symbol Plists): Document function-get.

	* loading.texi (Autoload): Document autoloadp, autoload-do-load.

	* frames.texi (Visibility of Frames): Document tty-top-frame.

2012-10-28  Stefan Monnier  <monnier@iro.umontreal.ca>

	* keymaps.texi (Format of Keymaps): Document the multiple
	inheritance format.

2012-10-28  Martin Rudalics  <rudalics@gmx.at>

	* windows.texi (Basic Windows): Reformulate description of live,
	internal and valid windows.
	(Cyclic Window Ordering): Describe new argument of
	get-lru-window and get-largest-window.  Add description of
	window-in-direction.

2012-10-27  Glenn Morris  <rgm@gnu.org>

	* variables.texi (Generalized Variables): New section,
	adapted from misc/cl.texi.
	* elisp.texi (Top): Add Generalized Variables to menu.
	* lists.texi (List Elements, List Variables):
	Mention generalized variables.

	* lists.texi (List Elements): Typo fix.

2012-10-27  Chong Yidong  <cyd@gnu.org>

	* minibuf.texi (High-Level Completion): Don't mention removed
	function iswitchb-read-buffer.

	* commands.texi (Event Input Misc): Remove last-input-char.
	(Command Loop Info): Remove last-command-char.

	* frames.texi (Initial Parameters): Don't mention the obsolete
	special-display feature.

	* windows.texi (Choosing Window): Don't mention the obsolete
	special display feature.
	(Choosing Window Options): Remove obsolete special-display
	variables, and the functions special-display-p and
	special-display-popup-frame.

	* display.texi (Fringe Bitmaps): Add exclamation-mark bitmap.

	* hooks.texi (Standard Hooks): Remove obsolete hooks.

	* markers.texi (Information from Markers): Remove obsolete
	function buffer-has-markers-at.

	* text.texi (Yanking): Document yank-handled-properties.

2012-10-24  Paul Eggert  <eggert@penguin.cs.ucla.edu>

	Update manual for new time stamp format (Bug#12706).
	* buffers.texi (Modification Time):
	* files.texi (Testing Accessibility, File Attributes):
	* intro.texi (Version Info):
	* os.texi (Time of Day):
	Update for new time stamp format (HIGH LOW MICROSEC PICOSEC).
	These instances were missed the first time around.
	Problem reported by Glenn Morris in <http://bugs.gnu.org/12706#25>.

2012-10-24  Chong Yidong  <cyd@gnu.org>

	* minibuf.texi (Text from Minibuffer): Document read-regexp
	changes.

	* nonascii.texi (Selecting a Representation):
	Document set-buffer-multibyte changes.

	* keymaps.texi (Toolkit Differences): Node deleted.
	(Easy Menu): New node.

2012-10-23  Stefan Monnier  <monnier@iro.umontreal.ca>

	* hooks.texi (Standard Hooks): Clarify that -hooks is deprecated.

2012-10-23  Paul Eggert  <eggert@cs.ucla.edu>

	Fix outdated timestamp documentation in Elisp manual (bug#12706).
	* files.texi (File Attributes):
	* text.texi (Undo):
	Time stamp resolution is now 1 picosecond, not 1 second.

2012-10-23  Chong Yidong  <cyd@gnu.org>

	* display.texi (Font Lookup): Remove font-list-limit.

	* keymaps.texi (Key Sequences): Avoid referring to Edit Macro mode
	(Bug#12529).

2012-10-22  Glenn Morris  <rgm@gnu.org>

	* os.texi (Recording Input): Tiny fix.

	* intro.texi (Lisp History):
	* lists.texi (Sets And Lists): Refer to cl-lib rather than cl.
	* tips.texi (Coding Conventions): Recommend cl-lib over cl.

2012-10-15  Chong Yidong  <cyd@gnu.org>

	* macros.texi (Defining Macros): defmacro is now a macro.
	Explicitly list the docstring and declare arguments.

	* functions.texi (Anonymous Functions): Explicitly list the
	docstring, declare, and interactive arguments to lambda.
	(Defining Functions): Likewise for defun.
	(Inline Functions): Likewise for defsubst.
	(Declare Form): Tweak description.

2012-10-13  Chong Yidong  <cyd@gnu.org>

	* display.texi (ImageMagick Images): ImageMagick enabled by default.

2012-10-05  Chong Yidong  <cyd@gnu.org>

	* minibuf.texi (Basic Completion): Clarify list form of completion
	table (Bug#12564).

2012-10-05  Bruno Félix Rezende Ribeiro  <oitofelix@gmail.com>  (tiny change)

	* functions.texi (Function Safety): Copyedit.  (Bug#12562)

2012-10-01  Paul Eggert  <eggert@cs.ucla.edu>

	Revert the FOLLOW-SYMLINKS change for file-attributes.
	* files.texi (File Attributes, Magic File Names): Undo last change.

2012-09-30  Paul Eggert  <eggert@cs.ucla.edu>

	file-attributes has a new optional arg FOLLOW-SYMLINKS.
	* files.texi (File Attributes): Describe it.
	(Magic File Names): Use it.

2012-09-30  Chong Yidong  <cyd@gnu.org>

	* commands.texi (Click Events): Define "mouse position list".
	Remove mention of unimplemented horizontal scroll bars.
	(Drag Events, Motion Events): Refer to "mouse position list".
	(Accessing Mouse): Document posnp.

	* errors.texi (Standard Errors): Tweak arith-error description.
	Tweak markup.  Remove domain-error and friends, which seem to be
	unused after the floating-point code revamp.

	* functions.texi (Defining Functions): defun is now a macro.
	(Obsolete Functions): Obsolescence also affects
	documentation commands.  Various clarifications.
	(Declare Form): New node.

	* strings.texi (String Basics): Copyedits.

	* os.texi (Startup Summary): Document leim-list.el change.
	(User Identification): Add system-users and system-groups.
	(Idle Timers): Minor clarifications.

	* macros.texi (Defining Macros): Move description of `declare' to
	Declare Form node.

	* loading.texi (Autoload):
	* help.texi (Documentation Basics): The special sequences can
	trigger autoloading.

	* numbers.texi (Integer Basics): Copyedits.
	(Float Basics): Consider IEEE floating point always available.
	(Random Numbers): Document actual limits.
	(Arithmetic Operations): Clarify division by zero.  Don't mention
	the machine-independence of negative division since it does not
	happen in practice.

2012-09-28  Leo Liu  <sdl.web@gmail.com>

	* files.texi (Files): Fix typo.

2012-09-23  Chong Yidong  <cyd@gnu.org>

	* buffers.texi (Read Only Buffers): Document read-only-mode.

	* keymaps.texi (Alias Menu Items): Replace toggle-read-only with
	read-only-mode.

	* backups.texi (Auto-Saving): Refer to Minor Mode Conventions for
	calling conventions.

2012-09-22  Chong Yidong  <cyd@gnu.org>

	* searching.texi (Replacing Match): Minor clarification.

2012-09-22  Eli Zaretskii  <eliz@gnu.org>

	* edebug.texi (Instrumenting): Improve indexing.

	* os.texi (Idle Timers): Warn against reinvoking an idle timer
	from within its own timer action.  (Bug#12447)

2012-09-22  Chong Yidong  <cyd@gnu.org>

	* frames.texi (Pop-Up Menus): Minor clarification (Bug#11148).

2012-09-21  Glenn Morris  <rgm@gnu.org>

	* debugging.texi (Using Debugger): Fix typo.

2012-09-18  Chong Yidong  <cyd@gnu.org>

	* display.texi (Faces): Discuss anonymous faces.
	(Face Attributes): Tweak intro.
	(Defining Faces): Move after the Face Attributes node.  Copyedits.
	(Displaying Faces): Describe role of inheritance.

	* customize.texi (Customization): Define customization more
	carefully (Bug#11440).
	(Common Keywords): Add xref to Constant Variables.

	* variables.texi (Defining Variables): Link to defcustom's node
	instead of the higher-level Customization chapter.

2012-09-11  Paul Eggert  <eggert@cs.ucla.edu>

	Simplify, document, and port floating-point (Bug#12381).
	* numbers.texi (Float Basics, Arithmetic Operations, Math Functions):
	Document that / and mod (with floating point arguments), along
	with asin, acos, log, log10, expt and sqrt, return special values
	instead of signaling exceptions.
	(Float Basics): Document that logb operates on the absolute value
	of its argument.
	(Math Functions): Document that (log ARG BASE) also returns NaN if
	BASE is negative.  Document that (expt X Y) returns NaN if X is a
	finite negative number and Y a finite non-integer.

2012-09-09  Chong Yidong  <cyd@gnu.org>

	* lists.texi (Sets And Lists): Explain that the return value for
	delete should be used, like for delq.

	* minibuf.texi (Yes-or-No Queries): Document recentering and
	scrolling in y-or-n-p.  Remove gratuitous example.

	* searching.texi (Search and Replace): Document window scrolling
	entries in query-replace-map.

2012-09-08  Chong Yidong  <cyd@gnu.org>

	* syntax.texi (Syntax Table Internals): Define "raw syntax
	descriptor" terminology (Bug#12383).
	(Syntax Descriptors): Mention raw syntax descriptors.

2012-09-07  Chong Yidong  <cyd@gnu.org>

	* variables.texi (Creating Buffer-Local): Fix description of
	local-variable-if-set-p (Bug#10713).

	* eval.texi (Intro Eval): Add index entry for sexp (Bug#12233).

	* windows.texi (Display Action Functions)
	(Choosing Window Options): Remove obsolete variable
	display-buffer-reuse-frames.
	(Switching Buffers): Minor doc tweak for switch-to-buffer.

	* positions.texi (Narrowing): Document buffer-narrowed-p.

	* markers.texi (Moving Markers): Add xref to Point (Bug#7151).

	* syntax.texi (Low-Level Parsing): Add xref to Parser State
	(Bug#12269).

2012-09-04  Lars Ingebrigtsen  <larsi@gnus.org>

	* debugging.texi (Explicit Debug): Document `debug-on-message'.

2012-09-02  Chong Yidong  <cyd@gnu.org>

	* windows.texi (Window Configurations): Recommend against using
	save-window-excursion (Bug#12075).

	* control.texi (Catch and Throw):
	* positions.texi (Excursions): Don't mention it.

2012-09-01  Paul Eggert  <eggert@cs.ucla.edu>

	Better seed support for (random).
	* numbers.texi (Random Numbers): Document new behavior of
	the calls (random) and (random STRING).

2012-08-21  Martin Rudalics  <rudalics@gmx.at>

	* windows.texi (Window Point): Document recent changes in
	window-point and set-window-point.
	(Selecting Windows): Document recent change in select-window.

2012-08-06  Eli Zaretskii  <eliz@gnu.org>

	* functions.texi (Closures): Put the main index entry for
	"closures" here.  (Bug#12138)

	* variables.texi (Lexical Binding): Disambiguate the index entry
	for "closures".

2012-08-05  Chong Yidong  <cyd@gnu.org>

	* display.texi (Defining Faces): Move documentation of
	frame-background-mode to the Emacs manual (Bug#7774).

2012-08-04  Chong Yidong  <cyd@gnu.org>

	* syntax.texi (Syntax Basics): Rearrange the text for clarity.
	Fix description of syntax table inheritance.
	(Syntax Table Functions): Don't refer to internal contents of
	syntax table, since that is not explained yet.  Copyedits.
	(Standard Syntax Tables): Node deleted.
	(Syntax Table Internals): Misc clarifications.  Improve table
	formatting.

	* keymaps.texi (Inheritance and Keymaps):
	* text.texi (Sticky Properties): Tweak index entry.

2012-07-28  Eli Zaretskii  <eliz@gnu.org>

	* nonascii.texi (Character Sets): Fix a typo.  (Bug#12062)

2012-07-25  Paul Eggert  <eggert@cs.ucla.edu>

	Prefer typical American spelling for "acknowledgment".
	* intro.texi (Acknowledgments): Rename from Acknowledgements.

2012-07-21  Eli Zaretskii  <eliz@gnu.org>

	* commands.texi (Special Events): Mention language-change event.
	(Input Events, Interactive Codes):
	* keymaps.texi (Key Sequences): Mention events that are
	non-keyboard but also non-mouse events.

2012-07-17  Chong Yidong  <cyd@gnu.org>

	* text.texi (Insertion): Document insert-char changes.

2012-07-15  Leo Liu  <sdl.web@gmail.com>

	* display.texi (Fringe Bitmaps): Add exclamation-mark.

2012-07-13  Chong Yidong  <cyd@gnu.org>

	* buffers.texi (Read Only Buffers): Document toggle-read-only
	changes.  Reword to account for the fact that read-only is
	currently not supported in overlay properties.

2012-07-07  Chong Yidong  <cyd@gnu.org>

	* loading.texi (Library Search): Index site-lisp directories.

2012-07-06  Chong Yidong  <cyd@gnu.org>

	* intro.texi (A Sample Function Description): Fix incorrect
	markup, undoing previous change.
	(A Sample Variable Description): Minor clarifications and markup
	improvements.

	* elisp.texi (Top):
	* text.texi (Text): Fix menu order.

2012-07-06  Richard Stallman  <rms@gnu.org>

	* intro.texi (Evaluation Notation, A Sample Function Description)
	(A Sample Variable Description): Improve/undo previous changes.

2012-07-05  Glenn Morris  <rgm@gnu.org>

	* intro.texi (A Sample Function Description): Fix cross-refs.

2012-07-05  Michael Witten  <mfwitten@gmail.com>  (tiny change)

	* intro.texi (Evaluation Notation, A Sample Function Description)
	(A Sample Variable Description, Version Info): Copy edits (bug#11862).

2012-06-27  Chong Yidong  <cyd@gnu.org>

	* processes.texi (Asynchronous Processes, Input to Processes):
	* internals.texi (Process Internals): Don't capitalize "pty".

2012-06-24  Thien-Thi Nguyen  <ttn@gnuvola.org>

	* processes.texi (Asynchronous Processes): Make the pty vs pipe
	discussion more prominent.

2012-06-23  Eli Zaretskii  <eliz@gnu.org>

	* commands.texi (Misc Events): Document the language-change event.

2012-06-22  Paul Eggert  <eggert@cs.ucla.edu>

	Support higher-resolution time stamps (Bug#9000).
	* os.texi (Time of Day, Time Parsing, Processor Run Time, Idle Timers):
	* processes.texi (System Processes):
	Time stamp resolution is now picosecond, not microsecond.

2012-06-21  Glenn Morris  <rgm@gnu.org>

	* Makefile.in: Rename infodir to buildinfodir throughout.  (Bug#11737)

2012-06-18  Stefan Monnier  <monnier@iro.umontreal.ca>

	* functions.texi (Defining Functions):
	* macros.texi (Defining Macros): Un-define the return value of `defun',
	`defmacro' and `defalias'.

2012-06-17  Chong Yidong  <cyd@gnu.org>

	* elisp.texi: Remove urlcolor setting.

2012-06-17  Glenn Morris  <rgm@gnu.org>

	* display.texi (Face Attributes): Copyedits.  Add a few cindex entries.
	Overlining no longer behaves exactly like underlining.

2012-06-16  Aurélien Aptel  <aurelien.aptel@gmail.com>

	* display.texi (Face Attributes):
	Document wave-style underline face attribute.

2012-06-11  Chong Yidong  <cyd@gnu.org>

	* display.texi (ImageMagick Images): ImageMagick now supports the
	:background property.

2012-06-10  Dmitry Antipov  <dmantipov@yandex.ru>

	* internals.texi (Garbage Collection): Typo fix.

2012-06-09  Chong Yidong  <cyd@gnu.org>

	* text.texi (Special Properties): Clarify the meaning of a list of
	faces in the `face' property.

	* display.texi (Face Remapping): Minor clarification.

2012-06-08  Chong Yidong  <cyd@gnu.org>

	* display.texi (Face Attributes): Font family does not accept
	wildcards.  De-document obsolete :bold and :italic attributes.
	(Defining Faces): Use new-style face spec format.

2012-06-08  Dmitry Antipov  <dmantipov@yandex.ru>

	* internals.texi (Garbage Collection): Document new
	vector management code and vectorlike_header structure.

2012-06-03  Chong Yidong  <cyd@gnu.org>

	* modes.texi (Mode Line Data): Use "mode line construct"
	terminology for consistency.

2012-05-27  Glenn Morris  <rgm@gnu.org>

	* abbrevs.texi, advice.texi, anti.texi, backups.texi:
	* buffers.texi, commands.texi, compile.texi, control.texi:
	* customize.texi, debugging.texi, display.texi, doclicense.texi:
	* edebug.texi, elisp.texi, errors.texi, eval.texi, files.texi:
	* frames.texi, functions.texi, gpl.texi, hash.texi, help.texi:
	* hooks.texi, index.texi, internals.texi, intro.texi, keymaps.texi:
	* lists.texi, loading.texi, macros.texi, maps.texi, markers.texi:
	* minibuf.texi, modes.texi, nonascii.texi, numbers.texi:
	* objects.texi, os.texi, package.texi, positions.texi:
	* processes.texi, searching.texi, sequences.texi, streams.texi:
	* strings.texi, symbols.texi, syntax.texi, text.texi, tips.texi:
	* variables.texi, windows.texi: Nuke hand-written node pointers.

2012-05-27  Chong Yidong  <cyd@gnu.org>

	* functions.texi (Obsolete Functions):
	Fix doc for set-advertised-calling-convention.

	* modes.texi (Mode Help): Fix describe-mode.

	* display.texi (Face Functions): Fix define-obsolete-face-alias.

	* variables.texi (Variable Aliases): Fix make-obsolete-variable.

2012-05-27  Martin Rudalics  <rudalics@gmx.at>

	* commands.texi (Recursive Editing): recursive-edit is a command.

	* compile.texi (Docs and Compilation):
	byte-compile-dynamic-docstrings is an option.

	* debugging.texi (Invoking the Debugger): debug is a command.

	* display.texi (Progress): progress-reporter-update and
	progress-reporter-force-update have VALUE argument optional.
	(Animated Images): Use non-@code{nil} instead of non-nil.

	* files.texi (Format Conversion Round-Trip):
	Use non-@code{nil} instead of non-nil.

	* frames.texi (Creating Frames): make-frame is a command.
	(Input Focus): select-frame is a command.
	(Pointer Shape): void-text-area-pointer is an option.

	* help.texi (Describing Characters): read-kbd-macro is a command.
	(Help Functions): describe-prefix-bindings is a command.

	* markers.texi (Creating Markers): Both arguments of copy-marker
	are optional.

	* minibuf.texi (Reading File Names): Use @kbd instead of @code.

	* modes.texi (Mode Line Variables): mode-line-remote and
	mode-line-client are not options.
	(Imenu): imenu-add-to-menubar is a command.
	(SMIE Indentation Helpers): Use non-@code{nil} instead of non-nil.

	* os.texi (Sound Output): play-sound-file is a command.

	* package.texi (Package Archives): Use @key{RET} instead of @kbd{RET}.

	* processes.texi (Signals to Processes):
	Use @key{RET} instead of @code{RET}.
	(Signals to Processes): signal-process is a command.

	* text.texi (Clickable Text): Use @key{RET} instead of @kbd{RET}.
	(Base 64): base64-encode-string is not a command while
	base64-decode-region is.

	* windows.texi (Switching Buffers): pop-to-buffer is a command.

2012-05-12  Glenn Morris  <rgm@gnu.org>

	* Makefile.in (MKDIR_P): New, set by configure.
	(mkinfodir): Use $MKDIR_P.

2012-05-10  Glenn Morris  <rgm@gnu.org>

	* loading.texi (Loading Non-ASCII): Replace the obsolete "unibyte: t"
	with "coding: raw-text".
	Concept of multibyte sessions no longer exists.

	* files.texi (File Locks): Mention create-lockfiles option.

2012-05-09  Glenn Morris  <rgm@gnu.org>

	* vol1.texi, vol2.texi: Remove files.
	* elisp.texi: Add VOL1,2 conditionals equivalent to vol1,2.texi
	* two-volume.make: Use elisp.texi as input rather than vol1,2.texi.

	* Makefile.in (clean, mostlyclean): Add some more vol1/2 items.

	* two-volume.make (emacsdir): New.
	(tex): Add directory with emacsver.texi to TEXINPUTS.

	* minibuf.texi (Minibuffer History, Basic Completion):
	Tweak page breaks.

	* internals.texi (Garbage Collection, Memory Usage)
	(Writing Emacs Primitives): Tweak page breaks.

	* streams.texi (Output Variables): Improve page break.

	* edebug.texi (Edebug Display Update): Improve page break.

	* compile.texi (Disassembly): Condense the examples.

	* eval.texi, functions.texi, loading.texi, macros.texi:
	Where possible, use example rather than smallexample.

	* symbols.texi: Where possible, use example rather than smallexample.
	(Symbol Components): Fix typo.
	(Other Plists): Tweak page break.

	* sequences.texi (Arrays): Tweak page breaks.

	* customize.texi: Where possible, use example rather than smallexample.
	(Common Keywords, Variable Definitions, Applying Customizations)
	(Custom Themes): Tweak page breaks.

	* control.texi: Where possible, use example rather than smallexample.
	(Sequencing, Conditionals, Signaling Errors, Handling Errors):
	Tweak page breaks.

2012-05-08  Glenn Morris  <rgm@gnu.org>

	* two.el: Remove; unused since creation of two-volume.make.

	* vol1.texi, vol2.texi: No need to keep menus in these files.

2012-05-05  Glenn Morris  <rgm@gnu.org>

	* objects.texi (Process Type, Overlay Type): Tweak page-breaks.

	* intro.texi (Caveats): Copyedit.
	(Lisp History): Convert inforef to xref.
	(Lisp History, Printing Notation, Version Info): Improve page-breaks.

	* text.texi (Auto Filling): Don't mention Emacs 19.

	* commands.texi (Event Input Misc): Don't mention unread-command-char.
	* numbers.texi (Predicates on Numbers): Don't mention Emacs 18.

	* elisp.texi (DATE): Forgot to change the month in 2012-04-21 change.

	* lists.texi (List-related Predicates, List Variables):
	Tweak page-breaks.
	(Sets And Lists): Convert inforef to xref.

2012-05-04  Glenn Morris  <rgm@gnu.org>

	* Makefile.in (INFO_EXT, INFO_OPTS): New, set by configure.
	(info, infoclean): Use $INFO_EXT.
	($(infodir)/elisp$(INFO_EXT)): Use $INFO_EXT and $INFO_OPT.
	* makefile.w32-in (INFO_EXT, INFO_OPTS): New.
	(info, maintainer-clean): Use $INFO_EXT.
	($(infodir)/elisp$(INFO_EXT)): Use $INFO_EXT and $INFO_OPT.

2012-05-04  Chong Yidong  <cyd@gnu.org>

	* os.texi (Timers): Use defopt for timer-max-repeats.

2012-05-03  Paul Eggert  <eggert@cs.ucla.edu>

	* os.texi (Time of Day): Do not limit current-time-string
	to years 1000..9999.

2012-05-02  Chong Yidong  <cyd@gnu.org>

	* display.texi (Font Lookup):
	* frames.texi (Pointer Shape):
	* processes.texi (Subprocess Creation): Use defopt for options.

2012-05-02  Glenn Morris  <rgm@gnu.org>

	* elisp.texi (@copying):
	* intro.texi (Introduction): Only print VERSION in the TeX version.

2012-05-02  Chong Yidong  <cyd@gnu.org>

	* text.texi (Change Hooks): Minor fix for after-change-functions.

2012-05-02  Glenn Morris  <rgm@gnu.org>

	* package.texi (Packaging Basics):
	* loading.texi (Autoload):
	* files.texi (Magic File Names):
	Reword to remove/reduce some overly long/short lines.

2012-04-27  Glenn Morris  <rgm@gnu.org>

	* elisp.texi, vol1.texi, vol2.texi: Some fixes for detailed menu.
	* modes.texi (Major Modes, Auto-Indentation):
	* buffers.texi (Buffers): Some fixes for menu descriptions.

2012-04-27  Stefan Monnier  <monnier@iro.umontreal.ca>
	* functions.texi (Simple Lambda, Argument List):
	* eval.texi (Function Indirection): Avoid deprecated form.

2012-04-27  Glenn Morris  <rgm@gnu.org>

	* book-spine.texi, elisp.texi, vol1.texi, vol2.texi:
	Add "et al." to authors.

	* buffers.texi, commands.texi, compile.texi, control.texi:
	* customize.texi, display.texi, eval.texi, files.texi, frames.texi:
	* hash.texi, help.texi, intro.texi, keymaps.texi, lists.texi:
	* modes.texi, numbers.texi, objects.texi, streams.texi:
	* symbols.texi, syntax.texi, text.texi, tips.texi, variables.texi:
	Use Texinfo recommended convention for quotes+punctuation.

2012-04-27  Chong Yidong  <cyd@gnu.org>

	* keymaps.texi (Scanning Keymaps): Fix description of NO-REMAP arg
	to where-is-internal (Bug#10872).

2012-04-27  Glenn Morris  <rgm@gnu.org>

	* macros.texi (Indenting Macros): Fix typo.

	* windows.texi (Basic Windows, Windows and Frames, Window Sizes)
	(Resizing Windows, Deleting Windows, Selecting Windows)
	(Choosing Window Options, Horizontal Scrolling)
	(Cyclic Window Ordering, Window History, Dedicated Windows)
	(Quitting Windows, Window Configurations, Textual Scrolling)
	(Coordinates and Windows, Window Configurations)
	(Window Parameters, Window Hooks): Copyedits.
	(Splitting Windows, Deleting Windows):
	Fix ignore-window-parameters logic.
	(Selecting Windows, Choosing Window Options): Markup fixes.
	(Window Start and End): Remove pointless example.
	Remove cross-reference to deleted count-lines content.
	(Textual Scrolling): Mention recenter-redisplay, recenter-top-bottom,
	and recenter-positions.  Remove recenter example.

	* elisp.texi, vol1.texi, vol2.texi: Bump VERSION and DATE.

	* minibuf.texi (Intro to Minibuffers):
	Tweak discussion of resizing minibuffer window.

2012-04-26  Glenn Morris  <rgm@gnu.org>

	* elisp-covers.texi, front-cover-1.texi: Remove files.

	* tindex.pl: Remove file.

	* makefile.w32-in (srcs):
	* Makefile.in (srcs): Remove back.texi (which is unused).

2012-04-24  Michael Albinus  <michael.albinus@gmx.de>

	* os.texi (Notifications): Extend possible notification hints.
	Add notifications-get-capabilities.

2012-04-20  Chong Yidong  <cyd@gnu.org>

	* processes.texi (Asynchronous Processes): Mention nil argument to
	start-process.

2012-04-20  Glenn Morris  <rgm@gnu.org>

	* minibuf.texi (Basic Completion): No need to describe obarrays here.
	Don't mention obsolete `nospace' argument of all-completions.
	(Minibuffer Completion, Completion Commands, Reading File Names)
	(Completion Variables): Copyedits.
	(Completion Commands): Mention parent keymaps.
	Remove obsolete minibuffer-local-filename-must-match-map.
	(High-Level Completion): Remove read-variable's almost
	word-for-word duplication of read-command.
	* elisp.texi, vol1.texi, vol2.texi, minibuf.texi (Completion):
	Update "High-Level Completion" description.

	* minibuf.texi (Minibuffers):
	* elisp.texi, vol1.texi, vol2.texi: Fix minibuffer subsection order.

	* minibuf.texi: Standardize metasyntactic variables ("history", etc).
	Use Texinfo-recommended form of quote+punctuation.
	(Intro to Minibuffers): First minibuffer is #1, not #0.
	Mention minibuffer-inactive-mode.
	(Text from Minibuffer): Copyedits.
	(Minibuffer History, Programmed Completion): Fix @var usage.
	(Object from Minibuffer): Remove overly pedantic para.
	(Minibuffer History): Copyedits.  Add face-name-history.
	(Initial Input, Yes-or-No Queries, Multiple Queries)
	(Minibuffer Windows, Minibuffer Misc): Copyedits.
	(Yes-or-No Queries): Tweak example.
	(Minibuffer Commands): Add next-complete-history-element.
	(Minibuffer Misc): Mention minibuffer-message-timeout, and
	minibuffer-inactive-mode.

	* processes.texi (Serial Ports, Byte Packing, Bindat Spec)
	(Bindat Functions): Copyedits.

2012-04-20  Christopher Schmidt  <christopher@ch.ristopher.com>

	* files.texi (Saving Buffers): Document `visit and `visit-save'
	values of require-final-newline.

2012-04-20  Glenn Morris  <rgm@gnu.org>

	* processes.texi (Output from Processes, Filter Functions):
	Mention waiting-for-user-input-p.
	(Sentinels, Query Before Exit, System Processes, Transaction Queues)
	(Network Servers, Datagrams, Network Processes, Network Options)
	(Network Feature Testing, Serial Ports): Copyedits.
	(Network): Add encrypted network overview paragraph.
	Cross-reference the Emacs-GnuTLS manual.  Use @acronym.

2012-04-20  Chong Yidong  <cyd@gnu.org>

	* help.texi (Keys in Documentation): Mention :advertised-binding.

	* keymaps.texi (Menu Bar): Move most of the :advertised-binding
	description to help.texi.

2012-04-20  Glenn Morris  <rgm@gnu.org>

	* processes.texi (Process Information, Input to Processes)
	(Signals to Processes, Output from Processes, Process Buffers)
	(Filter Functions, Decoding Output): Copyedits.
	(Accepting Output): Discourage use of `millisec' argument.

2012-04-15  Glenn Morris  <rgm@gnu.org>

	* processes.texi (Processes, Subprocess Creation, Shell Arguments)
	(Synchronous Processes, Asynchronous Processes, Deleting Processes):
	Copyedits.
	(Subprocess Creation): Discourage modifying exec-path directly.
	(Synchronous Processes, Asynchronous Processes):
	Update some example output.
	(Process Information): Fix typo.
	(Bindat Spec): Use Texinfo-recommended form of quote+punctuation.

2012-04-15  Glenn Morris  <rgm@gnu.org>

	* anti.texi (Antinews): Copyedits.  Don't @dfn anything here.
	open-network-stream does exist in Emacs 23, but is simpler.

2012-04-15  Chong Yidong  <cyd@gnu.org>

	* customize.texi (Custom Themes): Also document load-theme etc.

2012-04-14  Chong Yidong  <cyd@gnu.org>

	* customize.texi (Applying Customizations, Custom Themes): New nodes.

	* display.texi (Defining Faces): Reference custom-set-faces.

	* modes.texi (Defining Minor Modes, Defining Minor Modes):
	* os.texi (Startup Summary): Copyedits.

2012-04-14  Glenn Morris  <rgm@gnu.org>

	* loading.texi (Loading Non-ASCII): "unibyte:" can also be at the end.

	* strings.texi (Case Tables):
	* objects.texi (General Escape Syntax):
	* keymaps.texi (Key Sequences): Use @acronym with "ASCII".

	* buffers.texi, compile.texi, customize.texi, debugging.texi:
	* display.texi, edebug.texi, eval.texi, help.texi, intro.texi:
	* keymaps.texi, minibuf.texi, modes.texi, os.texi, processes.texi:
	* text.texi: Use @file for buffers, per the Texinfo manual.

	* compile.texi (Compiler Errors): Add missing space in buffer name.

2012-04-14  Chong Yidong  <cyd@gnu.org>

	* processes.texi (Query Before Exit): Remove obsolete function
	process-kill-without-query (Bug#11190).

2012-04-14  Glenn Morris  <rgm@gnu.org>

	* files.texi, frames.texi, loading.texi, os.texi, processes.texi:
	Use @env for environment variables.

	* Makefile.in: Replace non-portable use of $< in ordinary rules.

2012-04-12  Jari Aalto  <jari.aalto@cante.net>

	* processes.texi (Synchronous Processes):
	Mention `default-directory' (bug#7515).

2012-04-09  Chong Yidong  <cyd@gnu.org>

	* customize.texi (Variable Definitions): Remove user-variable-p.

	* commands.texi (Interactive Codes):
	* help.texi (Accessing Documentation):
	* minibuf.texi (High-Level Completion): Callers changed.

2012-04-06  Chong Yidong  <cyd@gnu.org>

	* minibuf.texi (Programmed Completion): Document metadata method.
	(Completion Variables): Document completion-category-overrides.

2012-04-05  Chong Yidong  <cyd@gnu.org>

	* anti.texi (Antinews): Rewrite for Emacs 23.

2012-04-04  Chong Yidong  <cyd@gnu.org>

	* minibuf.texi (Programmed Completion): Remove obsolete variable
	completion-annotate-function.
	(Completion Variables): Rename from Completion Styles.
	Document completion-extra-properties.  Document completion-styles-alist
	change.
	(Reading File Names): minibuffer-local-filename-must-match-map is
	not used anymore.
	(Minibuffer Completion): Document completing-read-function.
	(Completion in Buffers): completion-at-point-functions can return
	properties recognized in completion-extra-properties.

	* display.texi (Delayed Warnings): New node.

	* os.texi (Notifications): Copyedits.

2012-04-04  Glenn Morris  <rgm@gnu.org>

	* os.texi (Notifications): Copyedits.

2012-04-03  Michael Albinus  <michael.albinus@gmx.de>

	* os.texi (Terminal-Specific): Fix typo.
	(Notifications): New section.

	* elisp.texi (Top):
	* vol1.texi (Top):
	* vol2.texi (Top): Add "Notifications" and "Dynamic Libraries"
	menu entries.

2012-04-01  Chong Yidong  <cyd@gnu.org>

	* files.texi (Kinds of Files): file-subdir-of-p renamed to
	file-in-directory-p.

2012-03-31  Glenn Morris  <rgm@gnu.org>

	* edebug.texi (Instrumenting Macro Calls):
	Mention defining macros at instrumentation time.
	(Edebug Options): Mention edebug-unwrap-results.

2012-03-31  Eli Zaretskii  <eliz@gnu.org>

	* text.texi (Special Properties): Clarify the description of the
	effect of integer values of the 'cursor' property on cursor
	position.  See the discussions in bug#11068 for more details and
	context.

2012-03-31  Glenn Morris  <rgm@gnu.org>

	* edebug.texi (Edebug Eval, Specification List, Edebug Options):
	Copyedits.

2012-03-30  Chong Yidong  <cyd@gnu.org>

	* display.texi (Image Formats): Add imagemagick type.
	(Image Descriptors): Mention how they are used.
	(ImageMagick Images): Clarify role of imagemagick-register-types.
	(Character Display): Don't mention glyph tables.
	(Display Tables): Use make-glyph-code in example.
	(Glyphs): Avoid "simple glyph code" terminology.  Note that glyph
	tables are semi-obsolete.  De-document create-glyph.
	(Glyphless Chars): Note that display tables override this.
	(Bidirectional Display): Copyedits.  Introduce "bidirectional
	reordering" terminology, and use it.

2012-03-30  Glenn Morris  <rgm@gnu.org>

	* edebug.texi (Jumping): Give name of `i' binding.

2012-03-28  Glenn Morris  <rgm@gnu.org>

	* searching.texi (Regular Expressions, Regexp Special)
	(Regexp Backslash, Regexp Example, Regexp Functions, Regexp Search)
	(Simple Match Data, Saving Match Data, Standard Regexps): Copyedits.
	(Regexp Special): Mention collation.
	Clarify char classes with an example.
	(Regexp Functions): Mention regexp-opt is not guaranteed.
	Mention regexp-opt-charset.
	(Regexp Search): Recommend against looking-back.
	(Search and Replace): Use Texinfo recommended quote convention.
	Add more query-replace-map items.  List multi-query-replace-map items.

2012-03-27  Martin Rudalics  <rudalics@gmx.at>

	* windows.texi (Window History): Describe new option
	switch-to-visible-buffer.

2012-03-27  Glenn Morris  <rgm@gnu.org>

	* searching.texi (String Search): Add xref to Emacs manual.
	Copyedits.  Mention the function word-search-regexp.
	(Searching and Case): Add xref to Emacs manual.  Copyedits.

	* processes.texi (Network Servers): Standardize apostrophe usage.

	* os.texi (System Environment): Copyedits.  Remove some examples
	that do not seem useful.  Mention setenv third arg.
	tty-erase-char does not seem to be nil under a window-system.
	(User Identification): Copyedits.
	Remove some examples that do not seem useful.

2012-03-26  Glenn Morris  <rgm@gnu.org>

	* os.texi (Startup Summary): Copyedits.  Fix startup screen logic.
	(Init File): Copyedits.
	(Command-Line Arguments): Copyedits.  Do not mention argv alias.
	(Killing Emacs): Copyedits.
	(Suspending Emacs): Copyedits.  Mention not very relevant with GUIs.
	Shorten the example, use more standard shell prompts.

2012-03-25  Chong Yidong  <cyd@gnu.org>

	* display.texi (Fringes): Note that fringes are shown on graphical
	displays only.
	(Fringe Size/Pos, Fringe Bitmaps, Making Buttons): Clarifications.
	(Replacing Specs): Clarify example.
	(Manipulating Buttons): Note that button-at can return a marker.
	(Buttons): Minor rewrite.
	(Character Display): New node.  Consolidate all character display
	related nodes into its subsections.
	(Usual Display): Character 127 is also affected by ctl-arrow.
	(Display Tables): Improve example.

2012-03-22  Glenn Morris  <rgm@gnu.org>

	* strings.texi (Text Comparison): Mention string-prefix-p.

2012-03-21  Chong Yidong  <cyd@gnu.org>

	* display.texi (The Echo Area): Add xref to Output Streams.
	(Displaying Messages): Improve doc of message.
	(Echo Area Customization, Invisible Text): Copyedits.
	(Invisible Text): Mention that spec comparison is done with eq.
	(Width): Improve doc of char-width.
	(Faces): Recommend using symbol instead of string for face name.
	Minor clarifications.
	(Defining Faces): Copyedits.  Update face example.
	(Attribute Functions): Mark set-face-foreground etc as commands.
	(Face Remapping): Mention text-scale-adjust.
	Clarify face-remapping-alist and related docs.
	(Face Functions): Don't document make-face or copy-face.

2012-03-20  Chong Yidong  <cyd@gnu.org>

	* display.texi (Forcing Redisplay): Various rewrites to reflect
	new value of redisplay-dont-pause.
	(Truncation): Copyedits.

2012-03-20  Glenn Morris  <rgm@gnu.org>

	* os.texi (Startup Summary): Don't mention initial-buffer-choice = t.
	Add summary table of some relevant command-line options.

2012-03-18  Chong Yidong  <cyd@gnu.org>

	* internals.texi (Building Emacs, Garbage Collection): Copyedits.
	(Writing Emacs Primitives): Re-organize discussion of functions
	with variable Lisp arguments are handled.  Delete an obsolete
	remark, previously tagged as FIXME.

	* os.texi (Idle Timers): Minor clarification.
	(Idle Timers): Link to Time of Day for description of time list.

2012-03-18  Glenn Morris  <rgm@gnu.org>

	* os.texi (System Interface): Flow control was removed.
	(Startup Summary): General update.
	(Init File): Don't mention compiling it.

2012-03-17  Chong Yidong  <cyd@gnu.org>

	* os.texi (Startup Summary): Mention package loading.
	(Init File): Don't refer to .emacs in section title.  Copyedits.
	(Terminal-Specific): Give a realistic example.
	(Command-Line Arguments): Reference Entering Emacs instead of
	repeating the spiel about not restarting Emacs.
	(Time of Day): Discuss time representation at beginning of node.
	(Sound Output): Copyedits.

	* package.texi (Packaging Basics): Document package-initialize.

2012-03-17  Eli Zaretskii  <eliz@gnu.org>

	* frames.texi (Initial Parameters): Add an index entry for
	minibuffer-only frame.

2012-03-16  Glenn Morris  <rgm@gnu.org>

	* modes.texi (Major Mode Conventions): Mention the strange
	relationship between View mode and special modes.  (Bug#10650)

2012-03-11  Chong Yidong  <cyd@gnu.org>

	* windows.texi (Window Configurations): save-window-excursion is
	now a macro.

	* display.texi (Temporary Displays): with-output-to-temp-buffer is
	now a macro.

	* text.texi (Fields): Minor copyedit.

2012-03-10  Eli Zaretskii  <eliz@gnu.org>

	* strings.texi (String Basics):
	* sequences.texi (Sequence Functions): Mention that `length' is
	not appropriate for computing the string width on display; add a
	cross-reference to the description of `string-width'.  (Bug#10978)

	* eval.texi (Autoloading): Minor change of wording.

2012-03-10  Chong Yidong  <cyd@gnu.org>

	* loading.texi (Autoload): Explicitly state which forms are
	processed specially (Bug#7783).

	* keymaps.texi (Mouse Menus): Describe non-toolkit behavior as the
	non-default situation.  Describe one-submenu exception (Bug#7695).

	* nonascii.texi (Character Properties): Copyedits.

2012-03-08  Chong Yidong  <cyd@gnu.org>

	* text.texi (Mode-Specific Indent): Document new behavior of
	indent-for-tab-command.  Document tab-always-indent.
	(Special Properties): Copyedits.
	(Checksum/Hash): Improve secure-hash doc.  Do not recommend MD5.
	(Parsing HTML/XML): Rename from Parsing HTML.  Update doc of
	libxml-parse-html-region.

2012-03-07  Glenn Morris  <rgm@gnu.org>

	* markers.texi (The Region): Briefly mention use-empty-active-region
	and region-active-p.
	(Overview of Markers): Reword garbage collection, add cross-ref.
	(The Mark): Tiny clarification re command loop and activate-mark-hook.

2012-03-07  Chong Yidong  <cyd@gnu.org>

	* text.texi (Buffer Contents): Don't duplicate explanation of
	region arguments from Text node.  Put doc of obsolete var
	buffer-substring-filters back, since it is referred to.
	(Low-Level Kill Ring): Yank now uses clipboard instead of primary
	selection by default.

	* markers.texi (The Mark): Fix typo.
	(The Region): Copyedits.

2012-03-07  Glenn Morris  <rgm@gnu.org>

	* markers.texi (Overview of Markers): Copyedits.
	(Creating Markers): Update approximate example buffer size.
	(The Mark): Don't mention uninteresting return values.

2012-03-05  Chong Yidong  <cyd@gnu.org>

	* positions.texi (Text Lines): Document count-words.

2012-03-04  Chong Yidong  <cyd@gnu.org>

	* frames.texi (Frames): Remove little-used "terminal frame" and
	"window frame" terminology.
	(Frame Parameters, Font and Color Parameters, Initial Parameters)
	(Size and Position, Visibility of Frames): Callers changed.
	(Frames): Clarify which terminals in framep are graphical.
	(Initial Parameters): --geometry is not the only option which adds
	to initial-frame-alist.
	(Position Parameters): Note that icon-left and icon-top are for
	old window managers only.
	(Size Parameters): Sizes are in characters even on graphical
	displays.
	(Management Parameters): Note that window-id and outer-window-id
	can't really be changed, and that auto-raise isn't always obeyed.
	(Cursor Parameters): Document cursor-type explicitly.
	(Size and Position): The aliases set-screen-height and
	set-screen-width have been deleted.
	(Visibility of Frames): Mention "minimization".

	* os.texi (Startup Summary): Minor clarifications.
	(Startup Summary, Suspending Emacs): Standardize on "text
	terminal" terminology.

	* windows.texi (Basic Windows, Coordinates and Windows)
	(Coordinates and Windows):
	* display.texi (Refresh Screen, Line Height, Face Attributes)
	(Overlay Arrow, Beeping, Glyphless Chars): Likewise.

2012-03-04  Glenn Morris  <rgm@gnu.org>

	* abbrevs.texi: Small copyedits throughout.
	(Abbrev Mode): Remove this section, folding it into the top-level.
	(Abbrev Tables): Don't mention irrelevant return values.
	(Abbrev Expansion): Add cross-ref for wrapper hooks.
	(Standard Abbrev Tables): Emacs Lisp mode now has its own table.
	(Abbrev Table Properties): Update nil :regexp description.

2012-03-03  Glenn Morris  <rgm@gnu.org>

	* internals.texi: Change @appendix section commands to @section.
	(Building Emacs): Say less about CANNOT_DUMP platforms.
	Replace deleted eval-at-startup with custom-initialize-delay.
	(Pure Storage): Small changes.
	(Memory Usage): Copyedit.
	(Writing Emacs Primitives): Update Fcoordinates_in_window_p and For
	example definitions.  Give examples of things with non-nil
	interactive args.  Mention eval_sub.  Remove old info about
	strings and GCPRO.  Mention cus-start.el.
	(Buffer Internals, Window Internals, Process Internals):
	Misc small updates and fixes for fields.

	* tips.texi: Copyedits.
	(Coding Conventions): Mention autoloads.
	Combine partially duplicated macro items.  Fix xref.
	Refer to Library Headers for copyright notice.
	(Programming Tips): edit-options is long-obsolete.
	(Compilation Tips): Mention loading bytecomp for byte-compile props.
	(Warning Tips): Mention declare-function.
	(Documentation Tips): Remove old info.
	(Comment Tips): Mention comment-dwim, not indent-for-comment.
	(Library Headers): General update.

2012-03-02  Glenn Morris  <rgm@gnu.org>

	* backups.texi (Reverting): Un-duplicate revert-buffer-in-progress-p,
	and relocate entry.  Mention buffer-stale-function.

	* elisp.texi, vol1.texi, vol2.texi: Standardize some menu entries.

	* hooks.texi (Standard Hooks): General update.
	Put related hooks together.  Add and remove items.
	* commands.texi (Keyboard Macros): Remove cross-ref to Standard Hooks.
	* modes.texi (Hooks): Tweak cross-ref description.

2012-03-01  Michael Albinus  <michael.albinus@gmx.de>

	* files.texi (Kinds of Files): The return value of file-equal-p is
	unspecified, if FILE1 or FILE2 does not exist.

2012-03-01  Glenn Morris  <rgm@gnu.org>

	* hooks.texi (Standard Hooks): Remove mode-specific hooks.

	* maps.texi (Standard Keymaps): General update.
	Remove mode-specific maps, talk about the more general keymaps.
	* help.texi (Help Functions): Add vindex for Helper-help-map.
	* keymaps.texi (Active Keymaps): Minor rephrasing.

2012-02-29  Glenn Morris  <rgm@gnu.org>

	* elisp.texi, vol1.texi, vol2.texi: Use "" quotes in menus.

2012-02-28  Thierry Volpiatto  <thierry.volpiatto@gmail.com>

	* files.texi (Kinds of Files): Rename files-equal-p to file-equal-p.
	Update changed behavior of file-subdir-of-p.

2012-02-28  Glenn Morris  <rgm@gnu.org>

	* advice.texi, anti.texi, display.texi, elisp.texi:
	* processes.texi, variables.texi, vol1.texi, vol2.texi:
	Standardize possessive apostrophe usage.

	* locals.texi: Remove file.
	* elisp.texi, vol1.texi, vol2.texi: Don't include locals.texi.
	Remove menu entry.
	* errors.texi, maps.texi: Adjust node pointers.
	* internals.texi (Buffer Internals): Remove cross-refs to locals.texi.
	* makefile.w32-in (srcs):
	* Makefile.in (srcs): Remove locals.texi.

	* frames.texi (Mouse Position): Fix cross-ref.

2012-02-27  Chong Yidong  <cyd@gnu.org>

	* buffers.texi (Creating Buffers): Clarify that
	generate-new-buffer uses generate-new-buffer-names.
	(Killing Buffers): Remove bogus example duplicating buffer-live-p.

	* files.texi (Directory Names): Index entry for file name abbreviations.
	(Relative File Names, File Name Expansion): Refer to it.
	(Locating Files): Move locate-user-emacs-file documentation to
	Standard File Names.
	(Standard File Names): Add locate-user-emacs-file; update examples.

2012-02-26  Michael Albinus  <michael.albinus@gmx.de>

	* files.texi (Magic File Names): Add files-equal-p and file-subdir-of-p.

2012-02-26  Chong Yidong  <cyd@gnu.org>

	* files.texi (Kinds of Files): Improve documentation of
	files-equal-p and file-subdir-of-p.

2012-02-26  Glenn Morris  <rgm@gnu.org>

	* intro.texi (Acknowledgements): Small changes.

2012-02-25  Glenn Morris  <rgm@gnu.org>

	* errors.texi: Don't try to list _all_ the error symbols.
	Add circular-list, cl-assertion-failed, compression-error.
	* elisp.texi, vol1.texi, vol2.texi:
	* control.texi (Error Symbols): Tweak "Standard Errors" description.

2012-02-25  Thierry Volpiatto  <thierry.volpiatto@gmail.com>

	* files.texi (files-equal-p, file-subdir-of-p): New,
	add initial documentation.

2012-02-25  Chong Yidong  <cyd@gnu.org>

	* files.texi (File Attributes): Document file-selinux-context.
	(Changing Files): Link to it.
	(Changing Files): Document set-file-selinux-context.

	* backups.texi (Making Backups): Return value of backup-buffer is
	changed.  Mention default value of backup-directory-alist.
	(Rename or Copy): Note that backup-by-copying-when-mismatch is t.
	(Auto-Saving): New minor mode behavior for auto-save-mode.
	(Reverting): Add defvar for revert-buffer-in-progress-p.

	* searching.texi (Regexp Backslash): Add index entry (Bug#10869).

2012-02-24  Glenn Morris  <rgm@gnu.org>

	* errors.texi (Standard Errors): Mention dbus-error.
	For arith-error sub-classes, just use one cross-ref.

2012-02-23  Alan Mackenzie  <acm@muc.de>

	* modes.texi (Defining Minor Modes): Document the new keyword
	:after-hook.

2012-02-21  Chong Yidong  <cyd@gnu.org>

	* files.texi (Files): Mention magic file names as arguments.
	(Reading from Files): Copyedits.
	(File Attributes): Mention how to change file modes.
	(Changing Files): Use standard "file permissions" terminology.
	Add xref to File Attributes node.
	(Locating Files): Document locate-user-emacs-file.
	(Unique File Names): Recommend against using make-temp-name.

2012-02-19  Chong Yidong  <cyd@gnu.org>

	* help.texi (Documentation, Documentation Basics, Help Functions):
	Minor clarifications.
	(Accessing Documentation): Clarify what documentation-property is
	for.  Add xref to Keys in Documentation.

	* tips.texi (Documentation Tips): Don't recommend using * in
	docstrings.

	* macros.texi (Defining Macros):
	* modes.texi (Derived Modes): Say "documentation string" instead
	of docstring.

2012-02-18  Chong Yidong  <cyd@gnu.org>

	* modes.texi (Tabulated List Mode): New node.
	(Basic Major Modes): Add xref to it.

	* processes.texi (Process Information): Mention Process Menu mode.

2012-02-17  Chong Yidong  <cyd@gnu.org>

	* syntax.texi (Motion via Parsing): Doc fix for scan-lists.

2012-02-17  Glenn Morris  <rgm@gnu.org>

	* hooks.texi (Standard Hooks): Fix cross-ref to Emacs manual.

2012-02-16  Chong Yidong  <cyd@gnu.org>

	* syntax.texi (Syntax Tables, Syntax Descriptors)
	(Syntax Table Functions): Copyedits.
	(Syntax Basics): Don't repeat the material in the preceding node.
	(Syntax Class Table): Use a table.
	(Syntax Properties): Document syntax-propertize-function and
	syntax-propertize-extend-region-functions.
	(Motion via Parsing): Clarify scan-lists.  Fix indentation.
	(Parser State): Update for the new "c" comment style.
	Fix description of item 7 (comment style).

	* modes.texi (Minor Modes): Update how mode commands should treat
	arguments now.
	(Mode Line Basics): Clarify force-mode-line-update.
	(Mode Line Top): Note that the example is not realistic.
	(Mode Line Variables, Mode Line Data, %-Constructs, Header Lines)
	(Emulating Mode Line): Use "mode line" instead of "mode-line", and
	"mode line construct" instead of "mode line specification".
	(Syntactic Font Lock): Remove mention of obsolete variable
	font-lock-syntactic-keywords.
	(Setting Syntax Properties): Node deleted.
	(Font Lock Mode): Note that Font Lock mode is a minor mode.
	(Font Lock Basics): Note that syntactic fontification falls back
	on `syntax-table'.
	(Search-based Fontification): Emphasize that font-lock-keywords
	should not be set directly.
	(Faces for Font Lock): Avoid some confusing terminology.
	(Syntactic Font Lock): Minor clarifications.  Add xref to
	Syntactic Font Lock node.

2012-02-15  Chong Yidong  <cyd@gnu.org>

	* minibuf.texi (Basic Completion): Define "completion table".
	Move completion-in-region to Completion in Buffers node.
	(Completion Commands): Use "completion table" terminology.
	(Completion in Buffers): New node.

	* modes.texi (Hooks): add-hook can be used for abnormal hooks too.
	(Setting Hooks): Update minor mode usage example.
	(Major Mode Conventions): Note that completion-at-point-functions
	should be altered locally.  Add xref to Completion in Buffers.
	Remove duplicate tip about auto-mode-alist.
	(Minor Modes): Rewrite introduction.
	(Minor Mode Conventions): Copyedits.  Don't recommend
	variable-only minor modes since few minor modes are like that.

2012-02-15  Glenn Morris  <rgm@gnu.org>

	* processes.texi (Network): Document open-network-stream :parameters.

2012-02-14  Chong Yidong  <cyd@gnu.org>

	* keymaps.texi (Format of Keymaps): The CACHE component of keymaps
	was removed on 2009-09-10.  Update lisp-mode-map example.
	(Inheritance and Keymaps): Minor clarification.
	(Searching Keymaps): Remove out-of-place enumeration.
	(Key Lookup): Remove unnecessary example (one was already given in
	Format of Keymaps).
	(Changing Key Bindings): Update suppress-keymap example.
	(Menu Bar, Tool Bar): Copyedits.
	(Tool Bar): Update tool-bar-map example.

2012-02-12  Chong Yidong  <cyd@gnu.org>

	* debugging.texi (Debugger Commands): Continuing is now allowed
	for errors.

2012-02-11  Chong Yidong  <cyd@gnu.org>

	* display.texi (Fringe Indicators): Add xref to Fringe Bitmaps.
	Move the list of standard bitmaps there.
	(Fringe Cursors): Rewrite for clarity.
	(Fringe Bitmaps): Consolidate the list of standard bitmaps here.

	* commands.texi (Command Overview): Mention read-key.
	(Using Interactive, Interactive Call): Minor clarifications.
	(Function Keys, Click Events): Avoid "input stream" terminology.
	(Click Events): Add xref to Window Sizes and Accessing Mouse.
	Clarify column and row components.
	(Accessing Mouse): Add xref to Click Events.  Minor fixes.
	(Special Events): Copyedits.

	* streams.texi (Input Streams): De-document get-file-char.
	(Output Variables): Don't refer to old backquote syntax.

	* debugging.texi (Debugging): Copyedits.  Describe testcover, ERT.
	(Error Debugging): Note that debug-ignored-errors overrides list
	values of debug-on-error too.  Add xref to Signaling Errors.
	Note that debug-on-signal is not customizable.
	Mention condition-case-unless-debug.
	(Compilation Errors): Node deleted.

	* compile.texi (Compiler Errors): Move a paragraph here from
	deleted node Compilation Errors.

2012-02-10  Leo Liu  <sdl.web@gmail.com>

	* control.texi (Handling Errors): Change condition-case-no-debug
	to condition-case-unless-debug.

2012-02-10  Chong Yidong  <cyd@gnu.org>

	* advice.texi (Defining Advice): Clarify ad-unadvise.
	(Activation of Advice): Specifying the ACTIVATE flag in defadvice
	is not abnormal.
	(Advising Primitives): Node deleted; ad-define-subr-args has been
	removed.

	* compile.texi (Speed of Byte-Code): Use float-time in example.
	(Compilation Functions): Note that the log uses Compilation mode.
	Don't discuss the contents of byte-code function object here.
	(Compilation Functions): De-document internal function byte-code.
	(Docs and Compilation): Minor clarifications.

	* objects.texi (Byte-Code Type): Add xref to Byte-Code Function
	Objects.

2012-02-10  Glenn Morris  <rgm@gnu.org>

	* text.texi (Checksum/Hash): Rename node from MD5 Checksum.
	Mention secure-hash.
	* elisp.texi, vol1.texi, vol2.texi: Update menu entry.

2012-02-10  Chong Yidong  <cyd@gnu.org>

	* loading.texi (Loading): Don't emphasize "library" terminology.
	(Library Search): load-path is not a user option.  Mention role of
	-L option and packages.  Improve examples.
	(Loading Non-ASCII): Don't mention unibyte Emacs, which is
	obsolete.
	(Autoload): Minor clarifications.

2012-02-10  Glenn Morris  <rgm@gnu.org>

	* files.texi (Magic File Names): Tweak remote-file-name-inhibit-cache.

	* modes.texi (Basic Major Modes): Mention tabulated-list-mode.

2012-02-08  Glenn Morris  <rgm@gnu.org>

	* loading.texi (Named Features): Update the require example.

2012-02-07  Glenn Morris  <rgm@gnu.org>

	* modes.texi (Defining Minor Modes):
	Expand on args of defined minor modes.

2012-02-07  Chong Yidong  <cyd@gnu.org>

	* variables.texi (Creating Buffer-Local): Minor clarification
	to buffer-local-variables doc (Bug#10715).

2012-02-07  Glenn Morris  <rgm@gnu.org>

	* display.texi (ImageMagick Images): General update.
	Move most details of imagemagick-render-type to the variable's doc.

2012-02-06  Glenn Morris  <rgm@gnu.org>

	* keymaps.texi (Tool Bar): Mention separators.
	(Inheritance and Keymaps):
	Mention make-composed-keymap and multiple inheritance.

	* modes.texi (Running Hooks): Mention run-hook-wrapped.

	* control.texi (Handling Errors):
	Mention condition-case-no-debug and with-demoted-errors.

2012-02-05  Chong Yidong  <cyd@gnu.org>

	* customize.texi (Common Keywords): Minor clarifications.
	Document custom-unlispify-remove-prefixes.
	(Variable Definitions): Backquotes in defcustom seem to work fine
	now.  Various other copyedits.
	(Simple Types): Copyedits.  Document color selector.
	(Composite Types): Copyedits.
	(Splicing into Lists): Clarifications.

	* eval.texi (Backquote): Move from macros.texi.

	* macros.texi (Expansion): Minor clarification.
	(Backquote): Move node to eval.texi.
	(Defining Macros): Move an example from Backquote node.
	(Argument Evaluation): No need to mention Pascal.
	(Indenting Macros): Add xref to Defining Macros.

2012-02-05  Glenn Morris  <rgm@gnu.org>

	* debugging.texi (Error Debugging): Mention debug-on-event default.

2012-02-04  Glenn Morris  <rgm@gnu.org>

	* backups.texi (Reverting): Mention revert-buffer-in-progress-p.

	* debugging.texi (Error Debugging): Mention debug-on-event.
	* commands.texi (Misc Events): Mention sigusr1,2 and debugging.

	* modes.texi (Running Hooks): Try to clarify with-wrapper-hook.

	* text.texi (Buffer Contents):
	Update filter-buffer-substring description.

2012-02-04  Chong Yidong  <cyd@gnu.org>

	* functions.texi (What Is a Function): Add closures.
	Mention "return value" terminology.  Add xref for command-execute.
	Remove unused "keystroke command" terminology.
	(Lambda Expressions): Give a different example than in the
	following subsection.  Add xref to Anonymous Functions.
	(Function Documentation): Remove gratuitous markup.
	(Function Names): Move introductory text to `What Is a Function'.
	(Defining Functions): Fix defun argument spec.
	(Anonymous Functions): Document lambda macro explicitly.
	Mention effects on lexical binding.
	(Function Cells): Downplay direct usage of fset.
	(Closures): New node.
	(Inline Functions): Remove "open-code" terminology.
	(Declaring Functions): Minor tweak; .m is not C code.

	* variables.texi (Variables): Don't refer to "global value".
	(Local Variables, Void Variables): Copyedits.
	(Lexical Binding): Minor clarification of example.
	(File Local Variables): Mention :safe and :risky defcustom args.
	(Lexical Binding): Add xref to Closures node.

2012-02-04  Glenn Morris  <rgm@gnu.org>

	* minibuf.texi (High-Level Completion): Updates for read-color.

2012-02-03  Glenn Morris  <rgm@gnu.org>

	* display.texi (GIF Images): Mention animation.
	Remove commented-out old example of animation.
	(Animated Images): New subsection.
	* elisp.texi (Top):
	* vol1.texi (Top):
	* vol2.texi (Top): Add Animated Images menu entry.

	* display.texi (Image Formats): Remove oddly specific information
	on versions of image libraries.
	(GIF Images, TIFF Images): Minor rephrasing.

2012-02-02  Glenn Morris  <rgm@gnu.org>

	* processes.texi (Synchronous Processes):
	Mention call-process's :file gets overwritten.

	* commands.texi (Reading One Event):
	* help.texi (Help Functions): Document read-char-choice.

	* hooks.texi (Standard Hooks):
	* modes.texi (Keymaps and Minor Modes):
	* text.texi (Commands for Insertion): Document post-self-insert-hook.

	* hooks.texi (Standard Hooks): Add prog-mode-hook.

	* hooks.texi (Standard Hooks):
	* modes.texi (Major Mode Conventions, Mode Hooks):
	Document change-major-mode-after-body-hook.

2012-02-01  Glenn Morris  <rgm@gnu.org>

	* modes.texi (Defining Minor Modes):
	Mention disabling global minor modes on a per-major-mode basis.

2012-01-31  Chong Yidong  <cyd@gnu.org>

	* syntax.texi (Parsing Expressions): Clarify intro (Bug#10657).
	(Parser State): Remove unnecessary statement (Bug#10661).

	* eval.texi (Intro Eval): Add footnote about "sexp" terminology.

2012-01-31  Glenn Morris  <rgm@gnu.org>

	* modes.texi (Defining Minor Modes):
	Document define-minor-mode's new :variable keyword.

2012-01-29  Chong Yidong  <cyd@gnu.org>

	* syntax.texi (Syntax Class Table): Tweak description of newline
	char syntax (Bug#9619).

	* numbers.texi (Predicates on Numbers): Fix wholenump/natnump
	description (Bug#10189).

2012-01-29  Glenn Morris  <rgm@gnu.org>

	* files.texi (Changing Files): Document SELinux support.

	* windows.texi (Window Sizes): Fix typo.

2012-01-28  Chong Yidong  <cyd@gnu.org>

	* display.texi (Fringe Indicators): Clarify fringe-indicator-alist
	doc (Bug#8568).

	* frames.texi (Input Focus): Add NORECORD arg to
	select-frame-set-input-focus.  Clarify its role in select-frame.

	* text.texi (Transposition): We don't use transpose-region as an
	internal subroutine (Bug#3249).

	* modes.texi (Example Major Modes): Update Lisp example code to
	current sources.  Delete the old non-derived-major-mode example,
	which has diverged badly from current sources.

2012-01-27  Glenn Morris  <rgm@gnu.org>

	* makefile.w32-in (texinputdir): Fix (presumed) typo.
	(VERSION, manual): Remove, unused.

2012-01-27  Chong Yidong  <cyd@gnu.org>

	* commands.texi (Command Overview): Minor clarification (Bug#10384).

2012-01-26  Chong Yidong  <cyd@gnu.org>

	* searching.texi (String Search): Document negative repeat count
	(Bug#10507).

2012-01-26  Glenn Morris  <rgm@gnu.org>

	* variables.texi (Using Lexical Binding):
	Mention that lexical-binding should be set in the first line.

2012-01-26  Lars Ingebrigtsen  <larsi@gnus.org>

	* macros.texi (Defining Macros): Don't claim that `declare' only
	affects Edebug and indentation.

2012-01-25  Lars Ingebrigtsen  <larsi@gnus.org>

	* macros.texi (Defining Macros): Slight `declare' fixup.

2012-01-25  Glenn Morris  <rgm@gnu.org>

	* makefile.w32-in (texinputdir):
	* Makefile.in (ENVADD): Add $emacsdir.  (Bug#10603)

2012-01-24  Chong Yidong  <cyd@gnu.org>

	* variables.texi (Variables, Local Variables, Void Variables):
	Edit to make the descriptions less specific to dynamic binding.
	(Local Variables): Default max-specpdl-size is now 1300.
	(Defining Variables): Edits for lexical scoping.
	Delete information about starting docstrings with *.  De-document
	user-variable-p.
	(Tips for Defining): Remove an unimportant discussion of quitting
	in the middle of a load.
	(Accessing Variables, Setting Variables): Discuss lexical binding.
	(Variable Scoping): Rewrite.
	(Scope, Extent, Impl of Scope): Nodes deleted.
	(Dynamic Binding): New node, with material from Scope, Extent, and
	Impl of Scope nodes.
	(Dynamic Binding Tips): Rename from Using Scoping.
	(Lexical Binding): Rewrite.
	(Using Lexical Binding): Rename from Converting to Lexical
	Binding.  Convert to subsection.

	* customize.texi (Variable Definitions): Add custom-variable-p.
	Move user-variable-p documentation here.

2012-01-23  Chong Yidong  <cyd@gnu.org>

	* strings.texi (Text Comparison): Minor qualification.

	* lists.texi (Cons Cells): Copyedits.
	(List Elements): Mention push.
	(List Variables): Mention pop.
	(Rings): Move to sequences.texi.

	* sequences.texi (Sequence Functions): Don't repeat the
	introduction already given in the parent.
	(Vectors): Copyedits.
	(Rings): Move from lists.texi.  Note that this is specific to the
	ring package.

	* symbols.texi (Definitions, Symbol Components): Mention variable
	scoping issues.
	(Plists and Alists): Copyedits.

	* eval.texi (Intro Eval, Symbol Forms): Minor tweaks for
	correctness with lexical scoping.
	(Eval): Copyedits.

2012-01-21  Chong Yidong  <cyd@gnu.org>

	* intro.texi (A Sample Function Description): Special notation
	used for macros too.

	* objects.texi (Ctl-Char Syntax, Other Char Bits): Copyedits.
	(Symbol Type): Add xref for keyword symbols.
	(Sequence Type): Clarify differences between sequence types.
	(Cons Cell Type): Add "linked list" index entry.
	(Non-ASCII in Strings): Copyedits.
	(Equality Predicates): Symbols with same name need not be eq.

	* numbers.texi (Float Basics): Document isnan, copysign, frexp and
	ldexp.  Move float-e and float-pi to Math Functions node.

2012-01-21  Glenn Morris  <rgm@gnu.org>

	* modes.texi (Auto Major Mode):
	* variables.texi (File Local Variables):
	Mention inhibit-local-variables-regexps.

2012-01-19  Martin Rudalics  <rudalics@gmx.at>

	* windows.texi (Window Configurations): Rewrite references to
	persistent window parameters.
	(Window Parameters): Fix description of persistent window
	parameters.

2012-01-16  Juanma Barranquero  <lekktu@gmail.com>

	* windows.texi (Window Parameters): Use @pxref.

2012-01-16  Martin Rudalics  <rudalics@gmx.at>

	* windows.texi (Window Configurations, Window Parameters):
	Describe persistent window parameters.

2011-12-27  Stefan Monnier  <monnier@iro.umontreal.ca>

	* variables.texi (Creating Buffer-Local): Warn against misuses of
	make-variable-buffer-local (bug#10258).

2012-01-07  Lars Magne Ingebrigtsen  <larsi@gnus.org>

	* macros.texi (Defining Macros): Document `doc-string' (bug#9668).

2012-01-06  Chong Yidong  <cyd@gnu.org>

	* variables.texi (Directory Local Variables):
	Document hack-dir-local-variables-non-file-buffer.

2012-01-06  Glenn Morris  <rgm@gnu.org>

	* maps.texi (Standard Keymaps): Refer to Info-edit by name
	rather than by keybinding.

2011-12-29  Juanma Barranquero  <lekktu@gmail.com>

	* frames.texi (Font and Color Parameters): Add @pxref.

2011-12-29  Daniel Colascione  <dan.colascione@gmail.com>

	* frames.texi (Font and Color Parameters):
	Document w32 font backends (bug#10399).

2011-12-28  Paul Eggert  <eggert@cs.ucla.edu>

	* files.texi (File Attributes, Changing Files):
	Use a more-natural notation for octal numbers.

2011-12-23  Juanma Barranquero  <lekktu@gmail.com>

	* variables.texi (Variables with Restricted Values):
	Change reference to variable (bug#10354).

2011-12-13  Martin Rudalics  <rudalics@gmx.at>

	* windows.texi (Splitting Windows): Use t instead of non-nil
	when describing window-combination-resize.

2011-12-05  Stefan Monnier  <monnier@iro.umontreal.ca>

	* text.texi (Special Properties): Warn against `intangible' properties
	(bug#10222).

2011-11-26  Eli Zaretskii  <eliz@gnu.org>

	* display.texi (Truncation):
	* text.texi (Special Properties): Describe what a stretch-glyph is
	instead of using that term without explanation.  Make the
	cross-references more accurate.

	* display.texi (Usual Display): Update the description,
	cross-references, and indexing related to display of control
	characters and raw bytes.

2011-11-25  Martin Rudalics  <rudalics@gmx.at>

	* windows.texi (Splitting Windows): Fix description of
	window-combination-limit.  Suggested by Eli Zaretskii.

2011-11-23  Chong Yidong  <cyd@gnu.org>

	* windows.texi (Window Sizes): Move window-top-line,
	window-left-column, and window-*-pixel-edges to Coordinates and
	Windows node.
	(Coordinates and Windows): Restore window-edges doc.

2011-11-21  Martin Rudalics  <rudalics@gmx.at>

	* windows.texi (Windows and Frames, Splitting Windows):
	Fix typos.

2011-11-21  Chong Yidong  <cyd@gnu.org>

	* windows.texi (Splitting Windows): Fix error in documentation of
	window-combination-limit.
	(Cyclic Window Ordering): Minor fixes to next-window,
	one-window-p, and get-lru-window docs.  Don't document
	window-list-1.
	(Buffers and Windows): Copyedits.
	(Choosing Window): Document special handling of special-display-*.
	(Choosing Window Options): Fix display-buffer-reuse-frames doc.
	Don't document even-window-heights, which is going away.
	Clarify which options are obeyed by which action functions.

2011-11-20  Stefan Monnier  <monnier@iro.umontreal.ca>

	* display.texi (Invisible Text): Clarify point adjustment (bug#10072).

2011-11-20  Martin Rudalics  <rudalics@gmx.at>

	* windows.texi (Resizing Windows, Splitting Windows):
	Remove term "status" when talking about combination limits.

2011-11-20  Juanma Barranquero  <lekktu@gmail.com>

	* compile.texi (Compiler Errors):
	* help.texi (Help Functions): Fix typos.

2011-11-19  Chong Yidong  <cyd@gnu.org>

	* windows.texi (Splitting Windows): Clarify role of window
	parameters in split-window.  Shorten the example.
	(Deleting Windows): Rewrite intro to handle internal windows.
	Fix delete-windows-on doc.
	(Selecting Windows): Copyedits.

2011-11-17  Martin Rudalics  <rudalics@gmx.at>

	* windows.texi (Resizing Windows, Splitting Windows)
	(Deleting Windows): Use term window-combination-resize instead
	of window-splits.

2011-11-16  Martin Rudalics  <rudalics@gmx.at>

	* windows.texi (Resizing Windows, Splitting Windows):
	Rename occurrences of window-nest to window-combination-limit.

2011-11-14  Juanma Barranquero  <lekktu@gmail.com>

	* intro.texi (Lisp History): Fix typo.

2011-11-12  Martin Rudalics  <rudalics@gmx.at>

	* windows.texi (Splitting Windows, Deleting Windows):
	Remove references to splits status of windows.

2011-11-10  Glenn Morris  <rgm@gnu.org>

	* buffers.texi (Read Only Buffers): Expand a bit on why
	toggle-read-only should only be used interactively.  (Bug#7292)

2011-11-09  Chong Yidong  <cyd@gnu.org>

	* windows.texi (Window Sizes): Document window-pixel-edges,
	window-inside-pixel-edges, window-absolute-pixel-edges, and
	window-inside-absolute-pixel-edges.
	(Resizing Windows): shrink-window-if-larger-than-buffer works on
	non-full-width windows.

2011-11-09  Martin Rudalics  <rudalics@gmx.at>

	* windows.texi (Resizing Windows): Rewrite documentation of
	window-resizable.

2011-11-09  Chong Yidong  <cyd@gnu.org>

	* windows.texi (Splitting Windows): Simplify example.

2011-11-08  Chong Yidong  <cyd@gnu.org>

	* windows.texi (Window Sizes): Copyedits.  Document
	window-text-height.  Remove window-min-height and window-min-width
	discussion, referring instead to Emacs manual.
	(Splitting Windows, Resizing Windows): Add xref to Emacs manual.
	(Resizing Windows): Simplify introduction.  Don't document
	enlarge-window, shrink-window, enlarge-window-horizontally, and
	shrink-window-horizontally; they are no longer preferred for
	calling from Lisp, and are already documented in the Emacs manual.

2011-11-07  Glenn Morris  <rgm@gnu.org>

	* windows.texi (Choosing Window): Fix keybinding typo.

2011-11-07  Martin Rudalics  <rudalics@gmx.at>

	* windows.texi (Resizing Windows, Splitting Windows)
	(Window Configurations): Use "child window" instead of
	"subwindow".

2011-11-06  Chong Yidong  <cyd@gnu.org>

	* windows.texi (Basic Windows): Clarify various definitions.
	Treat window-normalize-* as internal; don't document them.
	(Windows and Frames): Various clarifications, e.g. non-live
	windows also belong to frames.  Fix window-list description.
	Simplify window nesting example.
	(Splitting Windows, Window Configurations):
	Use split-window-below.

2011-11-04  Eli Zaretskii  <eliz@gnu.org>

	* windows.texi (Window Sizes): Mention in the doc string that the
	return values of `window-body-height' and `window-body-width' are
	in frame's canonical units.  (Bug#9949)

2011-10-30  Martin Rudalics  <rudalics@gmx.at>

	* windows.texi (Windows and Frames): Remove "iso-" infix from
	documentation of window-iso-combined-p.

2011-10-26  Chong Yidong  <cyd@gnu.org>

	* modes.texi (Running Hooks): Document with-wrapper-hook.

2011-10-18  Chong Yidong  <cyd@gnu.org>

	* display.texi (Glyphless Chars): New node.

2011-10-13  Chong Yidong  <cyd@stupidchicken.com>

	* text.texi (Yanking): Document yank-excluded-properties.

	* package.texi (Packaging Basics): The commentary should say how
	to begin using the package.

2011-10-11  Martin Rudalics  <rudalics@gmx.at>

	* windows.texi (Deleting Windows): Mention which window gets
	selected when deleting the selected window.

2011-10-09  Martin Rudalics  <rudalics@gmx.at>

	* buffers.texi (The Buffer List): Describe how bury-buffer deals
	with the selected window.
	* windows.texi (Buffers and Windows): Reformulate text on how
	replace-buffer-in-windows deals with a window.
	(Quitting Windows): Describe how quit-window deals with a
	standalone frame.  Describe new option frame-auto-hide-function.

2011-10-08  Glenn Morris  <rgm@gnu.org>

	* symbols.texi (Other Plists): Markup fix.  (Bug#9702)

	* positions.texi (Excursions): Update warning message.

2011-10-05  Chong Yidong  <cyd@stupidchicken.com>

	* display.texi (Low-Level Font, Face Attributes, Font Lookup):
	Fix Emacs manual xref (Bug#9675).

2011-10-01  Chong Yidong  <cyd@stupidchicken.com>

	* windows.texi (Textual Scrolling): Document scroll-up-command,
	scroll-down-command, scroll-error-top-bottom, and the
	scroll-command symbol property.
	(Display Action Functions): Fix description of
	display-buffer-pop-up-window.

2011-09-28  Juanma Barranquero  <lekktu@gmail.com>

	* windows.texi (Splitting Windows): Fix typos.

2011-09-25  Martin Rudalics  <rudalics@gmx.at>

	* windows.texi (Windows and Frames, Display Action Functions)
	(Switching Buffers): Fix some typos.
	(Buffers and Windows): Remove reference to window-auto-delete.
	Reword description of replace-buffer-in-windows.
	(Window History): Fix some typos and refer to frame local buffer
	list.
	(Quitting Windows): New node.
	(Window Configurations): Add descriptions of window-state-get
	and window-state-put.
	(Window Parameters): Describe variable ignore-window-parameters.
	Sketch some window parameters currently in use.
	* elisp.texi (Top): Update node listing.

2011-09-25  Chong Yidong  <cyd@stupidchicken.com>

	* windows.texi (Display Action Functions)
	(Choosing Window Options): New nodes.

2011-09-24  Chong Yidong  <cyd@stupidchicken.com>

	* windows.texi (Window History): New node.  Move text here from
	Buffers and Windows.
	(Switching Buffers): Rename from Displaying Buffers, since we
	don't document display-buffer here; callers changed.
	Document FORCE-SAME-WINDOW arg to switch-to-buffer and
	switch-to-buffer-other-frame.  Delete duplicate
	replace-buffer-in-windows doc.
	(Choosing Window): Document display actions.

2011-09-24  Eli Zaretskii  <eliz@gnu.org>

	* display.texi (Forcing Redisplay): Update the description of
	redisplay-dont-pause due to change in the default value.

2011-09-23  Martin Rudalics  <rudalics@gmx.at>

	* frames.texi (Frames and Windows): Move section and rename to
	Windows and Frames in windows.texi.
	* windows.texi (Windows): Restructure.
	(Basic Windows): Rewrite.  Explain live and internal windows and
	normalization functions.
	(Windows and Frames): Move section here from frames.texi.
	Describe subwindows, window combinations, window tree, and
	corresponding functions including window-list here.
	(Window Sizes): Rename section from Size of Window and move it
	up in chapter.  Describe total and body sizes and the
	corresponding functions.  Explain new semantics of
	window-min-height/-width.
	(Resizing Windows): Move section up in chapter.  Describe new
	resize functions.
	(Splitting Windows): Describe new behavior of split-window,
	split-window-above-each-other and split-window-side-by-side.
	Provide examples.  Describe window-nest and window-splits
	options.
	(Deleting Windows): Minor rewrite.
	(Selecting Windows): Minor rewrite.
	Describe frame-selected-window and set-frame-selected-window here.
	(Cyclic Window Ordering): Minor rewrite.
	Describe window-list-1.
	(Buffers and Windows): Rewrite.  Explain a window's previous and
	next buffers and the corresponding functions.
	(Window Tree): Merge into Windows and Frames section.
	* elisp.texi (Top): Update node listings for frames and windows
	sections.

2011-09-21  Stefan Monnier  <monnier@iro.umontreal.ca>

	* display.texi (Face Functions): `face-list' returns faces (bug#9564).

2011-09-19  Lars Magne Ingebrigtsen  <larsi@gnus.org>

	* errors.texi (Standard Errors): Remove apparent placeholder text
	(bug#9491).

2011-09-18  Chong Yidong  <cyd@stupidchicken.com>

	* frames.texi (Management Parameters): Fix description of
	icon-type parameter.

2011-09-17  Chong Yidong  <cyd@stupidchicken.com>

	* tips.texi (Key Binding Conventions): Don't bind a key sequence
	ending in C-g.  Suggested by Edward O'Connor.

2011-09-17  Eli Zaretskii  <eliz@gnu.org>

	* numbers.texi (Integer Basics): Add indexing for
	most-positive-fixnum and most-negative-fixnum.  (Bug#9525)

2011-09-14  Dani Moncayo  <dmoncayo@gmail.com>

	* lists.texi (Sets And Lists): Fix typo.  (Bug#9393)

2011-09-11  Juanma Barranquero  <lekktu@gmail.com>

	* processes.texi (Network Servers): Clarify what the process
	buffer is used for (bug#9233).

2011-08-30  Dani Moncayo  <dmoncayo@gmail.com>

	* lists.texi (Building Lists): Fix typo.

2011-08-30  Chong Yidong  <cyd@stupidchicken.com>

	* display.texi (Basic Faces): New node.  Document new faces.

	* modes.texi (Major Mode Conventions): Move some text there.
	(Mode Help): Remove major-mode var, duplicated in Major Modes.

2011-08-29  Chong Yidong  <cyd@stupidchicken.com>

	* modes.texi (Basic Major Modes): New node.  Callers updated.
	(Major Modes): Document fundamental-mode and major-mode.
	(Major Mode Basics): Node deleted; text moved to Major Modes.
	(Derived Modes): Document derived-mode-p.

2011-08-28  Chong Yidong  <cyd@stupidchicken.com>

	* files.texi (Changing Files, Create/Delete Dirs): Document new
	arguments for delete-file, delete-directory, and copy-directory.
	(Visiting Functions): Remove view-file; it is documented in the
	Emacs manual.

	* frames.texi (Layout Parameters): The defaults for the
	menu-bar-lines and tool-bar-lines parameters depend on the mode.

	* display.texi (Progress): Document spinner functionality.

	* os.texi (Killing Emacs): Note that kill-emacs can be called by
	operating system signals.  Refer to save-buffers-kill-terminal
	instead of save-buffers-kill-emacs.

	* objects.texi (Symbol Type): Document ## print representation.

2011-08-25  Eli Zaretskii  <eliz@gnu.org>

	* display.texi (Specified Space): Mention that `space' specs
	influence bidi reordering.
	(Bidirectional Display): Explain how to use `(space . PROPS)' for
	separating fields with bidirectional content.

2011-08-24  Eli Zaretskii  <eliz@gnu.org>

	* display.texi (Bidirectional Display): Document return value in
	buffers that are not bidi-reordered for display, and in unibyte
	buffers.

2011-08-23  Eli Zaretskii  <eliz@gnu.org>

	* nonascii.texi (Character Properties): Document the values for
	unassigned codepoints.

2011-08-18  Eli Zaretskii  <eliz@gnu.org>

	* nonascii.texi (Character Properties): Document use of
	`bidi-class' and `mirroring' properties as part of reordering.
	Provide cross-references to "Bidirectional Display".

	* display.texi (Bidirectional Display): Document the pitfalls of
	concatenating strings with bidirectional content, with possible
	solutions.  Document bidi-string-mark-left-to-right.
	Mention paragraph direction in modes that inherit from prog-mode.
	Document use of `bidi-class' and `mirroring' properties as part of
	reordering.

2011-08-16  Eli Zaretskii  <eliz@gnu.org>

	* modes.texi (Major Mode Conventions): Improve the documentation
	of `mode-class' `special' modes.

	* nonascii.texi (Character Properties): Document the `mirroring'
	property.  Add index entries.

	* syntax.texi (Categories): Add an example of defining a new
	category and category table.

	* searching.texi (Regexp Backslash): Document how to display
	existing categories.  Mention the possibility of adding
	categories, and add an xref to where this is described.  Add an
	index entry.

2011-08-09  Chong Yidong  <cyd@stupidchicken.com>

	* text.texi (Special Properties):
	* display.texi (Overlay Properties): Note that mouse-face cannot
	change the text size (Bug#8530).

2011-08-08  Chong Yidong  <cyd@stupidchicken.com>

	* os.texi (Time of Day): Remove set-time-zone-rule, and recommend
	using setenv instead.

2011-07-28  Eli Zaretskii  <eliz@gnu.org>

	* display.texi (Bidirectional Display): Document the fact that
	bidi-display-reordering is t by default.

2011-07-23  Eli Zaretskii  <eliz@gnu.org>

	* display.texi (Bidirectional Display): New section.

2011-07-16  Lars Magne Ingebrigtsen  <larsi@gnus.org>
	    Tim Cross  <theophilusx@gmail.com>  (tiny change)
	    Glenn Morris  <rgm@gnu.org>

	* keymaps.texi (Toolkit Differences): New node.  (Bug#8176)

2011-07-15  Andreas Schwab  <schwab@linux-m68k.org>

	* help.texi (Keys in Documentation): Revert last change.

2011-07-15  Lars Magne Ingebrigtsen  <larsi@gnus.org>

	* help.texi (Keys in Documentation): Clarify that \= only quotes
	the next character, and doesn't affect longer sequences in
	particular (bug#8935).

	* debugging.texi (Using Debugger):
	Mention @code{eval-expression-debug-on-error} (bug#8549).

2011-07-14  Eli Zaretskii  <eliz@gnu.org>

	* display.texi (Other Display Specs): Document that `left-fringe'
	and `right-fringe' display specifications are of the "replacing"
	kind.

2011-07-14  Lars Magne Ingebrigtsen  <larsi@gnus.org>

	* help.texi (Documentation Basics): Add a link to the Function
	Documentation node (bug#6580).

2011-07-13  Lars Magne Ingebrigtsen  <larsi@gnus.org>

	* keymaps.texi (Menu Bar): Mention :visible and :enable
	(bug#6344).  Text by Drew Adams.

	* modes.texi (Running Hooks): Mention buffer-local hook variables
	(bug#6218).

	* objects.texi (General Escape Syntax): "a with grave accent" is
	?xe0, not ?x8e0 (bug#5259).

2011-07-12  Chong Yidong  <cyd@stupidchicken.com>

	* display.texi (Face Attributes, Font Selection): Add references
	to the Fonts node in the Emacs manual (Bug#4178).

2011-07-12  Chong Yidong  <cyd@stupidchicken.com>

	* display.texi (Window Systems): `window-system' is
	terminal-local.

	* frames.texi (Frame Parameters, Parameter Access): Don't mention
	frame-local variables.

	* variables.texi (Buffer-Local Variables): Don't mention obsolete
	frame-local variables.
	(Frame-Local Variables): Node deleted.

	* elisp.texi (Top): Update node listing.

2011-07-12  Lars Magne Ingebrigtsen  <larsi@gnus.org>

	* elisp.texi: Change "inferiors" to "subnodes" in three places
	(bug#3523).

2011-07-11  Chong Yidong  <cyd@stupidchicken.com>

	* frames.texi (Window System Selections): Discussion of
	x-select-enable-clipboard moved to Emacs manual.

2011-07-11  Deniz Dogan  <deniz@dogan.se>

	* commands.texi (Prefix Command Arguments): Remove excessive
	apostrophe.

2011-07-11  Lars Magne Ingebrigtsen  <larsi@gnus.org>

	* syntax.texi (Syntax Descriptors): Clarify that the ". 23" syntax
	description is a string (bug#3313).

	* frames.texi (Display Feature Testing): Try to explain what all
	the visual classes mean (bug#3042).

2011-07-10  Lars Magne Ingebrigtsen  <larsi@gnus.org>

	* modes.texi (Mode Line Variables): Document `mode-line-remote'
	and `mode-line-client' (bug#2974).

	* text.texi (Insertion): Clarify marker movements (bug#1651).
	Text from Drew Adams.

2011-07-07  Lars Magne Ingebrigtsen  <larsi@gnus.org>

	* text.texi (Special Properties): Clarify the format of `face'
	(bug#1375).

	* commands.texi (Interactive Call): Add a `call-interactively'
	example (bug#1010).

2011-07-06  Lars Magne Ingebrigtsen  <larsi@gnus.org>

	* functions.texi (Calling Functions): Link to the "Interactive
	Call" node (bug#1001).

2011-07-06  Chong Yidong  <cyd@stupidchicken.com>

	* customize.texi (Composite Types): Move alist and plist to here
	from Simple Types (Bug#7545).

	* elisp.texi (Top): Update menu description.

	* display.texi (Face Attributes): Document negative line widths
	(Bug#6113).

2011-07-03  Tobias C. Rittweiler  <tcr@freebits.de>  (tiny change)

	* searching.texi (Match Data): Note that match data can be
	overwritten by most functions (bug#2499).

2011-07-03  Lars Magne Ingebrigtsen  <larsi@gnus.org>

	* strings.texi (Formatting Strings): Clarify what the "-" and "0"
	flags mean (bug#6659).

	* functions.texi (What Is a Function): Document the autoload
	object (bug#6496).

2011-07-02  Lars Magne Ingebrigtsen  <larsi@gnus.org>

	* customize.texi (Variable Definitions): Clarify that SETFUNCTION
	is only used in the Customize user interface (bug#6089).

	* display.texi (Showing Images): Mention the point of sliced
	images (bug#7836).

2011-07-02  Eli Zaretskii  <eliz@gnu.org>

	* variables.texi (Defining Variables, Void Variables)
	(Constant Variables): Fix incorrect usage of @kindex.

2011-07-02  Lars Magne Ingebrigtsen  <larsi@gnus.org>

	* variables.texi (Defining Variables): Add an index entry for
	`set-variable' (bug#7262).
	(Defining Variables): Use @findex for functions.

	* frames.texi (Basic Parameters): Document the `explicit-name'
	parameter (bug#6951).

	* customize.texi (Type Keywords): Clarify that :value provides a
	default value for all types (bug#7386).

	* streams.texi (Output Functions): Document `pp'.

2011-06-25  Chong Yidong  <cyd@stupidchicken.com>

	* keymaps.texi (Searching Keymaps):
	* display.texi (Overlay Properties): Fix errors in 2011-05-29
	change.  Suggested by Johan Bockgård.

2011-06-15  Chong Yidong  <cyd@stupidchicken.com>

	* text.texi (Special Properties): Clarify role of font-lock-face.

2011-06-15  Lars Magne Ingebrigtsen  <larsi@gnus.org>

	* processes.texi (Process Information): Rename `process-alive-p'
	to `process-live-p' for consistency with other `-live-p' functions.

2011-06-03  Paul Eggert  <eggert@cs.ucla.edu>

	Document wide integers better.
	* files.texi (File Attributes): Document ino_t values better.
	ino_t values no longer map to anything larger than a single cons.
	* numbers.texi (Integer Basics, Integer Basics, Arithmetic Operations)
	(Bitwise Operations):
	* objects.texi (Integer Type): Use a binary notation that is a bit easier
	to read, and that will port better if 62-bits becomes the default.
	Fix or remove incorrect examples.
	* os.texi (Time Conversion): Document time_t values better.

2011-05-31  Lars Magne Ingebrigtsen  <larsi@gnus.org>

	* processes.texi (Process Information):
	Document `process-alive-p'.

2011-05-29  Chong Yidong  <cyd@stupidchicken.com>

	* help.texi (Accessing Documentation):
	* display.texi (Pixel Specification):
	* processes.texi (Serial Ports, Serial Ports):
	* nonascii.texi (Character Properties, Default Coding Systems):
	* text.texi (Changing Properties, Special Properties):
	* windows.texi (Window Start and End):
	* modes.texi (SMIE Indentation Example, SMIE Tricks):
	* keymaps.texi (Searching Keymaps, Tool Bar):
	* minibuf.texi (Basic Completion):
	* compile.texi (Eval During Compile):
	* strings.texi (Formatting Strings): Tweaks to avoid overflowing
	7x9 paper in printed manual.

	* lists.texi (Sets And Lists): Fix misplaced text.

2011-05-29  Chong Yidong  <cyd@stupidchicken.com>

	* keymaps.texi (Remapping Commands): Emphasize that the keymap
	needs to be active (Bug#8350).

2011-05-28  Chong Yidong  <cyd@stupidchicken.com>

	* minibuf.texi (Reading File Names): Clarify (Bug#8480).

	* tips.texi (Coding Conventions): Remove antediluvian filename
	limit recommendation (Bug#8538).

2011-05-27  Glenn Morris  <rgm@gnu.org>

	* modes.texi (Auto Major Mode): Update for set-auto-mode changes.

2011-05-26  Glenn Morris  <rgm@gnu.org>

	* variables.texi (File Local Variables):
	Update hack-local-variables `mode-only' return value.
	Add some more details on what this function does in the other case.

2011-05-19  Glenn Morris  <rgm@gnu.org>

	* lists.texi (Sets And Lists): Mention cl provides union etc.

2011-05-19  Nix  <nix@esperi.org.uk>

	* windows.texi (Displaying Buffers): pop-to-buffer is not a command.

	* text.texi (Parsing HTML): Update for function name changes.

	* syntax.texi (Syntax Flags): Small fix.

	* keymaps.texi (Active Keymaps): Typo fix.
	(Changing Key Bindings): Grammar fix.

	* frames.texi (Minibuffers and Frames): Grammar fix.
	(Window System Selections): x-select-enable-clipboard now defaults to t.

	* customize.texi (Common Keywords):
	* display.texi (Abstract Display):
	* modes.texi (Auto-Indentation):
	* nonascii.texi (Converting Representations): Typo fixes.

	* control.texi (Examples of Catch): Call it "goto" not "go to".

2011-05-14  Eli Zaretskii  <eliz@gnu.org>

	* nonascii.texi (Character Properties): Fix inconsistencies with
	implementation.

	* text.texi (Special Properties): Move @defvar's out of the
	@table.  (Bug#8652)

2011-05-12  Glenn Morris  <rgm@gnu.org>

	* display.texi (Image Descriptors): Fix typo.  (Bug#8495)

2011-05-12  Stefan Monnier  <monnier@iro.umontreal.ca>

	* modes.texi (Region to Refontify): Rename from "Region to Fontify".
	(Multiline Font Lock):
	* vol2.texi (Top):
	* vol1.texi (Top):
	* elisp.texi (Top): Update menu accordingly.

2011-05-12  Drew Adams  <drew.adams@oracle.com>

	* modes.texi (Region to Fontify): Fix typo.

2011-05-10  Jim Meyering  <meyering@redhat.com>

	* minibuf.texi: Fix typo "in in -> in".

2011-05-06  Paul Eggert  <eggert@cs.ucla.edu>

	* numbers.texi (Integer Basics): Large integers are treated as floats.

2011-04-30  Lars Magne Ingebrigtsen  <larsi@gnus.org>

	* processes.texi (Synchronous Processes): Document the (:file
	"/file-name") syntax for `call-process'.

2011-04-23  Juanma Barranquero  <lekktu@gmail.com>

	* windows.texi (Choosing Window): Fix typo.

2011-04-23  Chong Yidong  <cyd@stupidchicken.com>

	* frames.texi (Layout Parameters): Note the difference between
	querying and setting parameters for left-fringe and right-fringe
	(Bug#6930).

2011-03-21  Stefan Monnier  <monnier@iro.umontreal.ca>

	* minibuf.texi (Basic Completion): Be a bit more precise about the
	valid kinds of completion tables.
	(Programmed Completion): Remove obsolete text about lambda expressions
	not being valid completion tables.

2011-03-19  Chong Yidong  <cyd@stupidchicken.com>

	* positions.texi (Excursions): Explain the "save-excursion
	defeated by set-buffer" warning.

	* buffers.texi (Current Buffer): Copyedits.  Don't recommend using
	save-excursion.  Suggested by Uday S Reddy.

2011-04-01  Stefan Monnier  <monnier@iro.umontreal.ca>

	* variables.texi (Defining Variables): Mention the new meaning of `defvar'.
	(Lexical Binding): New sub-section.

	* eval.texi (Eval): Discourage the use of `eval'.
	Document its new `lexical' argument.

2011-03-28  Stefan Monnier  <monnier@iro.umontreal.ca>

	* commands.texi (Command Overview): `post-command-hook' is not reset to
	nil any more.

2011-03-19  Stefan Monnier  <monnier@iro.umontreal.ca>

	* strings.texi (String Conversion): Don't mention
	string-make-(uni|multi)byte (bug#8262).
	* nonascii.texi (Converting Representations): Fix up range.
	* keymaps.texi (Key Binding Commands): Update code point, avoid
	"unibyte character" and remove mention of unibyte bindings.

2011-03-10  Eli Zaretskii  <eliz@gnu.org>

	* modes.texi (Operator Precedence Grammars): Don't use characters
	outside ISO-8859-1.

2011-03-09  Eli Zaretskii  <eliz@gnu.org>

	* intro.texi (Acknowledgements): Convert to ISO-8859-1 encoding.

	* makefile.w32-in (MAKEINFO_OPTS): Add --enable-encoding.

2011-03-08  Glenn Morris  <rgm@gnu.org>

	* Makefile.in (MAKEINFO_OPTS): Add --enable-encoding.
	* intro.texi (Acknowledgements): Names to UTF-8.
	* elisp.texi: Set documentencoding.

2011-03-07  Chong Yidong  <cyd@stupidchicken.com>

	* Version 23.3 released.

2011-03-06  Chong Yidong  <cyd@stupidchicken.com>

	* package.texi: Update index keywords.
	(Package Archives): New node contents.  Document package-x.el.

2011-03-06  Juanma Barranquero  <lekktu@gmail.com>

	* makefile.w32-in (srcs): Add package.texi.

2011-03-06  Chong Yidong  <cyd@stupidchicken.com>

	* package.texi (Packaging, Packaging Basics, Simple Packages)
	(Multi-file Packages): Expand and clarify.
	(Package Archives): Temporary placeholder node.

	* elisp.texi (Top): Update node listing.

	* Makefile.in (srcs): Add package.texi.

2011-03-05  Chong Yidong  <cyd@stupidchicken.com>

	* processes.texi (Synchronous Processes): Minor clarification
	(Bug#8149).

2011-03-03  Glenn Morris  <rgm@gnu.org>

	* files.texi (Truenames): Minor clarification.  (Bug#2341)

2011-03-01  Glenn Morris  <rgm@gnu.org>

	* variables.texi (Directory Local Variables):
	Mention `(subdirs . nil)' alist element.

2011-02-28  Glenn Morris  <rgm@gnu.org>

	* variables.texi (Directory Local Variables): Mention the optional
	mtime argument of dir-locals-set-directory-class.  (Bug#3577)

2011-02-27  Chong Yidong  <cyd@stupidchicken.com>

	* minibuf.texi (Minibuffer History): Clarify discussion of
	minibuffer history lists (Bug#8085).

2011-02-19  Eli Zaretskii  <eliz@gnu.org>

	* elisp.texi: Sync @dircategory with ../../info/dir.

	* files.texi (Visiting Functions): Document find-file-literally,
	both the command and the variable.

	* variables.texi (Creating Buffer-Local): Explain the meaning of
	permanent local variables.

	* files.texi (Visiting Functions): Document find-file-literally,
	both the command and the variable.

	* variables.texi (Creating Buffer-Local): Explain the meaning of
	permanent local variables.

2011-02-19  Glenn Morris  <rgm@gnu.org>

	* keymaps.texi (Remapping Commands): Mention how to undo it.

2011-02-09  Reuben Thomas  <rrt@sc3d.org>

	* loading.texi (Hooks for Loading): Remove unnecessary advice
	about eval-after-load (Bug#7986).

2011-02-05  Chong Yidong  <cyd@stupidchicken.com>

	* commands.texi (Accessing Mouse): Note that a header line is not
	included in the row of posn-col-row.

2011-02-02  Chong Yidong  <cyd@stupidchicken.com>

	* modes.texi (Major Mode Conventions): Add face guidelines.
	(Faces for Font Lock): List faces in order of prominence.

2011-02-01  Paul Eggert  <eggert@cs.ucla.edu>

	format-time-string now supports subsecond time stamp resolution
	* os.texi (Time Parsing): Document %N.

2011-01-28  Chong Yidong  <cyd@stupidchicken.com>

	* vol1.texi (Top):
	* vol2.texi (Top):
	* elisp.texi (Top):
	* display.texi (Display Property): Shorten the menu description of
	the "Other Display Specs" node (Bug#7816).

	* keymaps.texi (Defining Menus): Add "menu item" and "extended
	menu item" concept index entries (Bug#7805).

2011-01-29  Eli Zaretskii  <eliz@gnu.org>

	* makefile.w32-in (texinfodir): New variable.
	(usermanualdir): Remove as redundant with $(emacsdir).
	(MAKEINFO): Remove options, leave only program name.
	(MAKEINFO_OPTS): New variable.
	(texinputdir, $(infodir)/elisp): Use $(MAKEINFO_OPTS).

2011-01-25  Chong Yidong  <cyd@stupidchicken.com>
            Richard Kim  <emacs18@gmail.com>

	* loading.texi (Library Search): Document list-load-path-shadows
	(Bug#7757).

2011-01-25  Chong Yidong  <cyd@stupidchicken.com>

	* searching.texi (Regexp Special): Remove outdated discussion of
	character sets (Bug#7780).

	* frames.texi (Pop-Up Menus): Document where menu title comes
	from (Bug#7684).

2011-01-25  Glenn Morris  <rgm@gnu.org>

	* display.texi (Making Buttons): Mention limitation of text buttons.

2011-01-23  Werner Lemberg  <wl@gnu.org>

	* Makefile.in (MAKEINFO): Now controlled by `configure'.
	(MAKEINFO_OPTS): New variable.  Use it where appropriate.
	(ENVADD): New variable to control texi2dvi and texi2pdf.

2011-01-15  Chong Yidong  <cyd@stupidchicken.com>

	* files.texi (Directory Names): Move directory-abbrev-alist doc to
	Emacs manual.

2011-01-15  Eli Zaretskii  <eliz@gnu.org>

	* files.texi (Directory Names): Explain why FROM in
	directory-abbrev-alist should begin with \`.  (Bug#7777)

2011-01-11  Stefan Monnier  <monnier@iro.umontreal.ca>

	* loading.texi (Hooks for Loading): Adjust doc of eval-after-load.

2011-01-02  Eli Zaretskii  <eliz@gnu.org>

	* modes.texi (Emulating Mode Line): Fix last change.

2011-01-02  Eli Zaretskii  <eliz@gnu.org>

	* modes.texi (Emulating Mode Line): Update documentation of
	format-mode-line according to changes that fixed bug #7587.

2010-12-18  Stefan Monnier  <monnier@iro.umontreal.ca>

	* modes.texi (Derived Modes): Mention prog-mode.

	* keymaps.texi (Simple Menu Items, Extended Menu Items): Remove mention
	of the key-binding-data cache since we don't use it any more.

2010-12-13  Eli Zaretskii  <eliz@gnu.org>

	* processes.texi (Shell Arguments):
	* strings.texi (Creating Strings): Don't mention "shell commands";
	make it explicit that `split-string-and-unquote' and
	`combine-and-quote-strings' are mainly for working with arguments
	to call-process and start-process.

	* processes.texi (Shell Arguments): Fix documentation of
	`split-string-and-unquote'.  Add indexing.  (Bug#7563)

2010-12-13  Stefan Monnier  <monnier@iro.umontreal.ca>

	* modes.texi (Auto-Indentation): New section to document SMIE.
	(Major Mode Conventions):
	* text.texi (Mode-Specific Indent): Refer to it.

2010-12-13  Eli Zaretskii  <eliz@gnu.org>

	* display.texi (Other Display Specs): Document left-fringe and
	right-fringe display specs.

2010-12-13  Stefan Monnier  <monnier@iro.umontreal.ca>

	* backups.texi (Making Backups):
	* modes.texi (Example Major Modes): Use recommended coding style.
	(Major Mode Basics, Derived Modes): Encourge more strongly use of
	define-derived-mode.  Mention completion-at-point-functions.

2010-12-13  Chong Yidong  <cyd@stupidchicken.com>

	* nonascii.texi (Converting Representations):
	Document byte-to-string.

2010-12-08  Glenn Morris  <rgm@gnu.org>

	* buffers.texi (Modification Time):
	verify-visited-file-modtime now defaults to the current buffer.

2010-11-27  Chong Yidong  <cyd@stupidchicken.com>

	* nonascii.texi (Converting Representations): Document byte-to-string.

	* strings.texi (Creating Strings): Don't mention semi-obsolete
	function char-to-string.
	(String Conversion): Shorten discussion of semi-obsolete function
	string-to-char.  Link to Converting Representations.

	* objects.texi (Symbol Type):
	* text.texi (Near Point):
	* help.texi (Help Functions):
	* functions.texi (Mapping Functions): Use string instead of
	char-to-string in examples.

2010-11-27  Chong Yidong  <cyd@stupidchicken.com>

	* text.texi (Kill Functions, Kill Functions)
	(Low-Level Kill Ring, Low-Level Kill Ring): Remove obsolete
	YANK-HANDLER args.

	* symbols.texi (Creating Symbols): Using unintern without an
	obarray arg is now obsolete.

	* numbers.texi (Float Basics): Document float-e and float-pi.

	* variables.texi (Defining Variables): Change "pi" example to
	"float-pi".

2010-11-26  Eli Zaretskii  <eliz@gnu.org>

	* commands.texi (Click Events): Document the values of X, Y and
	COL, ROW in the event's position, when the click is on the header
	or mode line, on the fringes, or in the margins.

2010-11-17  Eli Zaretskii  <eliz@gnu.org>

	* customize.texi (Composite Types): Lower-case index entry.

	* loading.texi (How Programs Do Loading):
	Document load-file-name.  (Bug#7346)

2010-11-17  Glenn Morris  <rgm@gnu.org>

	* text.texi (Kill Functions, Low-Level Kill Ring): Small fixes.

2010-11-13  Eli Zaretskii  <eliz@gnu.org>

	* display.texi (Usual Display): Characters with no fonts are not
	necessarily displayed as empty boxes.

2010-10-31  Glenn Morris  <rgm@gnu.org>

	* maps.texi (Standard Keymaps): Update File menu description.

2010-10-28  Glenn Morris  <rgm@gnu.org>

	* Makefile.in (elisp.dvi, elisp.pdf): Also include $emacsdir.

2010-10-24  Eli Zaretskii  <eliz@gnu.org>

	* display.texi (Window Systems): Deprecate use of window-system as
	a predicate.

2010-10-23  Glenn Morris  <rgm@gnu.org>

	* help.texi (Documentation Basics): Remove mentions of digest-doc and
	sorted-doc.

2010-10-15  Eli Zaretskii  <eliz@gnu.org>

	* os.texi (Dynamic Libraries): New node, with slightly modified
	text deleted from "Image Formats".
	(System Interface): Add @menu entry for "Dynamic Libraries".

	* display.texi (Image Formats): Remove description of
	image-library-alist.  (Renamed in 2010-10-13T14:50:06Z!lekktu@gmail.com.)

2010-10-12  Glenn Morris  <rgm@gnu.org>

	* book-spine.texinfo: Rename to book-spine.texi.

2010-10-11  Glenn Morris  <rgm@gnu.org>

	* Makefile.in (MAKEINFO): Add explicit -I$srcdir.

	* Makefile.in (DVIPS): New variable.
	(.PHONY): Add html, ps.
	(html, elisp.html, ps, elisp.ps): New targets.
	(clean): Delete html, ps files.
	($(infodir)/elisp): Remove unnecessary includes.

2010-10-09  Eli Zaretskii  <eliz@gnu.org>

	* makefile.w32-in (emacsdir): New variable.
	(srcs): Add emacsver.texi.
	($(infodir)/elisp, elisp.dvi): Add -I$(emacsdir).

2010-10-09  Glenn Morris  <rgm@gnu.org>

	* Makefile.in (VPATH): Remove.
	(infodir): Make it absolute.
	(mkinfodir, $(infodir)/elisp, infoclean): No need to cd $srcdir.

	* Makefile.in (dist): Anchor regexps.

	* Makefile.in (srcs): Put elisp.texi first.
	($(infodir)/elisp, elisp.dvi, elisp.pdf): Use $<.

	* Makefile.in (infoclean): Remove harmless, long-standing error.

	* Makefile.in ($(infodir)): Delete rule.
	(mkinfodir): New.
	($(infodir)/elisp): Use $mkinfodir instead of infodir.

	* Makefile.in (dist): Remove reference to emacsver.texi.in.
	Also copy emacsver.texi, and edit $emacsdir.

2010-10-09  Glenn Morris  <rgm@gnu.org>

	* Makefile.in (emacsdir): New variable.
	(MAKEINFO): Add -I $emacsdir.
	(dist): Copy emacsver.texi.
	(srcs): Add emacsver.texi.

	* book-spine.texinfo, elisp.texi, vol2.texi, vol1.texi:
	Set EMACSVER by including emacsver.texi.

	* Makefile.in (.PHONY): Declare info, dvi, pdf, dist.

2010-10-07  Glenn Morris  <rgm@gnu.org>

	* Makefile.in (version): New, set by configure.
	(clean): Delete dist tar file.
	(dist): Use version in tar name.

2010-10-06  Glenn Morris  <rgm@gnu.org>

	* Makefile.in: Rearrange to more closely resemble doc/emacs/Makefile.
	(INSTALL_INFO): Remove unused variable.
	(mostlyclean, infoclean, dist): New rules.
	(clean): Delete dvi and pdf files.
	(maintainer-clean): Remove elisp.oaux, use infoclean.
	($(infodir)): Add parallel build workaround.

2010-10-04  Glenn Morris  <rgm@gnu.org>

	* Makefile.in (dvi, pdf, $(infodir)): New targets.
	($(infodir)/elisp): Ensure target directory exists.  Use $@.
	Fix -I typo.
	(clean): No 'make.out' or 'core' files.
	(.PHONY): Declare clean rules.
	(maintainer-clean): Delete pdf file.  Guard against cd failures.

2010-10-03  Glenn Morris  <rgm@gnu.org>

	* files.texi (File Name Components): Remove ignored section about
	deleted variable directory-sep-char.

2010-10-03  Michael Albinus  <michael.albinus@gmx.de>

	* files.texi (Magic File Names): New defopt
	remote-file-name-inhibit-cache.

2010-10-02  Glenn Morris  <rgm@gnu.org>

	* os.texi (Killing Emacs): Hook now runs in batch mode.

2010-09-18  Stefan Monnier  <monnier@iro.umontreal.ca>

	* text.texi (Special Properties): Clarify when modification-hooks run.

2010-09-11  Stefan Monnier  <monnier@iro.umontreal.ca>

	* syntax.texi (Syntax Flags): Document new `c' flag.

2010-09-09  Glenn Morris  <rgm@gnu.org>

	* display.texi (ImageMagick Images): General cleanup.

2010-09-06  Alexander Klimov  <alserkli@inbox.ru>  (tiny change)

	* files.texi (Directory Names): Use \` rather than ^.

2010-09-02  Jan Djärv  <jan.h.d@swipnet.se>

	* text.texi (Low-Level Kill Ring):
	* frames.texi (Window System Selections): Remove cut buffer
	documentation.

2010-08-28  Eli Zaretskii  <eliz@gnu.org>

	* display.texi (Fringe Size/Pos): Add a cross-reference to "Layout
	Parameters", where the default fringe width is described.

	* frames.texi (Window Frame Parameters, Basic Parameters)
	(Position Parameters, Layout Parameters, Management Parameters)
	(Cursor Parameters, Font and Color Parameters): Add indexing for
	frame parameters.  (Bug#6929)

2010-08-25  Tom Tromey  <tromey@redhat.com>

	* vol2.texi (Top): Update.
	* vol1.texi (Top): Update.
	* tips.texi (Library Headers): Mention Package-Version and
	Package-Requires.
	* package.texi: New file.
	* os.texi (System Interface): Update pointers.
	* elisp.texi (Top): Link to new nodes.  Include package.texi.
	* anti.texi (Antinews): Update pointers.

2010-08-25  Eli Zaretskii  <eliz@gnu.org>

	* processes.texi (Filter Functions): Fix last change.

2010-08-24  Markus Triska  <triska@gmx.at>

	* processes.texi (Filter Functions): Use `buffer-live-p' instead
	of `buffer-name' in the main text as well as in the example
	(Bug#3098).

2010-08-22  Chong Yidong  <cyd@stupidchicken.com>

	* nonascii.texi (Text Representations):
	* loading.texi (Loading Non-ASCII):
	* compile.texi (Byte Compilation): Don't mention obsolete
	--unibyte command-line argument.

2010-08-22  Chong Yidong  <cyd@stupidchicken.com>

	* modes.texi (Defining Minor Modes): Doc fix (Bug#6880).

2010-08-22  Chong Yidong  <cyd@stupidchicken.com>

	* objects.texi (Bool-Vector Type): Minor definition tweak (Bug#6878).

2010-08-20  Eli Zaretskii  <eliz@gnu.org>

	* commands.texi (Misc Events): Add cross-references to where
	POSITION of a mouse event is described in detail.

2010-08-08  Christoph Scholtes  <cschol2112@googlemail.com>

	* control.texi (Handling Errors)  <error-message-string>: Fix arg name.

2010-08-08  Juanma Barranquero  <lekktu@gmail.com>

	* modes.texi (Defining Minor Modes): Use C-backspace, not C-delete.
	Suggested by Štěpán Němec <stepnem@gmail.com>.

2010-08-08  Juanma Barranquero  <lekktu@gmail.com>

	* minibuf.texi (High-Level Completion): Document args of
	`read-buffer-function' (bug#5625).

2010-07-29  Jan Djärv  <jan.h.d@swipnet.se>

	* frames.texi (Layout Parameters): Add doc for tool-bar-position.

2010-07-29  Michael Albinus  <michael.albinus@gmx.de>

	* processes.texi (Process Information): Explain process property
	`remote-tty'.

2010-07-27  Juanma Barranquero  <lekktu@gmail.com>

	* modes.texi (Defining Minor Modes): Use C-delete in examples,
	instead of "\C-\^?" (bug#6334).

	* text.texi (Special Properties): Fix typo.

2010-07-09  Eli Zaretskii  <eliz@gnu.org>

	* internals.texi (Writing Emacs Primitives): Adapt to ANSI C
	calling sequences, which are now the standard.

2010-06-24  Chong Yidong  <cyd@stupidchicken.com>

	* text.texi (Undo): Clarify command loop behavior (Bug#2433).

	* commands.texi (Command Overview): Mention undo-boundary call.

2010-06-23  Glenn Morris  <rgm@gnu.org>

	* abbrevs.texi, commands.texi, compile.texi, debugging.texi:
	* display.texi, edebug.texi, elisp.texi, eval.texi, files.texi:
	* frames.texi, functions.texi, internals.texi, keymaps.texi:
	* loading.texi, minibuf.texi, numbers.texi, os.texi, processes.texi:
	* searching.texi, sequences.texi, strings.texi, syntax.texi:
	* text.texi, tips.texi, vol1.texi, vol2.texi, windows.texi:
	Untabify Texinfo files.

2010-06-20  Chong Yidong  <cyd@stupidchicken.com>

	* modes.texi (Minor Mode Conventions): Fix typo (Bug#6477).

2010-06-19  Chong Yidong  <cyd@stupidchicken.com>

	* errors.texi (Standard Errors): Remove unnecessary markup (Bug#6461).

2010-06-02  Chong Yidong  <cyd@stupidchicken.com>

	* searching.texi (Regexp Special): Remove obsolete information
	about matching non-ASCII characters, and suggest using char
	classes (Bug#6283).

2010-05-30  Juanma Barranquero  <lekktu@gmail.com>

	* minibuf.texi (Basic Completion): Add missing "@end defun".

2010-05-30  Stefan Monnier  <monnier@iro.umontreal.ca>

	* minibuf.texi (Basic Completion): Document completion-boundaries.
	(Programmed Completion): Document the new fourth method for boundaries.

2010-05-22  Chong Yidong  <cyd@stupidchicken.com>

	* display.texi (Image Cache): Update documentation about image caching.

2010-05-08  Štěpán Němec  <stepnem@gmail.com>  (tiny change)

	* windows.texi (Textual Scrolling):
	* tips.texi (Coding Conventions):
	* minibuf.texi (Minibuffer History):
	* maps.texi (Standard Keymaps):
	* loading.texi (Where Defined):
	* edebug.texi (Instrumenting): Fix typos.

2010-05-08  Chong Yidong  <cyd@stupidchicken.com>

	* keymaps.texi (Menu Bar): Document :advertised-binding property.

	* functions.texi (Obsolete Functions):
	Document set-advertised-calling-convention.

	* minibuf.texi (Basic Completion): Document completion-in-region.
	(Programmed Completion): Document completion-annotate-function.

	* commands.texi (Reading One Event): Document read-key.
	(Distinguish Interactive): Document KIND arg to
	called-interactively-p.  Delete obsolete interactive-p.

	* elisp.texi (Top): Update node description.

2010-05-08  Eli Zaretskii  <eliz@gnu.org>

	* nonascii.texi (Character Properties):
	Document unicode-category-table.  Add an index entry for Unicode
	general category.

2010-05-07  Chong Yidong  <cyd@stupidchicken.com>

	* Version 23.2 released.

2010-04-20  Juanma Barranquero  <lekktu@gmail.com>

	* locals.texi (Standard Buffer-Local Variables):
	Remove @ignore'd reference to `direction-reversed'.

2010-04-14  Juri Linkov  <juri@jurta.org>

	Fix @deffn without category.

	* abbrevs.texi (Abbrev Expansion): Replace @deffn with @defun
	for `abbrev-insert'.

	* buffers.texi (Indirect Buffers): Add category `Command'
	to @deffn of `clone-indirect-buffer'.

	* windows.texi (Cyclic Window Ordering): Replace @deffn with @defun
	for `next-window' and `previous-window'.  Add category `Command'
	to @deffn of `pop-to-buffer'.

2010-04-01  Chong Yidong  <cyd@stupidchicken.com>

	* nonascii.texi (Text Representations): Don't mark
	enable-multibyte-characters as a user option.

2010-03-31  Eli Zaretskii  <eliz@gnu.org>

	* control.texi (Handling Errors): How to re-throw a signal caught
	by condition-case.

2010-03-26  Chong Yidong  <cyd@stupidchicken.com>

	* loading.texi (Hooks for Loading): Document after-load-functions.
	Copyedits.

2010-03-24  Arni Magnusson  <arnima@hafro.is>  (tiny change)

	* frames.texi (Cursor Parameters): Fix typo.  (Bug#5760)

2010-03-24  Chong Yidong  <cyd@stupidchicken.com>

	* processes.texi (Network Processes): Document seqpacket type.

2010-03-20  Dan Nicolaescu  <dann@ics.uci.edu>

	* os.texi (System Environment): Do not mention lynxos.

2010-03-10  Chong Yidong  <cyd@stupidchicken.com>

	* Branch for 23.2.

2010-03-06  Chong Yidong  <cyd@stupidchicken.com>

	* objects.texi (Integer Type): Take note of the read syntax
	exception for numbers that cannot fit in the integer type.

2010-03-03  Glenn Morris  <rgm@gnu.org>

	* numbers.texi (Integer Basics, Bitwise Operations):
	* objects.texi (Integer Type): Update for integers now being 30-bit.

2010-02-27  Chong Yidong  <cyd@stupidchicken.com>

	* display.texi (Low-Level Font): Document :otf font-spec property.

2010-02-01  Stefan Monnier  <monnier@iro.umontreal.ca>

	* display.texi (Line Height): Avoid obsolete special default variables
	like default-major-mode.

2010-01-28  Alan Mackenzie  <acm@muc.de>

	* display.texi (Auto Faces): Say fontification-functions is called
	whether or not Font Lock is enabled.  Tidy up the wording a bit.

2010-01-17  Chong Yidong  <cyd@stupidchicken.com>

	* elisp.texi: Remove duplicate edition information (Bug#5407).

2010-01-17  Juanma Barranquero  <lekktu@gmail.com>

	* two.el (volume-header-toc-markup): Fix typos in docstring.

2010-01-04  Stefan Monnier  <monnier@iro.umontreal.ca>

	Avoid dubious uses of save-excursions.
	* positions.texi (Excursions): Recommend the use of
	save-current-buffer if applicable.
	* text.texi (Clickable Text): Fix the example code which used
	save-excursion in a naive way which sometimes preserves point and
	sometimes not.
	* variables.texi (Creating Buffer-Local):
	* os.texi (Session Management):
	* display.texi (GIF Images):
	* control.texi (Cleanups): Use (save|with)-current-buffer.

2010-01-02  Eli Zaretskii  <eliz@gnu.org>

	* modes.texi (Example Major Modes): Fix indentation.  (Bug#5195)

2010-01-02  Chong Yidong  <cyd@stupidchicken.com>

	* nonascii.texi (Text Representations, Character Codes)
	(Converting Representations, Explicit Encoding)
	(Translation of Characters): Use hex notation consistently.
	(Character Sets): Fix map-charset-chars doc (Bug#5197).

2010-01-01  Chong Yidong  <cyd@stupidchicken.com>

	* loading.texi (Where Defined): Make it clearer that these are
	loaded files (Bug#5068).

2009-12-29  Chong Yidong  <cyd@stupidchicken.com>

	* minibuf.texi (Completion Styles): Document `initials' style.

2009-12-25  Chong Yidong  <cyd@stupidchicken.com>

	* frames.texi (Resources): Describe inhibit-x-resources.
	(Size Parameters): Copyedit.

	* hash.texi (Creating Hash):
	* objects.texi (Hash Table Type): Document the new hash table
	printed representation.

	* minibuf.texi (Basic Completion): 4th arg to all-completions is
	obsolete.

	* processes.texi (Process Buffers):
	Document process-kill-buffer-query-function.

2009-12-05  Glenn Morris  <rgm@gnu.org>

	* hooks.texi (Standard Hooks): Remove diary-display-hook, replaced by
	diary-display-function, and no longer recommended to be a hook.
	Update for changes in the names of calendar and diary hooks.
	diary-print-entries-hook has changed section.

2009-11-28  Eli Zaretskii  <eliz@gnu.org>

	* text.texi (Special Properties): More accurate description of
	what the `cursor' property does.

2009-11-26  Kevin Ryde  <user42@zip.com.au>

	* commands.texi (Misc Events): vindex mouse-wheel-up-event and
	mouse-wheel-down-event, the closest thing to a definition for them.
	* os.texi (Startup Summary): vindex inhibit-startup-message and
	inhibit-splash-screen.
	(Command-Line Arguments): vindex argv.
	(Suspending Emacs): vindex suspend-tty-functions and
	resume-tty-functions.  Don't want to index every hook, but having
	the programming ones is helpful.

2009-11-14  Chong Yidong  <cyd@stupidchicken.com>

	* commands.texi (Motion Events): Fix typo (Bug#4907).

2009-11-08  Chong Yidong  <cyd@stupidchicken.com>

	* searching.texi (Char Classes): Note that [:upper:] and [:lower:]
	are affected by case-fold-search (Bug#4483).

2009-11-02  Chong Yidong  <cyd@stupidchicken.com>

	* minibuf.texi (Reading File Names): Note that read-file-name may
	use a graphical file dialog.

2009-10-31  Glenn Morris  <rgm@gnu.org>

	* nonascii.texi (User-Chosen Coding Systems): Minor reword.  (Bug#4817)

2009-10-16  Kevin Ryde  <user42@zip.com.au>

	* files.texi (Magic File Names): Add @vindex file-name-handler-alist,
	in particular so `info-lookup-symbol' can find its docs.

2009-10-16  Chong Yidong  <cyd@stupidchicken.com>

	* variables.texi (Constant Variables): Distinguish from defconst
	variables.
	(Defining Variables): Add cindex.

2009-10-15  Chong Yidong  <cyd@stupidchicken.com>

	* os.texi (Time of Day): Clarify that the microsecond part is
	ignored (Bug#4637).

2009-10-11  Glenn Morris  <rgm@gnu.org>

	* frames.texi (Size and Position): Clarify what is included in the frame
	height.  (Bug#4535)

2009-10-10  Glenn Morris  <rgm@gnu.org>

	* windows.texi (Size of Window): The relationship between window and
	frame heights is not so simple.  (Bug#4535)
	Mention window-full-height-p.

2009-10-07  Stefan Monnier  <monnier@iro.umontreal.ca>

	* positions.texi (Text Lines): Remove goto-line, since it shouldn't be
	used from Lisp.

2009-10-07  Eli Zaretskii  <eliz@gnu.org>

	* files.texi (Directory Names) <abbreviate-file-name>:
	Document that root home directories are not replaced with "~".

2009-10-06  Eli Zaretskii  <eliz@gnu.org>

	* text.texi (Special Properties): Document the meaning of the
	`cursor' text property whose value is an integer.

2009-10-05  Michael Albinus  <michael.albinus@gmx.de>

	* files.texi (Magic File Names): Add `copy-directory'.

2009-10-05  Eli Zaretskii  <eliz@gnu.org>

	* files.texi (File Attributes): Fix description of file
	attributes.  (Bug#4638) Update attributes of files.texi example to
	be more representative.

2009-10-05  Michael Albinus  <michael.albinus@gmx.de>

	* files.texi (Create/Delete Dirs): New command copy-directory.

2009-10-04  Juanma Barranquero  <lekktu@gmail.com>

	* anti.texi (Antinews):
	* macros.texi (Indenting Macros):
	* strings.texi (Creating Strings, Case Conversion):
	Remove duplicate words.

2009-10-01  Michael Albinus  <michael.albinus@gmx.de>

	* files.texi (Create/Delete Dirs): delete-directory has an
	optional parameter RECURSIVE.

2009-10-01  Stefan Monnier  <monnier@iro.umontreal.ca>

	* buffers.texi (Swapping Text): Minor clarification.

2009-10-01  Glenn Morris  <rgm@gnu.org>

	* functions.texi (Declaring Functions): Mention that we also search for
	".m" files in the src/ directory.

2009-09-25  David Engster  <deng@randomsample.de>

	* display.texi (Managing Overlays): Document copy-overlay (Bug#4549).

2009-09-22  Glenn Morris  <rgm@gnu.org>

	* internals.texi (Building Emacs): Mention preloaded-file-list.

2009-09-14  Alan Mackenzie  <acm@muc.de>

	* os.texi (Terminal Output): Put "@code{}" around "stdout".

2009-09-13  Chong Yidong  <cyd@stupidchicken.com>

	* functions.texi (Anonymous Functions): Rearrange discussion,
	giving usage of unquoted lambda forms first.  Mention that
	`function' and `#'' are no longer required (Bug#4290).

2009-09-11  Alan Mackenzie  <acm@muc.de>

	* os.texi (Terminal Output): Document `send-string-to-terminal' in
	batch mode.

2009-09-01  Glenn Morris  <rgm@gnu.org>

	* display.texi (Face Functions): Mention define-obsolete-face-alias.

2009-08-26  Ulrich Mueller  <ulm@gentoo.org>

	* nonascii.texi (Character Codes): Fix typos.

2009-08-25  Michael Albinus  <michael.albinus@gmx.de>

	* processes.texi (Synchronous Processes): New defvar
	process-file-side-effects.

2009-08-25  Glenn Morris  <rgm@gnu.org>

	* display.texi (Fontsets): Fix typo.

	* files.texi (Format Conversion Round-Trip): Mention nil regexp.

2009-08-19  Stefan Monnier  <monnier@iro.umontreal.ca>

	* processes.texi (Asynchronous Processes): Adjust arglist of
	start-process-shell-command and start-file-process-shell-command.

2009-08-15  Chong Yidong  <cyd@stupidchicken.com>

	* advice.texi (Argument Access in Advice): Note that argument
	positions are zero-based (Bug#3932).

	* commands.texi (Distinguish Interactive): Minor copyedit.

	* display.texi (Face Attributes): Add xref to Displaying Faces for
	explanation of "underlying face".

	* customize.texi (Common Keywords): Add xref to Loading.

	* loading.texi (How Programs Do Loading): Add xref to Lisp
	Libraries node in the Emacs manual.

2009-08-13  Chong Yidong  <cyd@stupidchicken.com>

	* objects.texi (Meta-Char Syntax): Add xref to Strings of Events.

2009-07-18  Chong Yidong  <cyd@stupidchicken.com>

	* processes.texi (Shell Arguments): Copyedits.

2009-07-18  Glenn Morris  <rgm@gnu.org>

	* loading.texi (Repeated Loading): Fix typo.

2009-07-16  Richard Stallman  <rms@gnu.org>

	* buffers.texi (Swapping Text): Recommend setting
	write-region-annotate-functions and buffer-saved-size.

	* backups.texi (Auto-Saving): Document buffer-saved-size = -2.

2009-07-15  Glenn Morris  <rgm@gnu.org>

	* edebug.texi: Minor re-phrasings throughout.
	(Edebug Execution Modes): Sit-for affects continue mode too.
	(Jumping): Use `forward-sexp' rather than its keybinding.
	(Edebug Misc): Fix Q binding.
	(Edebug Eval): Remove cl version.
	(Printing in Edebug): Clarify print-length etc.
	(Instrumenting Macro Calls): Defopt edebug-eval-macro-args.
	(Specification List): Remove edebug-unwrap findex entry.
	(Specification Examples): defmacro is actually not the same as defun.
	Escape "`" in example.

2009-07-15  Chong Yidong  <cyd@stupidchicken.com>

	* markers.texi (The Mark): Document optional arg to
	deactivate-mark.

2009-07-11  Kevin Ryde  <user42@zip.com.au>

	* hooks.texi (Standard Hooks): Fix cross-references.

	* loading.texi (Named Features): Refer to eval-after-load.

2009-07-11  Glenn Morris  <rgm@gnu.org>

	* Makefile.in (TEXI2PDF): New.
	(elisp.pdf): New target.

	* searching.texi (Regexp Backslash): Fix typo.

	* elisp.texi (Top): Display copyright notice at start of non-TeX.

2009-07-10  Glenn Morris  <rgm@gnu.org>

	* elisp.texi, vol1.texi, vol2.texi: Update @detailmenu.

	* customize.texi (Customization Types):
	* display.texi (Abstract Display):
	* objects.texi (Character Type, String Type):
	Merge in some menu descriptions from elisp.texi.

	* hash.texi (Hash Tables):
	* modes.texi (Multiline Font Lock):
	End menu description with period.

2009-07-09  Glenn Morris  <rgm@gnu.org>

	* back.texi: Don't hard-code texinfo location.

	* two-volume.make (texinfodir): New, with location of texinfo.tex.
	(tex): Add texinfodir to TEXINPUTS.
	(elisp1med-init, elisp2med-init): Use texinfodir.

	* Makefile.in (texinfodir): Rename from usermanualdir, and update.
	(clean): Add two-volume.make intermediate files.

	* elisp.texi, vol1.texi, vol2.texi:
	Use a DATE variable with the publication date, and update it.
	Fix antinews menu description.

	* vol1.texi, vol2.texi: Update VERSION to match elisp.texi.
	Update the detailed node listing to match elisp.texi.

	* README: Update edition to match elisp.texi.

	* objects.texi (General Escape Syntax):
	* nonascii.texi (Character Sets):
	Use consistent case for "Unicode Standard".

	* anti.texi (Antinews):
	* customize.texi (Variable Definitions):
	* functions.texi (Declaring Functions):
	* nonascii.texi (Character Properties):
	* processes.texi (Serial Ports):
	* text.texi (Special Properties):
	* tips.texi (Coding Conventions):
	Minor rearrangements to improve TeX line-filling.

	* commands.texi (Using Interactive): Fix cross-reference.

2009-07-01  Jan Djärv  <jan.h.d@swipnet.se>

	* frames.texi (Management Parameters): Mention sticky.

2009-07-01  Andreas Schwab  <aschwab@redhat.com>

	* help.texi (Help Functions): Fix description of help-buffer and
	help-setup-xref to use @defun instead of @deffn.

2009-07-01  Jan Djärv  <jan.h.d@swipnet.se>

	* frames.texi (Size Parameters): Mention maximized for fullscreen.

2009-06-24  Chong Yidong  <cyd@stupidchicken.com>

	* display.texi (Window Systems): Add ns to the list.

2009-06-21  Chong Yidong  <cyd@stupidchicken.com>

	* Branch for 23.1.

2009-06-17  Martin Rudalics  <rudalics@gmx.at>

	* windows.texi (Dedicated Windows): Fix typo.
	(Resizing Windows): Replace @defun by @deffn.

2009-06-17  Glenn Morris  <rgm@gnu.org>

	* variables.texi (Directory Local Variables):
	Update for 2009-04-11 name-change of dir-locals-directory-alist.

2009-06-09  Kenichi Handa  <handa@m17n.org>

	* nonascii.texi (Character Sets): State clearly that FROM and TO
	are codepoints of CHARSET.

2009-06-07  Chong Yidong  <cyd@stupidchicken.com>

	* minibuf.texi (Reading File Names): Fix introductory text.
	Suggested by stan@derbycityprints.com.
	(High-Level Completion): Fix typo.

2009-05-28  Chong Yidong  <cyd@stupidchicken.com>

	* frames.texi (Text Terminal Colors): Multi-tty is already
	implemented, but tty-local colors are not.

2009-05-27  Chong Yidong  <cyd@stupidchicken.com>

	* hooks.texi (Standard Hooks): Remove mention of obsolete
	redisplay-end-trigger-functions.

	* internals.texi (Window Internals): Remove mention of obsolete
	redisplay-end-trigger-functions.

2009-05-21  Martin Rudalics  <rudalics@gmx.at>

	* abbrevs.texi (Abbrev Mode): abbrev-mode is an option.

	* backups.texi (Making Backups): backup-directory-alist and
	make-backup-file-name-function are options.
	(Auto-Saving): auto-save-list-file-prefix is an option.

	* buffers.texi (Killing Buffers): buffer-offer-save is an
	option.

	* display.texi (Refresh Screen): no-redraw-on-reenter is an
	option.
	(Echo Area Customization): echo-keystrokes is an option.
	(Selective Display): selective-display-ellipses is an option.
	(Temporary Displays): temp-buffer-show-function is an option.
	(Face Attributes): underline-minimum-offset and x-bitmap-file-path
	are options.
	(Font Selection): face-font-family-alternatives,
	face-font-selection-order, face-font-registry-alternatives, and
	scalable-fonts-allowed are options.
	(Fringe Indicators): indicate-buffer-boundaries is an option.
	(Fringe Cursors): overflow-newline-into-fringe is an option.
	(Scroll Bars): scroll-bar-mode is an option.

	* eval.texi (Eval): max-lisp-eval-depth is an option.

	* files.texi (Visiting Functions): find-file-hook is an option.
	(Directory Names): directory-abbrev-alist is an option.
	(Unique File Names): temporary-file-directory and
	small-temporary-file-directory are options.

	* frames.texi (Initial Parameters): initial-frame-alist,
	minibuffer-frame-alist and default-frame-alist are options.
	(Cursor Parameters): blink-cursor-alist and
	cursor-in-non-selected-windows ar options.
	(Window System Selections): selection-coding-system is an
	option.
	(Display Feature Testing): display-mm-dimensions-alist is an
	option.

	* help.texi (Help Functions): help-char and help-event-list are
	options.

	* keymaps.texi (Functions for Key Lookup): meta-prefix-char is
	an option.

	* minibuf.texi (Minibuffer History): history-length and
	history-delete-duplicates are options.
	(High-Level Completion): read-buffer-function and
	read-buffer-completion-ignore-case are options.
	(Reading File Names): read-file-name-completion-ignore-case is
	an option.

	* modes.texi (Mode Line Top): mode-line-format is an option.
	(Mode Line Variables): mode-line-position and mode-line-modes
	are options.

	* nonascii.texi (Text Representations):
	enable-multibyte-characters is an option.
	(Default Coding Systems): auto-coding-regexp-alist,
	file-coding-system-alist, auto-coding-alist and
	auto-coding-functions are options.
	(Specifying Coding Systems): inhibit-eol-conversion is an
	option.

	* os.texi (Init File): site-run-file is an option.
	(System Environment): mail-host-address is an option.
	(User Identification): user-mail-address is an option.
	(Terminal Output): baud-rate is an option.

	* positions.texi (Word Motion): words-include-escapes is an
	option.

	* searching.texi (Standard Regexps): page-delimiter,
	paragraph-separate, paragraph-separate and sentence-end are
	options.

	* text.texi (Margins): left-margin and fill-nobreak-predicate
	are options.

	* variables.texi (Local Variables): max-specpdl-size is an
	option.

	* windows.texi (Choosing Window):
	split-window-preferred-function, special-display-function and
	display-buffer-function are options.

2009-05-20  Chong Yidong  <cyd@stupidchicken.com>

	Fix errors spotted by Martin Rudalics.

	* syntax.texi (Position Parse): Document rationale for ignored
	arguments to syntax-ppss-flush-cache.

	* processes.texi (Input to Processes): Mark PROCESS arg to
	process-running-child-p as optional.
	(Network Options): Document NO-ERROR arg to
	set-network-process-option.

	* buffers.texi (Indirect Buffers): Mark clone-indirect-buffer as a
	command.

	* searching.texi (POSIX Regexps): Mark posix-search-forward and
	posix-search-backward as commands.

	* os.texi (Killing Emacs): Mark kill-emacs as a command.
	(Suspending Emacs): Mark suspend-emacs as a command.
	(Processor Run Time): Mark emacs-uptime and emacs-init-time as
	commands.
	(Terminal Output): Remove obsolete function baud-rate.
	Document TERMINAL arg for send-string-to-terminal.

	* nonascii.texi (Terminal I/O Encoding): Document TERMINAL arg for
	terminal-coding-system and set-terminal-coding-system.
	(Explicit Encoding): Mark DESTINATION arg of decode-coding-region
	as optional.
	(Character Sets): Document RESTRICTION arg of char-charset.
	(Character Codes): Mark POS argument to get-byte as optional.

	* minibuf.texi (Minibuffer Misc): Document ARGS arg for
	minibuffer-message.

	* files.texi (Create/Delete Dirs): Mark make-directory and
	delete-directory as commands.

	* abbrevs.texi (Abbrev Tables): Fix arglist for make-abbrev-table.

	* text.texi (Base 64): Mark base64-decode-string and
	base64-encode-string as commands.
	(Columns): Mark move-to-column as a command.
	(Mode-Specific Indent): Document RIGID arg to
	indent-for-tab-command.
	(Region Indent): Mark TO-COLUMN arg to indent-region as optional.
	Mark indent-code-rigidly as a command.
	(Substitution): Mark translate-region as a command.

	* frames.texi (Size and Position): Remove obsolete functions
	screen-height and screen-width.

2009-05-19  Chong Yidong  <cyd@stupidchicken.com>

	* windows.texi (Cyclic Window Ordering, Cyclic Window Ordering)
	(Displaying Buffers, Resizing Windows): Correct mistakes;
	next-window, previous-window, and pop-to-buffer are not commands,
	and fit-window-to-buffer" is a command.  (Pointed out by Martin
	Rudalics.)

2009-05-17  Richard M Stallman  <rms@gnu.org>

	* modes.texi (Precalculated Fontification): Clarify text.

2009-05-17  Martin Rudalics  <rudalics@gmx.at>

	* windows.texi (Selecting Windows): Clarify descriptions of
	with-selected-window and get-lru-window.
	(Cyclic Window Ordering): Refer to particular frame when talking
	about how splitting affects the ordering.
	(Displaying Buffers): Fix descriptions of switch-to-buffer and
	switch-to-buffer-other-window.  Explain how setting of
	display-buffer-reuse-frames affects pop-to-buffer.
	(Choosing Window): Clarify some details in descriptions of
	display-buffer-reuse-frames, pop-up-frames, and
	pop-up-frame-function.
	(Dedicated Windows): Clarify some details.
	(Textual Scrolling): Replace term vscroll by term vertical
	scroll position.
	(Vertical Scrolling): Fix typo.
	(Window Hooks): Relate text on jit-lock-register to window
	scrolling and size changes.

2009-05-14  Chong Yidong  <cyd@stupidchicken.com>

	* frames.texi (Initial Parameters): Clarify what the initial
	minibuffer frame is.
	(Buffer Parameters): Note that the minibuffer parameter can not be
	altered.

	* anti.texi (Antinews): Copyedits.  Rearrange some entries.
	Document display-buffer changes.

2009-05-13  Chong Yidong  <cyd@stupidchicken.com>

	* anti.texi (Antinews): Rewrite for Emacs 22.

	* abbrevs.texi (Abbrevs): Add xref to Creating Symbols when
	obarrays are first mentioned.  Define "system abbrev" more
	prominently, and add it to the index.
	(Abbrev Mode, Abbrev Tables, Defining Abbrevs, Abbrev Properties):
	Copyedits.
	(Abbrev Expansion): Document abbrev-insert.

2009-05-12  Chong Yidong  <cyd@stupidchicken.com>

	* frames.texi (Font and Color Parameters): Rename from Color
	Parameters.  Document font-backend parameter.

	* vol2.texi (Top): Update node listing.
	* vol1.texi (Top): Update node listing.
	* elisp.texi (Top): Update node listing.

2009-05-11  Martin Rudalics  <rudalics@gmx.at>

	* windows.texi (Choosing Window): Don't explicitly refer to
	split-window-sensibly's window argument in descriptions of
	split-height-threshold and split-width-threshold.

2009-05-10  Martin Rudalics  <rudalics@gmx.at>

	* windows.texi (Choosing Window): Fix rewrite of window
	splitting section.

2009-05-09  Eli Zaretskii  <eliz@gnu.org>

	* nonascii.texi (Default Coding Systems):
	Document find-auto-coding, set-auto-coding, and auto-coding-alist.
	Add indexing.
	(Lisp and Coding Systems): Add index entries.

2009-05-09  Martin Rudalics  <rudalics@gmx.at>

	* windows.texi (Choosing Window): Describe split-window-sensibly
	and rewrite section on window splitting accordingly.
	(Textual Scrolling): Replace `...' by @code{...}.

2009-05-04  Chong Yidong  <cyd@stupidchicken.com>

	* hooks.texi (Standard Hooks): Add abbrev-expand-functions.
	Remove obsoleted pre-abbrev-expand-hook.

	* locals.texi (Standard Buffer-Local Variables): Consolidate table
	entries.

	* internals.texi (Object Internals): Don't assume 32-bit machines
	are the norm.
	(Buffer Internals): Consolidate table entries for readability.
	(Window Internals): Synch field names to window.h.
	(Process Internals): Synch field names to process.h.

2009-04-29  Chong Yidong  <cyd@stupidchicken.com>

	* variables.texi (File Local Variables): Note that read-circle is
	bound to nil when reading file-local variables.

	* streams.texi (Input Functions): Document read-circle.
	(Output Variables): Add xref to Circular Objects.

2009-04-25  Chong Yidong  <cyd@stupidchicken.com>

	* tips.texi (Coding Conventions): Copyedits.  Add xref to Named
	Features and Coding System Basics.  Node that "p" stands for
	"predicate".  Recommend utf-8-emacs instead of emacs-mule.
	(Key Binding Conventions): Emacs does use S-down-mouse-1, for
	mouse-appearance-menu.
	(Programming Tips): Add xref to Progress.

2009-04-22  Chong Yidong  <cyd@stupidchicken.com>

	* os.texi (Command-Line Arguments):
	Document command-line-args-left.
	(Suspending Emacs): Adapt text to multi-tty case.  Document use of
	terminal objects for tty arguments.
	(Startup Summary): Add xref to Session Management.
	(Session Management): Mention emacs-session-restore.  Copyedits.

2009-04-20  Chong Yidong  <cyd@stupidchicken.com>

	* os.texi (Startup Summary): Copyedits.  The init file is not
	necessarily named .emacs now.  Document initial-buffer-choice and
	initial-scratch-message.  Note where Emacs exits in batch mode.
	Document inhibit-splash-screen as an alias.
	(Init File): Be neutral about which init file name to use.

2009-04-16  Chong Yidong  <cyd@stupidchicken.com>

	* os.texi (System Interface): Fix Texinfo usage.

2009-04-15  Chong Yidong  <cyd@stupidchicken.com>

	* searching.texi (Regexp Backslash): Also refer to shy groups as
	non-capturing or unnumbered groups.
	(Regexp Functions): Add cross-reference to Regexp Backslash.

	* display.texi (Truncation): Overlays can use line-prefix and
	wrap-prefix too.
	(Overlay Properties): Document wrap-prefix and line-prefix.
	(Face Attributes): Document underline-minimum-offset.
	(Face Remapping): Copyedits.
	(Low-Level Font): Copyedits.
	(Image Cache): Note that the image cache is shared between frames.
	(Line Height): Emphasize that line-spacing only takes effect on
	graphical terminals.

2009-04-13  Chong Yidong  <cyd@stupidchicken.com>

	* display.texi (Refresh Screen): Note that a passage about screen
	refreshing is text terminal only.
	(Forcing Redisplay): Delete misleading comment---sit-for calls
	redisplay, not the other way around.
	(Truncation): Note new values of truncate-partial-width-windows.
	Copyedits.
	(Invisible Text): Document invisible-p.

2009-04-11  Eli Zaretskii  <eliz@gnu.org>

	* display.texi (Overlays): Overlays don't scale well.  See
	http://lists.gnu.org/archive/html/emacs-devel/2009-04/msg00243.html.

2009-04-10  Chong Yidong  <cyd@stupidchicken.com>

	* syntax.texi (Syntax Table Functions): Document cons cell
	argument for modify-syntax-entry.
	(Categories): Document cons cell argument for
	modify-category-entry.

	* searching.texi (String Search): Document word-search-forward-lax
	and word-search-backward-lax.
	(Searching and Case): Describe isearch behavior more precisely.

	* keymaps.texi (Tool Bar): Mention that some platforms do not
	support multi-line toolbars.  Suggested by Stephen Eglen.

	* frames.texi (Layout Parameters): Mention that Nextstep also
	allows only one tool-bar line.  Suggested by Stephen Eglen.

	* nonascii.texi (Text Representations): Copyedits.
	(Coding System Basics): Also mention utf-8-emacs.
	(Converting Representations, Selecting a Representation)
	(Scanning Charsets, Translation of Characters, Encoding and I/O):
	Copyedits.
	(Character Codes): Mention role of codepoints 1114112 to 4194175.

2009-04-09  Chong Yidong  <cyd@stupidchicken.com>

	* text.texi (Yank Commands): Note that yank uses push-mark.
	(Filling): Clarify REGION argument of fill-paragraph.
	Document fill-forward-paragraph-function.
	(Special Properties): Remove "new in Emacs 22" declaration.
	(Clickable Text): Merge with Links and Mouse-1 node.

	* display.texi (Button Properties, Button Buffer Commands):
	Change xref to Clickable Text.

	* tips.texi (Key Binding Conventions): Change xref to Clickable
	Text.

	* elisp.texi (Top): Update node listing.

2009-04-05  Chong Yidong  <cyd@stupidchicken.com>

	* markers.texi (The Mark): Copyedits.  Improve description of
	handle-shift-selection.
	(The Region): Move use-region-p here from The Mark.

	* positions.texi (Screen Lines): Document (cols . lines) argument
	for vertical-motion.

2009-04-04  Chong Yidong  <cyd@stupidchicken.com>

	* frames.texi (Frames): Clean up introduction.  Document `ns'
	return value for framep.
	(Creating Frames): Note how the terminal is chosen.
	(Multiple Terminals, Multiple Displays): Merge into a single node.
	(Color Parameters): Fix typo.

	* variables.texi (Local Variables, Buffer-Local Variables)
	(Creating Buffer-Local): Change link to Multiple Terminals.

	* os.texi (X11 Keysyms): Change link to Multiple Terminals.

	* keymaps.texi (Controlling Active Maps): Change link to Multiple
	Terminals.

	* commands.texi (Command Loop Info, Keyboard Macros): Change link
	to Multiple Terminals.

	* elisp.texi (Top): Update node listing.
	* vol2.texi (Top): Update node listing.
	* vol1.texi (Top): Update node listing.

	* buffers.texi (Current Buffer): Note that the append-to-buffer
	example is no longer in synch with the latest code.  Tie the two
	examples together.

	* files.texi (File Attributes): Move note about MS-DOS from
	Changing Files to File Attributes.
	(Create/Delete Dirs): Note that mkdir is an alias for this.

2009-04-01  Markus Triska  <triska@gmx.at>

	* processes.texi (Filter Functions): Suggest how to handle output
	batches.

2009-03-30  Chong Yidong  <cyd@stupidchicken.com>

	* help.texi (Accessing Documentation): Update example to use
	help-setup-xref and with-help-window.
	(Help Functions): Remove print-help-return-message, which is
	semi-obsolete due to with-help-window.  Document help-buffer and
	help-setup-xref.

2009-03-29  Chong Yidong  <cyd@stupidchicken.com>

	* help.texi (Accessing Documentation, Help Functions):
	Remove information about long-obsolete Emacs versions.

	* modes.texi (Mode Line Variables): The default values of the mode
	line variables are now more complicated.

2009-03-28  Chong Yidong  <cyd@stupidchicken.com>

	* modes.texi (Major Mode Conventions): Note that specialness is
	inherited.
	(Derived Modes): Note that define-derive-mode sets the mode-class
	property.

	* keymaps.texi (Prefix Keys): The M-g prefix key is now named
	goto-map.  Add search-map to the list.

2009-03-27  Eli Zaretskii  <eliz@gnu.org>

	* os.texi (System Environment): Update the list of system-type
	values.

	* markers.texi (The Mark) <handle-shift-selection>: Update for
	removal of the optional argument DEACTIVATE.

2009-03-25  Chong Yidong  <cyd@stupidchicken.com>

	* commands.texi (Focus Events): Most X window managers don't use
	focus-follows-mouse nowadays.

2009-03-24  Chong Yidong  <cyd@stupidchicken.com>

	* commands.texi (Defining Commands): Clarify introduction.
	(Using Interactive): Not that interactive can be put in a symbol
	property.
	(Interactive Call): Note that a symbol with a non-nil
	interactive-form property satisfies commandp.

2009-03-23  Juanma Barranquero  <lekktu@gmail.com>

	* minibuf.texi (Intro to Minibuffers): Fix typos.

2009-03-23  Chong Yidong  <cyd@stupidchicken.com>

	* minibuf.texi (Intro to Minibuffers): Remove long-obsolete info
	about minibuffers in old Emacs versions.  Copyedits.
	Emphasize that enable-recursive-minibuffers defaults to nil.
	(Text from Minibuffer): Simplify introduction.

2009-03-22  Alan Mackenzie  <acm@muc.de>

	* commands.texi (Using Interactive): Clarify string argument to
	`interactive' - even promptless elements need \n separators.

2009-03-18  Chong Yidong  <cyd@stupidchicken.com>

	* minibuf.texi (Completion Styles): New node.

	* elisp.texi (Top): Update node listing.

2009-03-17  Chong Yidong  <cyd@stupidchicken.com>

	* minibuf.texi (Basic Completion): Note that
	read-file-name-completion-ignore-case and
	read-buffer-completion-ignore-case can override
	completion-ignore-case.
	(Minibuffer Completion): Document completing-read changes.
	(Completion Commands): Avoid mentioning partial completion mode.
	Document minibuffer-completion-confirm changes, and
	minibuffer-confirm-exit-commands.
	(High-Level Completion): Document new require-match behavior for
	read-buffer.  Document read-buffer-completion-ignore-case.
	(Reading File Names): Document new require-match behavior for
	read-file-name.

2009-03-14  Chong Yidong  <cyd@stupidchicken.com>

	* debugging.texi (Error Debugging): Don't mislead the reader into
	thinking that debug-on-error enters debugger for C-f at EOB.
	(Error Debugging): Setting debug-on-init within the init file
	works, and has for some time.

2009-03-13  Kenichi Handa  <handa@m17n.org>

	* display.texi (Fontsets): Update the description.

2009-03-13  Chong Yidong  <cyd@stupidchicken.com>

	* advice.texi (Advising Primitives): Link to What Is a Function.

2009-03-12  Chong Yidong  <cyd@stupidchicken.com>

	* compile.texi (Speed of Byte-Code): Update example.
	(Disassembly): Update examples.

	* loading.texi (Repeated Loading): Simplify examples.

	* customize.texi (Common Keywords): It's not necessary to use :tag
	to remove hyphens, as custom-unlispify-tag-name does it
	automatically.
	(Variable Definitions): Link to File Local Variables.
	Document customized-value symbol property.
	(Customization Types): Move menu to end of node.

2009-03-10  Chong Yidong  <cyd@stupidchicken.com>

	* macros.texi (Compiling Macros): Omit misleading sentence, which
	implied that macros can only be used in the same file they are
	defined.
	(Backquote): Remove obsolete information about Emacs 19.

2009-03-05  John Foerch  <jjfoerch@earthlink.net>  (tiny change)

	* display.texi (Display Margins): Fix paren typo.

2009-02-27  Chong Yidong  <cyd@stupidchicken.com>

	* elisp.texi (Top): Update node listing.

	* variables.texi (Variables): Clarify introduction.
	(Global Variables): Mention that setq is a special form.
	(Local Variables): Use active voice.
	(Tips for Defining): Mention marking variables as safe.
	(Buffer-Local Variables): Mention terminal-local and frame-local
	variables together.
	(File Local Variables): Copyedits.
	(Frame-Local Variables): Note that they are not really useful.
	(Future Local Variables): Node deleted.

	* objects.texi (General Escape Syntax): Update explanation of
	Unicode escape syntax.

2009-02-23  Chong Yidong  <cyd@stupidchicken.com>

	* control.texi (Control Structures): Add cindex entry for "textual
	order".

	* eval.texi (Intro Eval): Copyedits.  Standardize on "form"
	instead of "expression" throughout.
	(Function Indirection): Copyedits.  Use active voice.
	(Eval): The default value of max-lisp-eval-depth is now 400.

2009-02-23  Miles Bader  <miles@gnu.org>

	* processes.texi (System Processes): Rename `system-process-attributes'
	to `process-attributes'.

2009-02-22  Chong Yidong  <cyd@stupidchicken.com>

	* symbols.texi (Property Lists): Emphasize that property lists are
	not restricted to symbol cells.
	(Other Plists): Copyedit.

	* sequences.texi (Sequences Arrays Vectors): Make introduction
	more concise.
	(Arrays): Mention char-tables and bool-vectors too.
	(Vectors): Don't repeat information given in Arrays node.  Link to
	nodes that explain the vector usage examples.
	(Char-Tables): Note that char-table elements can have arbitrary
	type.  Explain effect of omitted char-table-extra-slots property.
	Link to Property Lists node.

2009-02-22  Chong Yidong  <cyd@stupidchicken.com>

	* lists.texi (Building Lists): Remove obsolete Emacs 20 usage of
	`append'.
	(List Elements): Copyedits.

	* sequences.texi (Vector Functions): Remove obsolete Emacs 20 use
	of `vconcat'.

	* strings.texi (Creating Strings): Copyedits.  Remove obsolete
	Emacs 20 usage of `concat'.
	(Case Conversion): Copyedits.

2009-02-21  Chong Yidong  <cyd@stupidchicken.com>

	* objects.texi (Lisp Data Types, Syntax for Strings, Buffer Type):
	Minor edits.
	(Frame Configuration Type): Emphasize that it is not primitive.
	(Font Type): New node.
	(Type Predicates): Add fontp; type-of now recognizes font object
	types.

	* intro.texi (Version Info): Update version numbers in examples.
	(Acknowledgements): List more contributors.

	* elisp.texi: Bump version number to 3.0.
	(Top): Link to Font Type node.

2009-02-20  Juanma Barranquero  <lekktu@gmail.com>

	* modes.texi (Major Mode Conventions): Remove duplicate words.
	(Customizing Keywords): Fix typo.

2009-02-14  Eli Zaretskii  <eliz@gnu.org>

	* nonascii.texi (User-Chosen Coding Systems): Document that
	select-safe-coding-system suggests raw-text if there are raw bytes
	in the region.
	(Explicit Encoding): Warn not to use `undecided' when encoding.

2009-02-11  Glenn Morris  <rgm@gnu.org>

	* frames.texi (Visibility of Frames): Mention the effect multiple
	workspaces/desktops can have on visibility.

2009-02-07  Eli Zaretskii  <eliz@gnu.org>

	* text.texi (Commands for Insertion):
	* commands.texi (Event Mod):
	* keymaps.texi (Searching Keymaps):
	* nonascii.texi (Translation of Characters):
	Reinstate documentation of translation-table-for-input.
	(Explicit Encoding): Document the `charset' text property produced
	by decode-coding-region and decode-coding-string.

2009-01-27  Alan Mackenzie  <acm@muc.de>

	* modes.texi (Search-based Fontification): Correct a typo.

2009-01-25  Juanma Barranquero  <lekktu@gmail.com>

	* abbrevs.texi (Abbrev Table Properties): Fix typo.
	Reported by Seweryn Kokot <sewkokot@gmail.com>.  (Bug#2039)

2009-01-24  Eli Zaretskii  <eliz@gnu.org>

	* display.texi (Window Systems): Document the value of
	`initial-window-system' under --daemon.

	* os.texi (System Environment): Remove description of the
	`environment' function which has been deleted.

2009-01-22  Dan Nicolaescu  <dann@ics.uci.edu>

	* frames.texi (Multiple Displays): Remove documentation for
	removed function make-frame-on-tty.

2009-01-22  Chong Yidong  <cyd@stupidchicken.com>

	* files.texi (Format Conversion Piecemeal): Clarify behavior of
	write-region-annotate-functions.
	Document write-region-post-annotation-function.

2009-01-19  Chong Yidong  <cyd@stupidchicken.com>

	* display.texi (Font Lookup): Document WIDTH argument of
	x-list-fonts.

2009-01-17  Eli Zaretskii  <eliz@gnu.org>

	* maps.texi (Standard Keymaps): Rename function-key-map to
	local-function-key-map.

	* keymaps.texi (Translation Keymaps): Rename function-key-map to
	local-function-key-map.

	* nonascii.texi (Terminal I/O Encoding): `keyboard-coding-system'
	and `set-keyboard-coding-system' now accept an optional terminal
	argument.

	* commands.texi (Event Mod): `keyboard-translate-table' is now
	terminal-local.
	(Function Keys): Rename function-key-map to
	local-function-key-map.

	* elisp.texi (Top): Make @detailmenu be consistent with changes in
	frames.texi.

	* hooks.texi (Standard Hooks): Document `delete-frame-functions'
	`delete-terminal-functions', `suspend-tty-functions' and
	`resume-tty-functions'.

	* frames.texi (Frames): Document `frame-terminal' and
	`terminal-live-p'.
	(Multiple Displays): Document `make-frame-on-tty'.
	(Multiple Terminals): Document `terminal-list', `delete-terminal',
	`terminal-name', and `get-device-terminal'.
	(Terminal Parameters): Document `terminal-parameters',
	`terminal-parameter', and `set-terminal-parameter'.

	* os.texi (System Environment): Document `environment' and
	`initial-environment'.
	(Suspending Emacs): Update for multi-tty; document
	`suspend-tty', `resume-tty', and `controlling-tty-p'.

	* nonascii.texi (Coding System Basics): More accurate description
	of `raw-text'.

2009-01-12  Juanma Barranquero  <lekktu@gmail.com>

	* display.texi (Low-Level Font): Fix typo.

2009-01-10  Chong Yidong  <cyd@stupidchicken.com>

	* elisp.texi (Top): Update node listing.

	* display.texi (PostScript Images): Node deleted.

2009-01-10  Eli Zaretskii  <eliz@gnu.org>

	* processes.texi (Decoding Output): Document that null bytes force
	no-conversion for reading process output.

	* files.texi (Reading from Files): Document that null bytes force
	no-conversion when visiting files.

	* processes.texi (Serial Ports): Improve wording, suggested by RMS.

	* nonascii.texi (Lisp and Coding Systems):
	Document inhibit-null-byte-detection and inhibit-iso-escape-detection.
	(Character Properties): Improve wording.

2009-01-09  Chong Yidong  <cyd@stupidchicken.com>

	* display.texi (Font Lookup): Remove obsolete function
	x-font-family-list.  x-list-fonts accepts Fontconfig/GTK syntax.
	(Low-Level Font): Rename from Fonts, move to end of Faces section.
	(Font Selection): Reorder order of variable descriptions.
	Minor clarifications.

	* elisp.texi (Top): Update node listing.

2009-01-09  Glenn Morris  <rgm@gnu.org>

	* commands.texi (Command Loop Info): Say that last-command-char and
	last-input-char are obsolete aliases.

	* edebug.texi (Edebug Recursive Edit): Remove separate references to
	last-input-char and last-command-char, since they are just aliases for
	last-input-event and last-command-event.

	* minibuf.texi (Minibuffer Commands): Use last-command-event rather than
	last-command-char.

2009-01-08  Chong Yidong  <cyd@stupidchicken.com>

	* elisp.texi: Update node listing.

	* display.texi (Faces): Put Font Selection node after Auto Faces.
	(Face Attributes): Don't link to Font Lookup.
	Document font-family-list.
	(Fonts): New node.

2009-01-08  Jason Rumney  <jasonr@gnu.org>

	* frames.texi (Pointer Shape): Clarify that only X supports
	changing the standard pointer shapes.  (Bug#1485)

2009-01-08  Chong Yidong  <cyd@stupidchicken.com>

	* display.texi (Attribute Functions): Note that a function value
	:height is relative, and that compatibility functions work by
	calling set-face-attribute.
	(Displaying Faces): Reorder list in order of increasing priority.
	(Face Remapping): New node.  Content moved here from Displaying
	Faces.
	(Glyphs): Link to Face Functions.

2009-01-08  Chong Yidong  <cyd@stupidchicken.com>

	* display.texi (Faces): Don't discuss face id here.  facep does
	not return t.
	(Defining Faces): Minor clarification.
	(Face Attributes): Rearrange items to match docstring of
	set-face-attribute.  Add :foundry attribute.  Document new role of
	:font attribute.  Texinfo usage fix.
	(Attribute Functions): Copyedits.
	(Face Functions): Note that face number is seldom used.

2009-01-05  Richard M Stallman  <rms@gnu.org>

	* strings.texi (Predicates for Strings): Minor clarification.

	* functions.texi (Function Safety): Texinfo usage fix.

2009-01-04  Eduard Wiebe  <usenet@pusto.de>  (tiny change)

	* objects.texi (General Escape Syntax): Fix typo.

2009-01-03  Martin Rudalics  <rudalics@gmx.at>

	* windows.texi (Choosing Window): Say that pop-up-frame-alist
	works via the default value of pop-up-frame-function.

2009-01-02  Eli Zaretskii  <eliz@gnu.org>

	* processes.texi (System Processes): Document the `time' and
	`ctime' attributes of `system-process-attributes'.

2009-01-01  Chong Yidong  <cyd@stupidchicken.com>

	* display.texi (Face Attributes): Clarify :height attribute.

2008-12-31  Martin Rudalics  <rudalics@gmx.at>

	* buffers.texi (The Buffer List): Clarify what moves a buffer to
	the front of the buffer list.  Add entries for `last-buffer' and
	`unbury-buffer'.

2008-12-27  Eli Zaretskii  <eliz@gnu.org>

	* elisp.texi (Top): Add @detailmenu items for "Multiple Terminals"
	and its subsections.

	* frames.texi (Multiple Terminals, Low-level Terminal)
	(Terminal Parameters, Frames on Other TTY devices): New sections.
	(Frames): Add an xref to "Multiple Terminals".

	* elisp.texi (Top): Add @detailmenu item for "Terminal Type".

	* objects.texi (Terminal Type): New node.
	(Editing Types): Add it to the menu.

	* elisp.texi (Top): Add a @detailmenu item for "Directory Local
	Variables".

	* variables.texi (Directory Local Variables): New node.
	(Variables): Add a menu item for it.

	* loading.texi (Autoload): Document `generate-autoload-cookie' and
	`generated-autoload-file'.

2008-12-20  Eli Zaretskii  <eliz@gnu.org>

	* os.texi (Startup Summary): Add xref to documentation of
	`initial-window-system'.

	* display.texi (Window Systems): Document `window-system' the
	function.  The variable `window-system' is now frame-local.
	Document `initial-window-system'.

2008-12-19  Martin Rudalics  <rudalics@gmx.at>

	* windows.texi (Windows): Rewrite description of
	fit-window-to-buffer.

2008-12-13  Glenn Morris  <rgm@gnu.org>

	* modes.texi (Font Lock Basics): Fix level description.  (Bug#1534)
	(Levels of Font Lock): Refer to font-lock-maximum-decoration.

2008-12-12  Glenn Morris  <rgm@gnu.org>

	* debugging.texi (Error Debugging): Refer forwards to
	eval-expression-debug-on-error.

2008-12-05  Eli Zaretskii  <eliz@gnu.org>

	* strings.texi (String Basics): Only unibyte strings that
	represent key sequences hold 8-bit raw bytes.

	* nonascii.texi (Coding System Basics): Rewrite @ignore'd
	paragraph to speak about `undecided'.
	(Character Properties): Don't explain the meaning of each
	property; instead, identify their Unicode Standard names.
	(Character Sets): Document `map-charset-chars'.

2008-12-02  Glenn Morris  <rgm@gnu.org>

	* files.texi (Format Conversion Round-Trip): Rewrite format-write-file
	section yet again.

2008-11-29  Eli Zaretskii  <eliz@gnu.org>

	* nonascii.texi (Character Properties): New Section.
	(Specifying Coding Systems): Document
	`coding-system-priority-list', `set-coding-system-priority', and
	`with-coding-priority'.
	(Lisp and Coding Systems): Document `check-coding-systems-region'
	and `coding-system-charset-list'.
	(Coding System Basics): Document `coding-system-aliases'.

	* elisp.texi (Top): Add a @detailmenu entry for "Character
	Properties".

	* objects.texi (Character Type): Correct the range of Emacs
	characters.  Add an @xref to "Character Codes".

	* strings.texi (String Basics): Add an @xref to "Character Codes".

	* numbers.texi (Integer Basics): Add an @xref to `max-char'.

	* nonascii.texi (Explicit Encoding): Update for Emacs 23.
	(Character Codes): Document `max-char'.

2008-11-28  Eli Zaretskii  <eliz@gnu.org>

	* nonascii.texi (Text Representations, Converting Representations)
	(Character Sets, Scanning Charsets, Translation of Characters):
	Make text more accurate.

2008-11-28  Glenn Morris  <rgm@gnu.org>

	* files.texi (Format Conversion Round-Trip): Improve previous change.

2008-11-26  Chong Yidong  <cyd@stupidchicken.com>

	* modes.texi (Auto Major Mode): Fix example.

2008-11-25  Glenn Morris  <rgm@gnu.org>

	* control.texi (Signaling Errors): Fix `wrong-type-argument' name.

	* files.texi (Format Conversion Round-Trip):
	Use active voice for previous change.

2008-11-25  Chong Yidong  <cyd@stupidchicken.com>

	* os.texi (Processor Run Time):
	* processes.texi (Transaction Queues):
	* markers.texi (The Mark):
	* windows.texi (Choosing Window, Selecting Windows):
	* files.texi (Changing Files, Magic File Names):
	* commands.texi (Key Sequence Input):
	* functions.texi (Declaring Functions):
	* strings.texi (Predicates for Strings):
	* intro.texi (nil and t): Fix typos (pointed out by Drew Adams).

2008-11-24  Chong Yidong  <cyd@stupidchicken.com>

	* help.texi (Accessing Documentation): Update example.

	* variables.texi (Defining Variables): Note that `*' is not
	necessary if defcustom is used.

2008-11-22  Eli Zaretskii  <eliz@gnu.org>

	* elisp.texi (Top): Remove "Chars and Bytes" and "Splitting
	Characters" from @detailmenu.

	* nonascii.texi (Character Codes, Character Sets)
	(Scanning Charsets, Translation of Characters): Update for Emacs 23.
	(Chars and Bytes, Splitting Characters): Sections removed.

2008-11-22  Lute Kamstra  <lute@gnu.org>

	* positions.texi (Text Lines): Update goto-line documentation.

2008-11-21  Martin Rudalics  <rudalics@gmx.at>

	* frames.texi (Frames): Fix typo, add cross references, reword.
	(Initial Parameters): Reword special-display-frame-alist text.
	(Frames and Windows): Reword.  Describe argument norecord for
	set-frame-selected-window.
	(Input Focus): Describe argument norecord for select-frame.
	Remove comment on MS-Windows behavior for focus-follows-mouse.
	(Raising and Lowering): Mention windows-frames dichotomy in
	metaphor.

	* windows.texi (Displaying Buffers, Vertical Scrolling)
	(Horizontal Scrolling): Fix indenting and rewording issues
	introduced with 2008-11-07 change.

2008-11-20  Glenn Morris  <rgm@gnu.org>

	* files.texi (Format Conversion Round-Trip): Mention `preserve'
	element of `format-alist'.

2008-11-19  Glenn Morris  <rgm@gnu.org>

	* doclicense.texi: Update to FDL 1.3.
	* elisp.texi, vol1.texi, vol2.texi: Relicense under FDL 1.3 or later.

2008-11-18  Chong Yidong  <cyd@stupidchicken.com>

	* windows.texi (Window Hooks): Remove *-end-trigger-functions
	vars, which are obsolete.  Mention jit-lock-register.

	* modes.texi (Other Font Lock Variables):
	Document jit-lock-register and jit-lock-unregister.

	* frames.texi (Color Parameters): Document alpha parameter.

2008-11-16  Martin Rudalics  <rudalics@gmx.at>

	* windows.texi (Splitting Windows, Deleting Windows)
	(Selecting Windows, Cyclic Window Ordering)
	(Buffers and Windows, Displaying Buffers, Choosing Window)
	(Dedicated Windows, Window Point, Window Start and End)
	(Textual Scrolling, Vertical Scrolling, Horizontal Scrolling)
	(Size of Window, Resizing Windows, Window Configurations)
	(Window Parameters): Avoid @var at beginning of sentences and
	reword accordingly.

2008-11-11  Lute Kamstra  <lute@gnu.org>

	* files.texi (File Name Components): Fix file-name-extension
	documentation.

2008-11-11  Juanma Barranquero  <lekktu@gmail.com>

	* frames.texi (Basic Parameters): Remove display-environment-variable
	and term-environment-variable.

2008-11-08  Eli Zaretskii  <eliz@gnu.org>

	* windows.texi (Basic Windows, Splitting Windows)
	(Deleting Windows, Selecting Windows, Cyclic Window Ordering)
	(Buffers and Windows, Displaying Buffers, Dedicated Windows)
	(Resizing Windows, Window Configurations, Window Parameters):
	Fix wording and markup.

2008-11-07  Martin Rudalics  <rudalics@gmx.at>

	* windows.texi (Windows): Update entries.
	(Basic Windows): Remove listing of attributes.  Reword.
	(Splitting Windows, Deleting Windows): Reword.
	(Selecting Windows, Cyclic Window Ordering): Reword with special
	emphasis on order of recently selected windows and buffer list.
	(Buffers and Windows, Choosing Window): Reword with special
	emphasis on dedicated windows.
	(Displaying Buffers): Reword.  For switch-to-buffer mention that
	it may fall back on pop-to-buffer.  For other-window try to
	explain how it treats the cyclic ordering of windows.
	(Dedicated Windows): New node and section discussing dedicated
	windows and associated functions.
	(Window Point): Add entry for window-point-insertion-type.  Reword.
	(Window Start and End): Rename node and section title.  Reword.
	(Textual Scrolling, Vertical Scrolling, Horizontal Scrolling):
	Minor rewording.
	(Size of Window): Reword, in particular text on window-width.
	(Resizing Windows): Reword.  Add text on balancing windows.
	(Window Configurations): Reword.  Mention window parameters.
	(Window Parameters): New node and section on window parameters.
	(Window Hooks): Reword.  Mention that
	window-configuration-change-hook is run "buffer-locally".
	* elisp.texi (Top): Update Windows entries in @detailmenu
	section.

2008-11-04  Juanma Barranquero  <lekktu@gmail.com>

	* searching.texi (Regexp Search): Fix typo.

2008-11-03  Seweryn Kokot  <sewkokot@gmail.com>  (tiny change)

	* searching.texi (Regexp Search): Document GREEDY arg.
	(Simple Match Data): Fix return value.

2008-11-01  Eli Zaretskii  <eliz@gnu.org>

	* nonascii.texi (Text Representations): Rewrite to make consistent
	with Emacs 23 internal representation of characters.
	Document `unibyte-string'.

2008-10-28  Chong Yidong  <cyd@stupidchicken.com>

	* processes.texi (Process Information): Note that process-status
	does not accept buffer names.

2008-10-27  Seweryn Kokot  <sewkokot@gmail.com>  (tiny change)

	* positions.texi (Skipping Characters): Correct return value of
	skip-chars-forward.

2008-10-25  Martin Rudalics  <rudalics@gmx.at>

	* windows.texi (Deleting Windows): Update documentation of
	delete-windows-on.
	(Buffers and Windows): Update documentations of
	get-buffer-window and get-buffer-window-list.
	(Displaying Buffers): Update documentation of
	replace-buffer-in-windows.

	* buffers.texi (Current Buffer): Reword set-buffer and
	with-current-buffer documentations.
	(Creating Buffers): Reword documentation of get-buffer-create.

2008-10-23  Martin Rudalics  <rudalics@gmx.at>

	* buffers.texi (Current Buffer): Reword documentation of
	set-buffer.
	(Buffer Names): Reword documentation of buffer-name.
	(The Buffer List): For bury-buffer explain what happens with the
	buffer's window.
	(Creating Buffers): Say that get-buffer-create's arg is called
	buffer-or-name.

2008-10-22  Chong Yidong  <cyd@stupidchicken.com>

	* advice.texi (Computed Advice): Explain what DEFINITION is.

	* nonascii.texi (Character Codes): Remove obsolete function
	char-valid-p, and document characterp instead.

2008-10-22  Martin Rudalics  <rudalics@gmx.at>

	* windows.texi (Displaying Buffers): Reword documentation of
	pop-to-buffer.
	(Choosing Window): Rewrite documentation of display-buffer and
	its options.

	* buffers.texi (Killing Buffers): Update documentation of
	kill-buffer.

2008-10-21  Eli Zaretskii  <eliz@gnu.org>

	* processes.texi (Serial Ports): Fix wording and improve markup.

	* searching.texi (Regexp Search): Document `string-match-p' and
	`looking-at-p'.
	(POSIX Regexps): Add an xref for "non-greedy".
	(Regexp Special): Add @cindex entry for "non-greedy".

	* display.texi (Attribute Functions): Document `face-all-attributes'.
	(Image Cache) <image-refresh>: Minor wording fixes.

	* frames.texi (Color Names): Add an xref to `read-color'.

	* minibuf.texi (High-Level Completion): Document `read-color'.

	* elisp.texi (Top): Add "Swapping Text" to @detailmenu.

	* positions.texi (Narrowing): Add an xref to "Swapping Text".

	* buffers.texi (Swapping Text): New section, documents
	`buffer-swap-text'.

2008-10-21  Martin Rudalics  <rudalics@gmx.at>

	* windows.texi (Resizing Windows): Minor wording fix.

2008-10-20  Eli Zaretskii  <eliz@gnu.org>

	* processes.texi (Shell Arguments): Document `split-string-and-unquote'
	and `combine-and-quote-strings'.

	* strings.texi (Creating Strings): Add xrefs for them.

2008-10-19  Eli Zaretskii  <eliz@gnu.org>

	* elisp.texi (Top): Make descriptive text for "Reading File Names"
	match the corresponding menu in minibuf.texi.

	* minibuf.texi (Reading File Names): Document `read-shell-command'
	and `minibuffer-local-shell-command-map'.

2008-10-19  Martin Rudalics  <rudalics@gmx.at>

	* windows.texi (Resizing Windows): Remove var{} around "window" in
	documentation of enlarge-window.
	Rewrite documentation of window-min-height and window-min-width.

2008-10-19  Eli Zaretskii  <eliz@gnu.org>

	* functions.texi (Calling Functions): Document `apply-partially'.

	* hooks.texi (Standard Hooks): Mention
	`before-hack-local-variables-hook' and `hack-local-variables-hook'.

	* variables.texi (File Local Variables): Document
	`file-local-variables-alist', `before-hack-local-variables-hook'
	and `hack-local-variables-hook'.

	* processes.texi (Synchronous Processes): Document `process-lines'.

	* customize.texi (Variable Definitions):
	Document `custom-reevaluate-setting'.

2008-10-18  Martin Rudalics  <rudalics@gmx.at>

	* windows.texi (Choosing Window, Deleting Windows)
	(Displaying Buffers): Expand documentation of dedicated windows.

2008-10-18  Eli Zaretskii  <eliz@gnu.org>

	* files.texi (Changing Files): Document symbolic input of file
	modes to `set-file-modes'.  Document `read-file-modes' and
	`file-modes-symbolic-to-number'.

	* maps.texi (Standard Keymaps): Document `multi-query-replace-map'
	and `search-map'.

	* searching.texi (Search and Replace):
	Document `replace-search-function' and `replace-re-search-function'.
	Document `multi-query-replace-map'.

	* minibuf.texi (Text from Minibuffer): Document `read-regexp'.
	(Completion Commands, Reading File Names):
	Rename `minibuffer-local-must-match-filename-map' to
	`minibuffer-local-filename-must-match-map'.
	(Minibuffer Completion): The `require-match' argument to
	`completing-read' can now have the value `confirm-only'.

	* windows.texi (Displaying Buffers): Minor wording fix.
	(Choosing Window): `split-height-threshold' can now be nil.
	Document `split-width-threshold'.  `pop-up-frames' can have the
	value `graphic-only'.

2008-10-17  Eli Zaretskii  <eliz@gnu.org>

	* os.texi (Startup Summary): Document `before-init-time' and
	`after-init-time'.  Document `initial-window-system' and
	`window-system-initialization-alist'.  Document reading the
	abbrevs file.  Document the call to `server-start' under --daemon.
	Rearrange a bit to be consistent with the code flow.
	(Processor Run Time): Document `emacs-uptime' and `emacs-init-time'.
	(Time Parsing): Document `format-seconds'.

2008-10-17  Martin Rudalics  <rudalics@gmx.at>

	* windows.texi (Basic Windows, Splitting Windows): Fix whitespace
	and reword.

2008-10-16  Eli Zaretskii  <eliz@gnu.org>

	* markers.texi (The Mark): Document use-region-p.

2008-10-15  Eli Zaretskii  <eliz@gnu.org>

	* internals.texi (Writing Emacs Primitives): The interactive spec
	of a primitive can be a Lisp form.

	* markers.texi (The Mark): Document the `lambda' and `(only . OLD)'
	values of transient-mark-mode.  Document handle-shift-selection.

	* commands.texi (Using Interactive, Interactive Codes): Document `^'.
	(Interactive Examples): Show an example of `^'.
	(Key Sequence Input): Document this-command-keys-shift-translated.
	(Defining Commands, Using Interactive): The interactive-form of a
	function can be added via its symbol's property.

	* positions.texi (List Motion): beginning-of-defun-function can
	now accept an argument.

	* text.texi (Low-Level Kill Ring): interprogram-paste-function can
	now return a list of strings.

	* control.texi (Handling Errors): Document ignore-errors.

	* frames.texi (Creating Frames): Document frame-inherited-parameters.
	(Parameter Access): Document set-frame-parameter.

	* variables.texi (Creating Buffer-Local): Add an xref to "Setting
	Hooks" for the effect of kill-all-local-variables on local hook
	functions.

	* modes.texi (Major Mode Conventions, Mode Line Variables):
	`mode-name' need not be a string.  xref to "Mode Line Data" for
	details, and to "Emulating Mode Line" for computing a string
	value.

2008-10-14  Eli Zaretskii  <eliz@gnu.org>

	* processes.texi (System Processes): New section.
	(Processes, Signals to Processes): Add xrefs to it.

	* objects.texi (Editing Types): A `process' is a subprocess of
	Emacs, not just any process running on the OS.

	* elisp.texi (Top): Adjust the @detailmenu for the above two
	changes.

	* sequences.texi (Char-Tables): Remove documentation of
	set-char-table-default, which has no effect since Emacs 23.
	<char-table-range, set-char-table-range>: Don't mention generic
	characters and charsets.  Add a cons cell as a possible argument.

	* nonascii.texi (Splitting Characters)
	(Translation of Characters): Don't mention generic characters.

	* display.texi (Fontsets): Don't mention generic characters.

	* sequences.texi (Char-Tables): `map-char-table' can now call its
	argument FUNCTION with a cons cell as KEY.

2008-10-13  Eli Zaretskii  <eliz@gnu.org>

	* objects.texi (Primitive Function Type): Move "@cindex special
	forms" from here...

	* eval.texi (Special Forms): ...to here.

	* functions.texi (What Is a Function): `functionp' returns nil for
	special forms.  Add an xref.

	* elisp.texi (Top): Add a @detailmenu entry for "Frame-Local
	Variables".

	* variables.texi (Frame-Local Variables): New section.
	(Buffer-Local Variables): Add an xref to it.
	(Intro to Buffer-Local, Creating Buffer-Local): A variable cannot
	have both frame-local and buffer-local binding.

	* frames.texi (Frames): Mention multiple tty frames.
	(Frame Parameters, Parameter Access): Mention frame-local variable
	bindings.

2008-09-20  Glenn Morris  <rgm@gnu.org>

	* display.texi (Defining Faces): Recommend against face variables.

2008-09-16  Juanma Barranquero  <lekktu@gmail.com>

	* display.texi (Echo Area Customization): Fix typo.

2008-09-09  Juanma Barranquero  <lekktu@gmail.com>

	* loading.texi (Where Defined): Add `defface' item.

2008-09-06  Martin Rudalics  <rudalics@gmx.at>

	* loading.texi (Where Defined): Fix description of symbol-file.

2008-08-26  Jason Rumney  <jasonr@gnu.org>

	* display.texi (TIFF Images): New section describing :index property.

2008-08-23  Chong Yidong  <cyd@stupidchicken.com>

	* display.texi (Temporary Displays): Remove unnecessary comment
	about usage of temp-buffer-show-hook.

2008-08-05  Chong Yidong  <cyd@stupidchicken.com>

	* symbols.texi (Other Plists): Fix incorrect example.
	Suggested by Florian Beck.

2008-07-31  Juanma Barranquero  <lekktu@gmail.com>

	* os.texi: Fix previous change.

2008-07-31  Dan Nicolaescu  <dann@ics.uci.edu>

	* os.texi:
	* intro.texi:
	* files.texi: Remove VMS support.

2008-07-27  Dan Nicolaescu  <dann@ics.uci.edu>

	* os.texi:
	* frames.texi:
	* display.texi: Remove mentions of Mac Carbon.

2008-07-01  Miles Bader  <miles@gnu.org>

	* text.texi (Special Properties):
	* display.texi (Truncation): Add wrap-prefix and line-prefix.

2008-06-28  Johan Bockgård  <bojohan@gnu.org>

	* display.texi (Other Image Types): Fix copy/paste error; say
	"PBM", not "XBM".

2008-06-26  Dan Nicolaescu  <dann@ics.uci.edu>

	* os.texi: Remove references to obsolete systems.

2008-06-20  Eli Zaretskii  <eliz@gnu.org>

	* makefile.w32-in (distclean): Remove makefile.

2008-06-17  Glenn Morris  <rgm@gnu.org>

	* Makefile.in (emacsver, miscmanualdir, VERSION, manual, install)
	(elisp, dist): Remove rules and variables that are obsolete now
	the lisp manual is no longer distributed separately.

2008-06-16  Glenn Morris  <rgm@gnu.org>

	* configure, configure.in, mkinstalldirs: Remove unused files.

	* book-spine.texinfo: Set version to 23.0.60.
	* vol1.texi (EMACSVER):
	* vol2.texi (EMACSVER): Set to 23.0.60.

	* elisp.texi, vol1.texi, vol2.texi: Update Back-Cover Text
	as per maintain.info.

2008-06-15  Glenn Morris  <rgm@gnu.org>

	* makefile.w32-in (manual): Use "23" rather than "21".

	* Makefile.in (emacsver): New, set by configure.
	(manual): Use emacsver.

	* intro.texi: Report bugs using M-x report-emacs-bug.

	* elisp.texi (EMACSVER): Remove duplicate, outdated setting.

2008-06-13  Daniel Engeler  <engeler@gmail.com>

	* elisp.texi, internals.texi, processes.texi: Add documentation
	about serial port access.

2008-06-05  Miles Bader  <miles@gnu.org>

	* display.texi (Displaying Faces): Update to reflect function
	renamings in face-remap.el.

2008-06-05  Juanma Barranquero  <lekktu@gmail.com>

	* display.texi (Fontsets): Fix typos.

2008-06-03  Miles Bader  <miles@gnu.org>

	* display.texi (Displaying Faces): Add add-relative-face-remapping,
	remove-relative-face-remapping, set-base-face-remapping,
	and set-default-base-face-remapping.

2008-06-01  Miles Bader  <miles@gnu.org>

	* display.texi (Displaying Faces): Add face-remapping-alist.

2008-05-30  Stefan Monnier  <monnier@iro.umontreal.ca>

	* tips.texi (Coding Conventions): Do not encourage the use of "-flag"
	variable names.

2008-05-03  Eric S. Raymond  <esr@golux>

	* keymaps.texi: Clarify that (current-local-map) and
	(current-global-map) return references, not copies.

2008-05-02  Juri Linkov  <juri@jurta.org>

	* minibuf.texi (Text from Minibuffer): Document a list of
	default values for `read-from-minibuffer'.

2008-04-24  Juanma Barranquero  <lekktu@gmail.com>

	* nonascii.texi (Translation of Characters): Fix previous change.

2008-04-20  Chong Yidong  <cyd@stupidchicken.com>

	* display.texi (Overlay Properties): Clarify role of underlying
	textprop and overlay keymaps for display strings.

	* keymaps.texi (Active Keymaps): Ditto.

2008-04-19  Stefan Monnier  <monnier@iro.umontreal.ca>

	* minibuf.texi (Programmed Completion):
	Replace dynamic-completion-table with the new completion-table-dynamic.

2008-04-07  Chong Yidong  <cyd@stupidchicken.com>

	* intro.texi (Some Terms): Change "fonts in this manual" index
	entry to "typographic conventions".

2008-04-05  Eli Zaretskii  <eliz@gnu.org>

	* objects.texi (Text Props and Strings): Add indexing for read
	syntax of text properties.

2008-03-25  Stefan Monnier  <monnier@iro.umontreal.ca>

	* processes.texi (Decoding Output): Remove process-filter-multibyte
	functions.

2008-03-15  Martin Rudalics  <rudalics@gmx.at>

	* display.texi (Finding Overlays): Say that empty overlays at
	the end of the buffer are reported too.

2008-03-13  Glenn Morris  <rgm@gnu.org>

	* elisp.texi (EMACSVER): Set to 23.0.60.

2008-02-26  Chong Yidong  <cyd@stupidchicken.com>

	* strings.texi (Formatting Strings): Treat - and 0 as flag characters.

2008-02-22  Glenn Morris  <rgm@gnu.org>

	* frames.texi (Position Parameters): Clarify the description of
	`left' and `top', using information from "Geometry".
	(Geometry): Give a pointer to "Position Parameters", rather than
	repeating information.

2008-02-11  Glenn Morris  <rgm@gnu.org>

	* objects.texi (Equality Predicates): No longer talk about "two"
	functions.

2008-02-11  Lawrence Mitchell  <wence@gmx.li>  (tiny change)

	* objects.texi (Equality Predicates): Add defun for
	equal-including-properties.

2008-02-10  Glenn Morris  <rgm@gnu.org>

	* objects.texi (Equality Predicates):
	Mention equal-including-properties.

2008-02-07  Richard Stallman  <rms@gnu.org>

	* windows.texi (Window Start): Mention the feature of moving
	window-start to start of line.

2008-02-07  Jan Djärv  <jan.h.d@swipnet.se>

	* keymaps.texi (Tool Bar): Document rtl property.

2008-01-27  Thien-Thi Nguyen  <ttn@gnuvola.org>

	* display.texi (Button Types):
	For define-button-type, clarify type of NAME.

2008-01-19  Martin Rudalics  <rudalics@gmx.at>

	* buffers.texi (Buffer Modification): Fix typo.

2008-01-06  Dan Nicolaescu  <dann@ics.uci.edu>

	* os.texi (System Environment): Remove references to OSes that are
	not supported anymore.

2008-01-05  Dan Nicolaescu  <dann@ics.uci.edu>

	* os.texi (System Environment): Remove mention for Masscomp.

2008-01-04  Richard Stallman  <rms@gnu.org>

	* display.texi (Faces): Don't talk about internal face vector as arg
	to facep.

	* customize.texi (Type Keywords): Fix previous change.

	* text.texi (Links and Mouse-1): Fix xref for commands.texi change.
	* elisp.texi (Top): Fix menu for commands.texi change.

2007-12-30  Richard Stallman  <rms@gnu.org>

	* commands.texi (Accessing Mouse): Rename from Accessing Events.
	(Accessing Scroll): New node broken out of Accessing Mouse.

2007-12-28  Richard Stallman  <rms@gnu.org>

	* frames.texi (Size Parameters): Fix typo.
	(Basic Parameters): For `title', refer to title bar.
	(Size and Position): Explain meaning of frame pixel width and height.

2007-12-23  Richard Stallman  <rms@gnu.org>

	* customize.texi (Type Keywords): Uncomment :validate and clarify it.
	Improve some of the commented-out keywords' text too.

2007-12-14  Martin Rudalics  <rudalics@gmx.at>

	* nonascii.texi (Encoding and I/O): Reword to avoid saying
	"visit the current buffer".

	* os.texi (System Interface): Fix typo.

2007-12-04  Richard Stallman  <rms@gnu.org>

	* objects.texi (Symbol Type): Fix typo.

2007-12-03  Richard Stallman  <rms@gnu.org>

	* hooks.texi (Standard Hooks): Add link to Hooks for Loading.

2007-12-01  Glenn Morris  <rgm@gnu.org>

	* functions.texi (Declaring Functions): Improve previous change.

2007-11-30  Glenn Morris  <rgm@gnu.org>

	* functions.texi (Declaring Functions): Add optional fourth
	argument of declare-function, and setting third argument to `t'.

2007-11-29  Richard Stallman  <rms@gnu.org>

	* customize.texi (Composite Types): Document `group' type.

2007-11-29  Glenn Morris  <rgm@gnu.org>

	* functions.texi (Declaring Functions): Add findex.
	Mention `external' files.

2007-11-26  Juanma Barranquero  <lekktu@gmail.com>

	* functions.texi (Declaring Functions): Fix directive.

2007-11-25  Richard Stallman  <rms@gnu.org>

	* help.texi (Help Functions): Clean up last change.

	* advice.texi (Preactivation, Activation of Advice): Minor cleanup.

	* loading.texi (Named Features): Minor cleanup.

	* macros.texi (Eval During Expansion): Minor cleanup.

	* variables.texi (Variable Aliases): Minor cleanup.

2007-11-24  Richard Stallman  <rms@gnu.org>

	* functions.texi (Declaring Functions): Clarify previous change.

	* compile.texi (Compiler Errors): Clarify previous change.

2007-11-24  Richard Stallman  <rms@gnu.org>

	* display.texi (Refresh Screen, Forcing Redisplay):
	Clarify the text and move items around.

2007-11-24  Glenn Morris  <rgm@gnu.org>

	* functions.texi (Declaring Functions): New section.
	* compile.texi (Compiler Errors): Mention declaring functions,
	defvar with no initvalue, and byte-compile-warnings.

2007-11-15  Martin Rudalics  <rudalics@gmx.at>

	* vol1.texi (Top): Remove Frame-Local Variables from Node Listing.
	* vol2.texi (Top): Remove Frame-Local Variables from Node Listing.

2007-11-13  Martin Rudalics  <rudalics@gmx.at>

	* help.texi (Help Functions): Document new macro `with-help-window'.

2007-11-10  Paul Pogonyshev  <pogonyshev@gmx.net>

	* searching.texi (Replacing Match): Describe new
	`match-substitute-replacement'.

2007-10-31  Richard Stallman  <rms@gnu.org>

	* strings.texi (Creating Strings): Null strings from concat not unique.

2007-10-26  Richard Stallman  <rms@gnu.org>

	* objects.texi (Equality Predicates): Null strings are uniquified.

	* minibuf.texi: Minor clarifications in previous change.

2007-10-25  Glenn Morris  <rgm@gnu.org>

	* customize.texi (Variable Definitions): Add :risky and :safe keywords.

2007-10-24  Richard Stallman  <rms@gnu.org>

	* elisp.texi (Top): Delete Frame-Local Variables from subnode menu.

	* variables.texi (Frame-Local Variables): Node deleted.
	(Variables): Delete Frame-Local Variables from menu.
	(Local Variables, Buffer-Local Variables, Intro to Buffer-Local)
	(Default Value): Don't mention frame-local vars.

	* os.texi (Idle Timers): current-idle-time returns nil if not idle.

	* loading.texi (Unloading): Document FEATURE-unload-function
	instead of FEATURE-unload-hook.

	* frames.texi (Multiple Displays): Don't mention frame-local vars.

2007-10-22  Juri Linkov  <juri@jurta.org>

	* minibuf.texi (Text from Minibuffer, Minibuffer Completion)
	(High-Level Completion): Document a list of default value strings
	in the DEFAULT argument, for which minibuffer functions return the
	first element.

2007-10-17  Juri Linkov  <juri@jurta.org>

	* text.texi (Filling): Update arguments of fill-paragraph.
	fill-paragraph operates on the active region in Transient Mark mode.
	Remove fill-paragraph-or-region.

2007-10-13  Karl Berry  <karl@gnu.org>

	* elisp.texi (@dircategory): Move to after @copying,
	since we want @copying as close as possible to the beginning of
	the output.

2007-10-12  Richard Stallman  <rms@gnu.org>

	* elisp.texi (Top): Add Distinguish Interactive to subnode menu.

	* commands.texi (Distinguish Interactive): New node,
	broken out from Interactive Call and rewritten.
	(Command Loop): Put Distinguish Interactive in menu.

2007-10-09  Richard Stallman  <rms@gnu.org>

	* text.texi (Examining Properties): Mention overlay priority.

	* display.texi (Display Margins): Correct the description
	of margin display specifications.
	(Replacing Specs): New subnode broken out of Display Property.

2007-10-06  Juri Linkov  <juri@jurta.org>

	* text.texi (Filling): Document fill-paragraph-or-region.

2007-10-05  Juanma Barranquero  <lekktu@gmail.com>

	* display.texi (Auto Faces): Fix typo.

2007-10-02  Richard Stallman  <rms@gnu.org>

	* display.texi (Display Property): Explain some display specs
	don't let you move point in.

	* frames.texi (Cursor Parameters):
	Describe cursor-in-non-selected-windows here.  Explain more values.

	* windows.texi (Basic Windows): Don't describe
	cursor-in-non-selected-windows here.

2007-10-01  Eli Zaretskii  <eliz@gnu.org>

	* processes.texi (Misc Network): Note that these functions are
	supported only on some systems.

2007-10-01  Richard Stallman  <rms@gnu.org>

	* display.texi (Overlay Properties): Explain nil as priority.
	Explain that conflicts are unpredictable if not resolved by
	priorities.

2007-09-23  Richard Stallman  <rms@gnu.org>

	* macros.texi (Backquote): Minor clarification.

2007-09-19  Richard Stallman  <rms@gnu.org>

	* display.texi (Display Property): Explain multiple display specs.
	Clarify when they work in parallel and when one overrides.
	Fix error in example.

2007-09-06  Glenn Morris  <rgm@gnu.org>

	Move from lispref/ to doc/lispref/.  Change all setfilename
	commands to use ../../info.
	* Makefile.in (infodir): Go up one more level.
	(usermanualdir): Change from ../man to ../emacs.
	(miscmanualdir): New.
	(dist): Use new variable miscmanualdir.
	* makefile.w32-in (infodir, texinputdir): Go up one more level.
	(usermanualdir): Change from ../man to ../emacs.

2007-08-30  Martin Rudalics  <rudalics@gmx.at>

	* commands.texi (Command Loop Info): Advise against changing
	most variables described here.  Explain new variable
	last-repeatable-command.

2007-08-29  Glenn Morris  <rgm@gnu.org>

	* elisp.texi (EMACSVER): Increase to 23.0.50.

2007-08-29  Dan Nicolaescu  <dann@ics.uci.edu>

	* frames.texi (Basic Parameters): Add display-environment-variable
	and term-environment-variable.

2007-08-28  Juri Linkov  <juri@jurta.org>

	* display.texi (Image Formats, Other Image Types): Add SVG.

2007-08-28  Juri Linkov  <juri@jurta.org>

	* display.texi (Images): Move formats-related text to new node
	"Image Formats".
	(Image Formats): New node.

2007-08-27  Richard Stallman  <rms@gnu.org>

	* windows.texi (Window Configurations): Clarify what
	a window configuration saves.

2007-08-25  Richard Stallman  <rms@gnu.org>

	* display.texi (Images): Delete redundant @findex.

2007-08-16  Stefan Monnier  <monnier@iro.umontreal.ca>

	* text.texi (Change Hooks): (after|before)-change-functions are no
	longer bound to nil while running; rather inhibit-modification-hooks
	is t.

2007-08-16  Richard Stallman  <rms@gnu.org>

	* processes.texi (Asynchronous Processes):
	Clarify doc of start-file-process.

2007-08-08  Martin Rudalics  <rudalics@gmx.at>

	* modes.texi (Example Major Modes): Fix typo.

2007-08-08  Glenn Morris  <rgm@gnu.org>

	* intro.texi (nil and t): Do not use `iff' in documentation.

	* tips.texi (Documentation Tips): Recommend against `iff'.

2007-08-07  Chong Yidong  <cyd@stupidchicken.com>

	* display.texi (Image Cache): Document image-refresh.

2007-08-06  Martin Rudalics  <rudalics@gmx.at>

	* windows.texi (Size of Window): Document window-full-width-p.

2007-07-25  Glenn Morris  <rgm@gnu.org>

	* gpl.texi (GPL): Replace license with GPLv3.

	* Relicense all FSF files to GPLv3 or later.

2007-07-24  Michael Albinus  <michael.albinus@gmx.de>

	* processes.texi (Synchronous Processes):
	Add `process-file-shell-command'.
	(Asynchronous Processes): Mention restricted use of
	`process-filter' and `process-sentinel' in
	`start-file-process'.  Add `start-file-process-shell-command'.

2007-07-17  Michael Albinus  <michael.albinus@gmx.de>

	* files.texi (Magic File Names): Introduce optional parameter
	IDENTIFICATION for `file-remote-p'.

2007-07-16  Richard Stallman  <rms@gnu.org>

	* display.texi (Defining Faces): Fix previous change.

2007-07-14  Richard Stallman  <rms@gnu.org>

	* control.texi (Handling Errors): Document `debug' in handler list.

2007-07-10  Richard Stallman  <rms@gnu.org>

	* display.texi (Defining Faces): Explain C-M-x feature for defface.

2007-07-09  Richard Stallman  <rms@gnu.org>

	* files.texi (Magic File Names): Rewrite previous change.

2007-07-08  Michael Albinus  <michael.albinus@gmx.de>

	* files.texi (Magic File Names): Introduce optional parameter
	CONNECTED for `file-remote-p'.

2007-07-07  Michael Albinus  <michael.albinus@gmx.de>

	* processes.texi (Asynchronous Processes):
	* files.texi (Magic File Names): Add `start-file-process'.

2007-06-27  Richard Stallman  <rms@gnu.org>

	* files.texi (Format Conversion Piecemeal):
	Clarify `after-insert-file-functions' calling convention.

2007-06-27  Michael Albinus  <michael.albinus@gmx.de>

	* files.texi (Magic File Names): Remove `dired-call-process'.
	Add `process-file'.

2007-06-27  Kenichi Handa  <handa@m17n.org>

	* text.texi (Special Properties): Fix description about
	`composition' property.

2007-06-26  Kenichi Handa  <handa@m17n.org>

	* nonascii.texi (Default Coding Systems): Document about the
	return value `undecided'.

2007-06-25  David Kastrup  <dak@gnu.org>

	* keymaps.texi (Active Keymaps): Document new POSITION argument of
	`current-active-maps'.

2007-06-24  Karl Berry  <karl@gnu.org>

	* elisp.texi, vol1.texi, vol2.texi: New Back-Cover Text.

2007-06-15  Juanma Barranquero  <lekktu@gmail.com>

	* display.texi (Overlay Arrow): Doc fix.

2007-06-14  Karl Berry  <karl@tug.org>

	* anti.texi (Antinews): Typo.

2007-06-14  Chong Yidong  <cyd@stupidchicken.com>

	* display.texi (Image Cache): Document image-refresh.

2007-06-12  Karl Berry  <karl@gnu.org>

	* vol1.texi, vol2.texi, two-volume-cross-refs.txt: Update.
	* two-volume.make: New file.
	* .cvsignore: Ignore two-volume files.

2007-06-12  Tom Tromey  <tromey@redhat.com>

	* os.texi (Init File): Document user-emacs-directory.

2007-06-03  Nick Roberts  <nickrob@snap.net.nz>

	* commands.texi (Click Events): Describe width and height when
	object is nil.

2007-05-30  Nick Roberts  <nickrob@snap.net.nz>

	* commands.texi (Click Events): Layout more logically.
	Describe width and height.
	(Drag Events, Motion Events): Update to new format for position.

2007-06-02  Richard Stallman  <rms@gnu.org>

	* frames.texi (Color Parameters): Add xref to (emacs)Standard Faces.

2007-06-02  Chong Yidong  <cyd@stupidchicken.com>

	* Version 22.1 released.

2007-06-01  Stefan Monnier  <monnier@iro.umontreal.ca>

	* text.texi (Special Properties): Correct meaning of fontified face.

2007-05-30  Richard Stallman  <rms@gnu.org>

	* text.texi (Special Properties): Add link to Adjusting Point.

2007-05-12  Richard Stallman  <rms@gnu.org>

	* text.texi (Margins): indent-to-left-margin is not the default.
	(Mode-Specific Indent): For indent-line-function, the default
	is indent-relative.

	* modes.texi (Example Major Modes): Explain last line of text-mode
	is redundant.

2007-05-10  Richard Stallman  <rms@gnu.org>

	* keymaps.texi (Scanning Keymaps): Update where-is-internal example.

	* help.texi (Keys in Documentation): Add reference to
	Documentation Tips.

	* files.texi (Format Conversion): TO-FN gets three arguments.

	* modes.texi (Auto Major Mode): Document file-start-mode-alist.

2007-05-10  Thien-Thi Nguyen  <ttn@gnuvola.org>

	* elisp.texi (Top): Remove "Saving Properties" from detailed menu.
	* files.texi (Format Conversion): Expand intro; add menu.
	(Format Conversion Overview, Format Conversion Round-Trip)
	(Format Conversion Piecemeal): New nodes/subsections.
	* hooks.texi: Xref "Format Conversion" , not "Saving Properties".
	* text.texi (Text Properties): Remove "Saving Properties" from menu.
	(Saving Properties): Delete node/subsection.

2007-05-07  Karl Berry  <karl@gnu.org>

	* elisp.texi (EMACSVER): Back to 22.

2007-05-06  Richard Stallman  <rms@gnu.org>

	* processes.texi (Accepting Output): Revert most of previous change.

2007-05-05  Richard Stallman  <rms@gnu.org>

	* processes.texi (Accepting Output): accept-process-output
	uses microseconds, not milliseconds.  But that arg is obsolete.

2007-05-04  Karl Berry  <karl@tug.org>

	* elisp.texi (EMACSVER) [smallbook]: 22.1, not 22.

2007-05-04  Eli Zaretskii  <eliz@gnu.org>

	* tips.texi (Documentation Tips): Rearrange items to place the
	more important ones first.  Add an index entry for hyperlinks.

2007-05-03  Karl Berry  <karl@gnu.org>

	* elisp.texi (\urlcolor, \linkcolor) [smallbook]: \Black for printing.
	(EMACSVER) [smallbook]: 22 for printed version.

	* control.texi (Signaling Errors) <signal>: texinfo.tex is fixed,
	so restore anchor to normal position after defun.  Found by Kevin Ryde.

2007-04-26  Glenn Morris  <rgm@gnu.org>

	* elisp.texi (EMACSVER): Increase to 22.1.50.

2007-04-28  Karl Berry  <karl@gnu.org>

	* elisp.texi: Improve line breaks on copyright page,
	similar layout to emacs manual, 8.5x11 by default.

2007-04-24  Richard Stallman  <rms@gnu.org>

	* text.texi (Special Properties): Add xref to Overlay Properties.

	* display.texi (Overlay Properties): Add xref to Special Properties.

2007-04-22  Richard Stallman  <rms@gnu.org>

	* keymaps.texi (Extended Menu Items): Move the info about
	format with cached keyboard binding.

2007-04-21  Richard Stallman  <rms@gnu.org>

	* text.texi (Special Properties): Clarify previous change.

	* files.texi (File Name Expansion): Clarify previous change.

	* display.texi (Attribute Functions): Fix example for
	face-attribute-relative-p.

2007-04-19  Kenichi Handa  <handa@m17n.org>

	* text.texi (Special Properties): Document composition property.

2007-04-19  Glenn Morris  <rgm@gnu.org>

	* files.texi (File Name Expansion): Mention "superroot".

2007-04-15  Chong Yidong  <cyd@stupidchicken.com>

	* frames.texi (Multiple Displays): Add note about "multi-monitor"
	setups.
	(Display Feature Testing): Note that display refers to all
	physical monitors for multi-monitor setups.

2007-04-14  Richard Stallman  <rms@gnu.org>

	* lists.texi (Sets And Lists): Clarify `delete' examples.
	Remove spurious xref to same node.
	Clarify xref for add-to-list.

2007-04-12  Nick Roberts  <nickrob@snap.net.nz>

	* keymaps.texi (Format of Keymaps): Remove spurious ")" from
	value of lisp-mode-map.

2007-04-11  Karl Berry  <karl@gnu.org>

	* anti.texi (Antinews):
	* display.texi (Overlay Properties, Defining Images):
	* processes.texi (Synchronous Processes, Sentinels):
	* syntax.texi (Syntax Table Internals):
	* searching.texi (Regexp Special):
	* nonascii.texi (Default Coding Systems):
	* text.texi (Special Properties):
	* minibuf.texi (Basic Completion): Wording to improve breaks in
	8.5x11 format.
	* elisp.texi (smallbook): New @set to more easily switch between
	smallbook and 8.5x11.

2007-04-11  Richard Stallman  <rms@gnu.org>

	* text.texi (Lazy Properties): Minor fix.

2007-04-08  Karl Berry  <karl@gnu.org>

	* symbols.texi (Plists and Alists): Period after "vs" in index entries.
	* macros.texi (Backquote): Downcase Backquote in index entries for
	consistency.

2007-04-08  Richard Stallman  <rms@gnu.org>

	* text.texi (Adaptive Fill): Just describe default,
	don't show it (since it contains non-ASCII chars).

2007-04-07  Karl Berry  <karl@gnu.org>

	* text.texi (Adaptive Fill) [@iftex]: Omit binary characters in
	adaptive-fill-regexp's value, since they are not in the standard
	TeX fonts.

2007-04-07  Guanpeng Xu  <herberteuler@hotmail.com>

	* display.texi (Defining Faces): Fix example.

2007-04-07  Karl Berry  <karl@gnu.org>

	* display.texi (Button Buffer Commands): Improve page break.

2007-04-07  Richard Stallman  <rms@gnu.org>

	* advice.texi (Activation of Advice): Remove redundant index entry.

	* backups.texi: Improve index entries.  Remove redundant ones.

	* compile.texi (Byte Compilation): Improve index entry.

	* hash.texi (Creating Hash): Improve index entry.

	* symbols.texi (Definitions): Improve index entry.

	* edebug.texi: Improve index entries.  Remove redundant/useless ones.

	* maps.texi (Standard Keymaps): Remove useless index entry.

	* help.texi (Documentation Basics): Remove redundant index entries.

	* customize.texi: Improve index entries.
	Remove redundant/useless ones.

	* locals.texi (Standard Buffer-Local Variables): Clarify intro text.

	* streams.texi (Output Variables): Improve index entry.

	* abbrevs.texi (Abbrevs): Remove useless index entry.

	* macros.texi (Expansion): Remove useless index entry.

	* text.texi: Improve index entries.  Remove redundant/useless ones.
	(Text Properties, Examining Properties)
	(Special Properties): Use "property category" instead of "category"
	to refer to the `category' property.

	* positions.texi: Improve index entries.  Remove useless one.

	* lists.texi: Improve index entries.  Remove redundant/useless ones.

	* os.texi: Improve index entries.
	(Timers): Fix previous change.

	* buffers.texi: Improve index entries.
	(Modification Time): Get rid of term "obsolete buffer".

	* debugging.texi: Improve index entries.
	(Test Coverage): Add xref to other test coverage ftr.

	* eval.texi: Improve index entry.  Remove redundant ones.

	* numbers.texi: Improve index entries.  Remove redundant/useless ones.

	* files.texi: Improve index entries.  Remove redundant/useless ones.

	* objects.texi: Improve index entries.

	* processes.texi: Improve index entries.

	* modes.texi: Improve index entry.  Remove redundant one.

	* nonascii.texi: Improve index entries.

	* internals.texi: Improve index entries.

	* syntax.texi: Improve index entries.

	* keymaps.texi (Active Keymaps): Improve index entries.

	* commands.texi: Improve index entries.  Remove redundant/useless ones.

	* frames.texi: Improve index entries.  Remove redundant/useless ones.

	* markers.texi: Improve index entries.  Remove redundant ones.

	* tips.texi: Improve index entries.

	* loading.texi (Unloading): Improve index entry.

	* variables.texi: Improve index entries.  Remove redundant one.

	* sequences.texi: Improve index entry.

	* display.texi: Improve index entries.  Remove redundant ones.

	* windows.texi: Improve index entries.

	* searching.texi: Improve index entries.  Remove redundant one.

	* strings.texi (Case Tables): Improve last change.

2007-04-04  Chong Yidong  <cyd@stupidchicken.com>

	* strings.texi (Case Tables): Document with-case-table and
	ascii-case-table.

2007-04-03  Karl Berry  <karl@gnu.org>

	* processes.texi (Network): Reword to improve page break.

2007-04-03  Eli Zaretskii  <eliz@gnu.org>

	* functions.texi (Inline Functions): Describe more disadvantages
	of defsubst, and make advice against it stronger.

2007-04-02  Karl Berry  <karl@gnu.org>

	* backups.texi (Backup Names): Avoid widow words.
	* modes.texi (Example Major Modes): Align last comment.

2007-04-01  Chong Yidong  <cyd@stupidchicken.com>

	* keymaps.texi (Remapping Commands): Document new arg to
	command-remapping.

2007-04-01  Karl Berry  <karl@gnu.org>

	* processes.texi (Low-Level Network): Typo.
	* loading.texi (Hooks for Loading): Avoid double "the".
	* keymaps.texi (Key Sequences): No double "and".
	(Changing Key Bindings): Shorten to improve line break.

2007-03-31  Glenn Morris  <rgm@gnu.org>

	* os.texi (Timers): Fix description of run-at-time TIME formats.

2007-03-31  Richard Stallman  <rms@gnu.org>

	* display.texi (Invisible Text): Correct buffer-invisibility-spec
	regarding ellipsis.

2007-03-31  Eli Zaretskii  <eliz@gnu.org>

	* intro.texi (nil and t):
	* symbols.texi (Plists and Alists):
	* variables.texi (Variable Aliases, Constant Variables):
	* functions.texi (Defining Functions):
	* advice.texi (Advising Primitives):
	* debugging.texi (Syntax Errors, Compilation Errors):
	* minibuf.texi (Minibuffer Windows):
	* commands.texi (Adjusting Point):
	* modes.texi (Syntactic Font Lock, Faces for Font Lock)
	(Auto Major Mode, Major Mode Conventions):
	* help.texi (Describing Characters):
	* files.texi (Create/Delete Dirs, Information about Files)
	(File Locks, Writing to Files, Reading from Files)
	(Saving Buffers):
	* windows.texi (Resizing Windows, Cyclic Window Ordering):
	* frames.texi (Finding All Frames):
	* positions.texi (Buffer End, Motion):
	* markers.texi (The Region):
	* text.texi (Deletion, Near Point):
	* display.texi (Displaying Messages, Truncation):
	* os.texi (Processor Run Time):
	* tips.texi (Key Binding Conventions, Programming Tips)
	(Warning Tips, Documentation Tips, Comment Tips):
	* internals.texi (Memory Usage): Improve indexing.

	* variables.texi (Frame-Local Variables):
	* functions.texi (Argument List):
	* loading.texi (Library Search):
	* streams.texi (Output Variables):
	* keymaps.texi (Translation Keymaps, Searching Keymaps):
	* searching.texi (Replacing Match, Search and Replace):
	* processes.texi (Byte Packing, Decoding Output)
	(Accepting Output, Network Servers, Shell Arguments):
	* display.texi (Abstract Display, Image Cache, Scroll Bars):
	* windows.texi (Window Point, Window Start):
	* frames.texi (Management Parameters, Frame Parameters, Frame Titles):
	* commands.texi (Reading Input, Keyboard Events):
	* minibuf.texi (Reading File Names, Minibuffer Completion)
	(Recursive Mini):
	* positions.texi (List Motion):
	* hash.texi (Hash Tables, Creating Hash, Defining Hash):
	* numbers.texi (Arithmetic Operations, Math Functions)
	(Predicates on Numbers, Comparison of Numbers, Numeric Conversions):
	* locals.texi (Standard Buffer-Local Variables):
	* maps.texi (Standard Keymaps):
	* os.texi (User Identification, System Environment, Recording Input)
	(X11 Keysyms):
	* nonascii.texi (Non-ASCII Characters, Splitting Characters):
	* backups.texi (Backups and Auto-Saving):
	* customize.texi (Customization, Group Definitions)
	(Variable Definitions):
	* compile.texi (Byte Compilation): Improve index entries.

2007-03-31  Karl Berry  <karl@gnu.org>

	* macros.texi (Defining Macros): Avoid widow syllable.

2007-03-31  Eli Zaretskii  <eliz@gnu.org>

	* elisp.texi (Top): Postscript -> PostScript.

	* display.texi (Images, Postscript Images): Postscript -> PostScript.

2007-03-31  Markus Triska  <markus.triska@gmx.at>

	* internals.texi (Writing Emacs Primitives): Untabify `For'.

2007-03-30  Karl Berry  <karl@gnu.org>

	* lists.texi (List-related Predicates): Remove spurious @need.
	(Setcdr): Use @smallexample to improve page break.
	(Association Lists) <assoc>: Reword to improve page break.

	* strings.texi (String Conversion): Insert blank line to improve
	page break.

	* numbers.texi (Random Numbers): Use @minus{}.
	(Math Functions): Use @minus{}.

	* intro.texi (Acknowledgements): Avoid line breaks before middle
	initials.

2007-03-24  Eli Zaretskii  <eliz@gnu.org>

	* errors.texi (Standard Errors): Add an index entry.

2007-03-19  Richard Stallman  <rms@gnu.org>

	* os.texi (Recording Input): recent-keys now gives 300 keys.

2007-03-12  Glenn Morris  <rgm@gnu.org>

	* os.texi: Replace "daylight savings" with "daylight saving"
	throughout.

2007-03-05  Richard Stallman  <rms@gnu.org>

	* variables.texi (File Local Variables):
	Update enable-local-variables values.

2007-03-04  Richard Stallman  <rms@gnu.org>

	* syntax.texi (Control Parsing): Minor clarification.

	* strings.texi (Formatting Strings): Clarify width, precision, flags.

	* sequences.texi (Sequence Functions): Move string-bytes away,
	add xref.

	* nonascii.texi (Text Representations): Move string-bytes here.

	* modes.texi (Major Mode Conventions): Fundamental mode is exception.

	* minibuf.texi (Basic Completion): Minor clarification.

	* markers.texi (The Mark): Clarify existence vs activation of mark.
	Other cleanup.

	* display.texi (Finding Overlays): Write better example.

	* compile.texi (Eval During Compile): Clarify putting macros
	in eval-when-compile.

2007-02-25  Vinicius Jose Latorre  <viniciusjl@ig.com.br>  (tiny change)

	* loading.texi (How Programs Do Loading): Fix anchor position at
	load-read-function definition doc.

2007-02-21  Kim F. Storm  <storm@cua.dk>

	* strings.texi (Text Comparison): Mention that assoc-string
	converts symbols to strings before testing.

2007-02-17  Kim F. Storm  <storm@cua.dk>

	* processes.texi (Bindat Spec): Vector types can have optional
	element type.
	(Bindat Examples): Fix example.  Add vector with element type.

2007-02-16  Andreas Schwab  <schwab@suse.de>

	* strings.texi (Formatting Strings): Document '+' flag.

2007-02-15  Juanma Barranquero  <lekktu@gmail.com>

	* strings.texi (Modifying Strings): Clarify that `clear-string'
	always converts the string to unibyte.

2007-02-14  Kim F. Storm  <storm@cua.dk>

	* display.texi (Glyphs): Add make-glyph-code, glyph-char, glyph-face.
	Rewrite glyph code description to refer to these functions.
	Remove details of encoding face number and char into integer code.

2007-02-03  Alan Mackenzie  <acm@muc.de>

	* loading.texi (Hooks for Loading): Make the description of
	`eval-after-load' more detailed, and amend the description of
	after-load-alist, in accordance with changes from 2006-05.

2007-02-03  Chong Yidong  <cyd@stupidchicken.com>

	* modes.texi (Defining Minor Modes): Document that a :require
	keyword or similar may be required to make saved customization
	variables work.

2007-02-03  Eli Zaretskii  <eliz@gnu.org>

	* elisp.texi (Top): Make the detailed menu headers compliant with
	Texinfo guidelines and with what texnfo-upd.el expects.
	Add comments to prevent people from inadvertently modifying the key
	parts needed by `texinfo-multiple-files-update'.

2007-02-02  Eli Zaretskii  <eliz@gnu.org>

	* elisp.texi (Top): Update the top-level menus.

	* syntax.texi (Categories): Add index entries.

2007-02-01  Juanma Barranquero  <lekktu@gmail.com>

	* display.texi (Attribute Functions): Fix name and description of
	the UNDERLINE arg of `set-face-underline-p'.

2007-01-29  Eli Zaretskii  <eliz@gnu.org>

	* elisp.texi (Top): Add "Standard Errors", "Standard Buffer-Local
	Variables", and "Standard Keymaps" to the detailed menu.

	* variables.texi (Future Local Variables): Add index entry.

2007-01-28  Richard Stallman  <rms@gnu.org>

	* tips.texi (Coding Conventions): Clarify the tip about macros
	that define a function or a variable.

	* files.texi (File Attributes): UID and GID can be floats.
	(Magic File Names): Explain why deferring all operations to
	the standard handler does not work.

2007-01-23  Martin Rudalics  <rudalics@gmx.at>

	* backups.texi (Reverting): Use "buffer" instead of "file"
	when talking about major and minor modes.

2007-01-21  Richard Stallman  <rms@gnu.org>

	* help.texi (Documentation): Add xref to Documentation Tips.

2007-01-14  Juanma Barranquero  <lekktu@gmail.com>

	* tips.texi (Coding Conventions): Fix typos.

2007-01-05  Richard Stallman  <rms@gnu.org>

	* modes.texi (Defining Minor Modes): Fix previous change.

2007-01-03  Richard Stallman  <rms@gnu.org>

	* customize.texi (Variable Definitions, Customization Types):
	Don't use * in doc string for defcustom.

2007-01-02  Richard Stallman  <rms@gnu.org>

	* variables.texi (Variable Aliases): Clarify that aliases vars
	always have the same value.

	* processes.texi (Bindat Spec): Fix Texinfo usage.

	* modes.texi (Defining Minor Modes): Explain effect of command
	defined with define-global-minor-mode on new buffers.

2006-12-30  Kim F. Storm  <storm@cua.dk>

	* keymaps.texi (Tool Bar): Describe `grow-only' value of
	`auto-resize-tool-bars'.

2006-12-30  Richard Stallman  <rms@gnu.org>

	* keymaps.texi (Active Keymaps): Fix previous change.

2006-12-30  Nick Roberts  <nickrob@snap.net.nz>

	* keymaps.texi (Active Keymaps): Make xref to lookup-key.

2006-12-30  Kim F. Storm  <storm@cua.dk>

	* processes.texi (Bindat Spec): Clarify using field names in
	length specifications.

2006-12-29  Kim F. Storm  <storm@cua.dk>

	* processes.texi (Bindat Spec): Explain eval forms and lengths better.
	Add count and index variables for eval forms in repeat blocks.

2006-12-24  Richard Stallman  <rms@gnu.org>

	* customize.texi (Variable Definitions):
	Document new name custom-add-frequent-value.

2006-12-19  Kim F. Storm  <storm@cua.dk>

	* commands.texi (Misc Events): User signals now result in sigusr1
	and sigusr2 events which are handled through special-event-map.
	(Special Events): User signals and drag-n-drop are special.

2006-12-17  Richard Stallman  <rms@gnu.org>

	* loading.texi (Named Features): Explain subfeatures better.

	* customize.texi: Use "option" only for user options.
	For the keyword values inside defcustom etc, say "keywords".
	For :options value's elements, say "elements".
	:group should not be omitted.

	* syntax.texi (Parsing Expressions): Split up node.
	(Motion via Parsing, Position Parse, Parser State)
	(Low-Level Parsing, Control Parsing): New subnodes.
	(Parser State): Document syntax-ppss-toplevel-pos.

	* positions.texi (List Motion): Punctuation fix.

	* files.texi (File Name Completion): Document PREDICATE arg
	to file-name-completion.

2006-12-16  Eli Zaretskii  <eliz@gnu.org>

	* internals.texi (Building Emacs, Writing Emacs Primitives):
	Add index entries.

2006-12-11  Richard Stallman  <rms@gnu.org>

	* modes.texi (Font Lock Basics): Explain how nil for font-lock-defaults
	affects face menu.  Explain how to make it non-nil without enabling
	any fontification.

2006-12-10  Chong Yidong  <cyd@stupidchicken.com>

	* modes.texi (Font Lock Basics): Document nil value of
	font-lock-defaults.

2006-12-10  Glenn Morris  <rgm@gnu.org>

	* abbrevs.texi (Defining Abbrevs): Mention `define-abbrev' 'force
	value for system-flag argument.  Abbrev tables may not be empty
	when major modes are loaded.

2006-12-08  Juanma Barranquero  <lekktu@gmail.com>

	* makefile.w32-in (maintainer-clean): Partially revert last
	change; delete "elisp-?" and "elisp-??" instead of "elisp-*"
	to protect elisp-covers.texi.

2006-12-07  Juanma Barranquero  <lekktu@gmail.com>

	* makefile.w32-in (maintainer-clean): Depend on `distclean'.
	Don't remove elisp* info files; they are already deleted by the
	`clean' and `distclean' targets, and they are in the $(infodir)
	directory, not the current one.

2006-12-04  Kim F. Storm  <storm@cua.dk>

	* commands.texi (Misc Events): Update signal events.
	(Event Examples): Add signal example.

2006-11-29  Richard Stallman  <rms@gnu.org>

	* frames.texi (Visibility of Frames): Explain visible windows
	can be covered by others.  Add xref for raise-frame.

2006-11-28  Richard Stallman  <rms@gnu.org>

	* searching.texi (Regexp Special): Update when ^ is special.

2006-11-27  Eli Zaretskii  <eliz@gnu.org>

	* customize.texi (Customization, Common Keywords)
	(Group Definitions, Variable Definitions, Composite Types)
	(Type Keywords, Customization Types): Add index entries for
	various customization keywords.

2006-11-23  Stefan Monnier  <monnier@iro.umontreal.ca>

	* modes.texi (Multiline Font Lock): Rephrase some parts for clarity.

2006-11-10  Jan Djärv  <jan.h.d@swipnet.se>

	* frames.texi (Window System Selections): Remove clipboard from
	description of selection-coding-system.

2006-11-06  Richard Stallman  <rms@gnu.org>

	* lists.texi (List Variables): Document COMPARE-FN.

	* keymaps.texi: Avoid use of "binding" to mean a relation;
	use it only to refer to the meaning associated with a key.
	(Keymaps): Change menu node description.

	* elisp.texi (Top): Change menu node description.

	* display.texi (Managing Overlays): Document overlay-recenter.

2006-10-29  Chong Yidong  <cyd@stupidchicken.com>

	* Makefile.in: Use relative paths to avoid advertising filesystem
	contents during compilation.

2006-10-23  Kim F. Storm  <storm@cua.dk>

	* commands.texi (Event Input Misc): Update unread-command-events.

2006-10-23  Nick Roberts  <nickrob@snap.net.nz>

	* lists.texi (Sets And Lists): Fix typos.

2006-10-18  Juanma Barranquero  <lekktu@gmail.com>

	* control.texi (Processing of Errors): Use @var for an argument,
	not @code.

2006-10-16  Richard Stallman  <rms@gnu.org>

	* edebug.texi (Edebug Recursive Edit): Minor cleanup.

	* keymaps.texi (Format of Keymaps): Show all the keymap element
	patterns that result from menu items.
	(Key Lookup): Minor cleanups.

	* modes.texi (Precalculated Fontification): Don't say that
	not setting font-lock-defaults avoids loading font-lock.

	* help.texi (Documentation): Move xref to Emacs Manual here.
	(Documentation Basics): From here.
	Also doc emacs-lisp-docstring-fill-column.

	* elisp.texi: Update version and ISBN.

	* commands.texi (Interactive Call): Clarify KEYS arg to
	call-interactively is a vector.
	(Command Loop Info): Delete anchor in this-command-keys.
	Add anchor in this-command-keys-vector.
	(Recursive Editing): Document how recursive-edit
	handles the current buffer.

2006-10-13  Chong Yidong  <cyd@stupidchicken.com>

	* frames.texi (Frame Titles): %c and %l are ignored in
	frame-title-format.

2006-10-11  Richard Stallman  <rms@gnu.org>

	* keymaps.texi (Key Sequences): Clarify use of kbd.

2006-10-10  Kim F. Storm  <storm@cua.dk>

	* lists.texi (Sets And Lists): Add memql.

2006-10-03  Richard Stallman  <rms@gnu.org>

	* searching.texi (Char Classes): Document :multibyte: and :unibyte:.
	Clarify :ascii: and :nonascii:.

2006-09-29  Juri Linkov  <juri@jurta.org>

	* modes.texi (%-Constructs): Reorder coding systems in the
	documentation of %z to the real order displayed in the modeline.

2006-09-25  Richard Stallman  <rms@gnu.org>

	* os.texi (Timers): Describe timer-max-repeats.

2006-09-25  Chong Yidong  <cyd@stupidchicken.com>

	* os.texi (Timers): Mention with-local-quit.

2006-09-24  Richard Stallman  <rms@gnu.org>

	* searching.texi (Searching and Matching): Mention property search.

	* commands.texi (Command Loop Info): Explain how read-event affects
	this-command-keys.

2006-09-20  Richard Stallman  <rms@gnu.org>

	* os.texi (Timers): Clarify about REPEAT when timer is delayed.

	* windows.texi (Window Start): Minor cleanups.

2006-09-20  Kim F. Storm  <storm@cua.dk>

	* windows.texi (Window Start): pos-visible-in-window-p allows
	specifying t for position to mean "end of window".
	Add window-line-height.

	* anti.texi (Antinews): Mention window-line-height.

2006-09-19  David Kastrup  <dak@gnu.org>

	* keymaps.texi (Searching Keymaps): Small clarification.

2006-09-18  Richard Stallman  <rms@gnu.org>

	* keymaps.texi (Creating Keymaps): Explain that keymap prompt strings
	cause keyboard menus.
	(Menu Keymaps): Likewise.
	(Defining Menus, Keyboard Menus): Clarify.

	* text.texi (Fields): Clarify explanation of constrain-to-field.

2006-09-16  Eli Zaretskii  <eliz@gnu.org>

	* variables.texi (Tips for Defining): Fix a typo.

2006-09-15  Richard Stallman  <rms@gnu.org>

	* keymaps.texi (Remapping Commands, Searching Keymaps)
	(Active Keymaps): Clean up previous change.

2006-09-15  Jay Belanger  <belanger@truman.edu>

	* gpl.texi: Replace "Library Public License" by "Lesser Public
	License" throughout.

2006-09-15  David Kastrup  <dak@gnu.org>

	* keymaps.texi (Active Keymaps): Adapt description to use
	`get-char-property' instead `get-text-property'.  Explain how
	mouse events change this.  Explain the new optional argument of
	`key-binding' and its mouse-dependent lookup.
	(Searching Keymaps): Adapt description similarly.
	(Remapping Commands): Explain the new optional argument of
	`command-remapping'.

2006-09-14  Richard Stallman  <rms@gnu.org>

	* keymaps.texi (Searching Keymaps): Clarification.
	(Active Keymaps): Refer to Searching Keymaps instead of duplication.

2006-09-13  Richard Stallman  <rms@gnu.org>

	* objects.texi (Character Type): Node split.
	Add xref to Describing Characters.
	(Basic Char Syntax, General Escape Syntax)
	(Ctl-Char Syntax, Meta-Char Syntax): New subnodes.

2006-09-11  Richard Stallman  <rms@gnu.org>

	* display.texi (Display Table Format): Wording clarification.
	(Glyphs): Clarifications.

2006-09-10  Chong Yidong  <cyd@stupidchicken.com>

	* keymaps.texi (Active Keymaps): Mention that key-binding checks
	local maps.

2006-09-10  Kim F. Storm  <storm@cua.dk>

	* display.texi (Forcing Redisplay): Document return value of
	function redisplay.

2006-09-09  Richard Stallman  <rms@gnu.org>

	* windows.texi (Window Hooks): Explain limits of
	window-scroll-functions.

	* display.texi (Fringe Indicators): Update for last change in
	indicate-buffer-boundaries.

2006-09-08  Richard Stallman  <rms@gnu.org>

	* processes.texi (Bindat Spec): Suggest names ending in -bindat-spec.

2006-09-06  Kim F. Storm  <storm@cua.dk>

	* frames.texi (Display Feature Testing): display-mm-dimensions-alist.

	* windows.texi (Window Start): Update pos-visible-in-window-p.

2006-09-04  Richard Stallman  <rms@gnu.org>

	* processes.texi (Accepting Output): Explain SECONDS=0 for
	accept-process-output.

	* os.texi (Idle Timers): Explain why timer functions should not
	loop until (input-pending-p).

2006-09-02  Eli Zaretskii  <eliz@gnu.org>

	* makefile.w32-in (usermanualdir): New variable.
	(elisp.dvi): Use it.

2006-09-01  Eli Zaretskii  <eliz@gnu.org>

	* buffers.texi (Buffer Modification): Fix last change.

2006-09-01  Chong Yidong  <cyd@stupidchicken.com>

	* buffers.texi (Buffer Modification):
	Document buffer-chars-modified-tick.

2006-08-31  Richard Stallman  <rms@gnu.org>

	* modes.texi (Syntactic Font Lock): Mention specific faces once again.

2006-08-31  Richard Bielawski  <RBielawski@moneygram.com>  (tiny change)

	* modes.texi (Syntactic Font Lock):
	Mention font-lock-syntactic-face-function
	instead of specific faces.

2006-08-29  Chong Yidong  <cyd@stupidchicken.com>

	* display.texi (Images): Add xrref to display-images-p.

2006-08-28  Kenichi Handa  <handa@m17n.org>

	* nonascii.texi (Lisp and Coding Systems): Fix description of
	detect-coding-region.

2006-08-27  Michael Olson  <mwolson@gnu.org>

	* processes.texi (Transaction Queues): Remove stray quote
	character.

2006-08-25  Richard Stallman  <rms@gnu.org>

	* os.texi (Idle Timers): run-with-idle-timer allows Lisp time value.
	Add xref.

2006-08-24  Chong Yidong  <cyd@stupidchicken.com>

	* os.texi (Timers): Avoid waiting inside timers.

2006-08-21  Lute Kamstra  <lute@gnu.org>

	* Makefile.in: Use ../man/texinfo.tex to build elisp.dvi.

2006-08-20  Richard Stallman  <rms@gnu.org>

	* os.texi (Idle Timers): New node, split out from Timers.
	Document current-idle-time.
	* commands.texi (Reading One Event): Update xref.
	* elisp.texi (Top): Update subnode menu.

2006-08-16  Richard Stallman  <rms@gnu.org>

	* keymaps.texi (Extended Menu Items): Show format of cached
	bindings in extended menu items.

	* customize.texi (Variable Definitions): Explain when the
	standard value expression is evaluated.

2006-08-15  Chong Yidong  <cyd@stupidchicken.com>

	* commands.texi (Reading One Event): Explain idleness in
	`read-event'.

2006-08-12  Chong Yidong  <cyd@stupidchicken.com>

	* text.texi (Near Point): Say "cursor" not "terminal cursor".
	(Commands for Insertion): Remove split-line since it's not
	relevant for Lisp programming.
	(Yank Commands): Rewrite introduction.
	(Undo): Clarify.
	(Maintaining Undo): Clarify.  Document undo-ask-before-discard.
	(Filling): Remove redundant comment.  Clarify return value of
	current-justification.
	(Margins): Minor clarifications.
	(Adaptive Fill): Update default value of adaptive-fill-regexp.
	(Sorting): Update definition of sort-lines.
	(Columns): Clarify behavior of sort-columns.
	(Indent Tabs): Link to Tab Stops in Emacs manual.
	(Special Properties): Clarify.
	(Clickable Text): Mention Buttons package.

2006-08-12  Kevin Ryde  <user42@zip.com.au>

	* os.texi (Time Parsing): Add %z to description of
	format-time-string, as per docstring.  Add cross reference to
	glibc manual for strftime.

2006-08-08  Richard Stallman  <rms@gnu.org>

	* modes.texi: Clean up wording in previous change.

2006-08-07  Chong Yidong  <cyd@stupidchicken.com>

	* modes.texi (Hooks): Clarify.
	(Major Mode Basics): Mention define-derived-mode explicitly.
	(Major Mode Conventions): Rebinding RET is OK for some modes.
	Mention change-major-mode-hook and after-change-major-mode-hook.
	(Example Major Modes): Move to end of Modes section.
	(Mode Line Basics): Clarify.
	(Mode Line Data): Mention help-echo and local-map in strings.
	Explain reason for treatment of non-risky variables.
	(Properties in Mode): Clarify.
	(Faces for Font Lock): Add font-lock-negation-char-face.

2006-08-04  Eli Zaretskii  <eliz@gnu.org>

	* strings.texi (Formatting Strings): Warn against arbitrary
	strings as first arg to `format'.

2006-07-31  Thien-Thi Nguyen  <ttn@gnu.org>

	* text.texi (Clickable Text): Mention `help-echo' text property.
	Update intro, examples and associated explanations.

2006-07-31  Richard Stallman  <rms@gnu.org>

	* commands.texi: Update xrefs.
	(Event Mod): New node, cut out from old Translating Input.

	* maps.texi: Update xrefs.

	* keymaps.texi (Translation Keymaps): New node.
	Update xrefs from Translating Input to Translation Keymaps.

	* elisp.texi (Top): Update subnode menu.

	* display.texi (Face Functions): Fix explanations of FRAME=t or nil.

	* os.texi (System Interface): Fix menu descriptions of some nodes.
	(Translating Input): Node deleted.

2006-07-31  Nick Roberts  <nickrob@snap.net.nz>

	* modes.texi (Minor Mode Conventions): Update xref for add-to-list.

	* lists.texi (Sets And Lists): Likewise.

2006-07-30  Thien-Thi Nguyen  <ttn@gnu.org>

	* text.texi (Fields): Mention POS
	requirement when narrowing is in effect.

2006-07-28  Richard Stallman  <rms@gnu.org>

	* display.texi (Face Attributes): Simplify wording.
	(Attribute Functions): Clarify meaning of new-frame default
	attribute settings.

	* customize.texi (Common Keywords): Document how to use
	:package-version in a package not in Emacs.

2006-07-28  Kim F. Storm  <storm@cua.dk>

	* commands.texi (Reading One Event): Fix last change.

2006-07-26  Chong Yidong  <cyd@stupidchicken.com>

	* commands.texi (Reading One Event): Document SECONDS argument for
	read-event, read-char, and read-char-exclusive.

2006-07-25  Stefan Monnier  <monnier@iro.umontreal.ca>

	* modes.texi (Multiline Font Lock): Can't use jit-lock-defer-multiline
	to ensure correct identification.

2006-07-24  Richard Stallman  <rms@gnu.org>

	* text.texi (Clickable Text): Clarify.

	* sequences.texi (Vector Functions): Delete duplicate xref.

	* objects.texi (Function Type): Clarify.

	* modes.texi (Keymaps and Minor Modes): List punct chars for minor
	modes.

	* lists.texi (List Variables): New node.
	Material moved from other nodes.

	* variables.texi (Setting Variables): add-to-list and
	add-to-ordered-list moved to List Variables node.

2006-07-23  Thien-Thi Nguyen  <ttn@gnu.org>

	* text.texi (Links and Mouse-1):
	For mouse-on-link-p, expand on arg POS.

2006-07-21  Kim F. Storm  <storm@cua.dk>

	* display.texi (Forcing Redisplay): Don't mention systems which
	don't support sub-second timers for redisplay-preemption-period.

	* os.texi (Terminal Output): Clarify text vs graphical terminal.

2006-07-21  Eli Zaretskii  <eliz@gnu.org>

	* frames.texi (Input Focus): Document that focus-follows-mouse has
	no effect on MS-Windows.

2006-07-18  Richard Stallman  <rms@gnu.org>

	* display.texi (Forcing Redisplay): Cleanups in previous change.

	* processes.texi (Low-Level Network): Make menu more convenient.

2006-07-18  Kim F. Storm  <storm@cua.dk>

	* display.texi (Forcing Redisplay): redisplay-preemption-period
	only used on window systems.  Add xref to Terminal Output.

	* os.texi (Terminal Output): baud-rate only controls preemption on
	non-window systems.  Add xref to Forcing Redisplay.

	* processes.texi (Low-Level Network): Rename node "Make Network"
	to "Network Processes".

2006-07-18  Karl Berry  <karl@gnu.org>

	* variables.texi, functions.texi, customize.texi, loading.texi:
	* edebug.texi, minibuf.texi: Fix page breaks through chapter 20.

2006-07-17  Chong Yidong  <cyd@stupidchicken.com>

	* commands.texi (Waiting): Document batch-mode sit-for behavior.

2006-07-17  Richard Stallman  <rms@gnu.org>

	* eval.texi, elisp.texi, text.texi: Use real doublequote inside menus.
	Put period and comma inside quotes.

	* loading.texi, markers.texi: Use real doublequote inside menus.

	* windows.texi: Put point and comma inside quotes.
	(Textual Scrolling): Use @samp for error message.

	* variables.texi, tips.texi, syntax.texi, symbols.texi:
	* strings.texi, streams.texi, processes.texi, os.texi:
	* objects.texi, numbers.texi, modes.texi, minibuf.texi:
	* lists.texi, keymaps.texi, intro.texi, hash.texi, internals.texi:
	* gpl.texi, functions.texi, files.texi, frames.texi, doclicense.texi:
	* display.texi, control.texi, commands.texi, buffers.texi, anti.texi:
	Put point and comma inside quotes.

	* control.texi (Processing of Errors): Add command-error-function.

	* variables.texi (File Local Variables): Clarify that
	file local variables make buffer-local bindings.

	* modes.texi (Syntactic Font Lock): Give default for
	font-lock-syntax-table.

2006-07-17  Nick Roberts  <nickrob@snap.net.nz>

	* text.texi (Special Properties): Clean up previous change.

2006-07-16  Karl Berry  <karl@gnu.org>

	* objects.texi, numbers.texi, strings.texi, lists.texi, hash.texi:
	* control.texi: Fix bad page breaks through chapter 10 (control).

	* anti.texi (Antinews): Reorder face-attribute fns to avoid
	underfull hbox.

2006-07-15  Nick Roberts  <nickrob@snap.net.nz>

	* text.texi (Special Properties): Describe fontified text property
	in relation to a character (not text).

2006-07-15  Kim F. Storm  <storm@cua.dk>

	* maps.texi (Standard Keymaps): Add xref for minibuffer maps.
	Add apropos-mode-map, custom-mode-map, esc-map, global-map,
	grep-mode-map, help-map, help-mode-map, kmacro-map, and tool-bar-map.

	* anti.texi (Antinews): Mention redisplay function.
	The kbd macro existed, but was not documented, before 22.x.
	Function pos-visible-in-window-p is not new in 22.x, just enhanced.

2006-07-14  Nick Roberts  <nickrob@snap.net.nz>

	* display.texi (Displaying Messages): Add anchor.

	* frames.texi (Dialog Boxes): Use it.

2006-07-12  Richard Stallman  <rms@gnu.org>

	* objects.texi (Frame Type): Explain nature of frames better.

	* frames.texi (Frames): Explain nature of frames better.

2006-07-12  Ken Manheimer  <ken.manheimer@gmail.com>

	* tips.texi (Coding Conventions): Explain why use cl at compile time.

2006-07-12  YAMAMOTO Mitsuharu  <mituharu@math.s.chiba-u.ac.jp>

	* frames.texi (Window System Selections): Mention scrap support for Mac.
	Default value of x-select-enable-clipboard is t on Mac.

	* os.texi (Getting Out): Suspending is not allowed on Mac, either.

2006-07-11  Kim F. Storm  <storm@cua.dk>

	* display.texi (Forcing Redisplay): Add `redisplay' function.
	Don't mention (sit-for -1) -- use (redisplay t) instead.

	* commands.texi (Waiting): (sit-for -1) is no longer special.
	(sit-for 0) is equivalent to (redisplay).
	Iconifying/deiconifying no longer makes sit-for return.

2006-07-10  Nick Roberts  <nickrob@snap.net.nz>

	* display.texi (Buttons): Fix typo.

	* index.texi, elisp.texi (New Symbols): Comment node out.

2006-07-09  Richard Stallman  <rms@gnu.org>

	* display.texi (Truncation): Clean up previous change.

2006-07-08  Richard Stallman  <rms@gnu.org>

	* commands.texi (Interactive Call): Use 3 as prefix in example
	for execute-extended-command.

	* display.texi (Attribute Functions): Move paragraph about
	compatibility with Emacs < 21.

2006-07-09  Kim F. Storm  <storm@cua.dk>

	* display.texi (Refresh Screen): Clarify force-window-update.
	(Truncation): "Normally" indicated by fringe arrows.

2006-07-08  Eli Zaretskii  <eliz@gnu.org>

	* windows.texi (Textual Scrolling, Resizing Windows):
	* variables.texi (Constant Variables):
	* text.texi (Buffer Contents, Deletion, Changing Properties)
	(Property Search, Special Properties, Sticky Properties)
	(Links and Mouse-1, Fields, Change Hooks):
	* syntax.texi (Syntax Table Functions, Parsing Expressions)
	(Categories):
	* symbols.texi (Other Plists):
	* streams.texi (Output Variables):
	* processes.texi (Input to Processes, Query Before Exit):
	* positions.texi (Word Motion, Text Lines, List Motion):
	* os.texi (Init File, System Environment, Sound Output)
	(Session Management):
	* nonascii.texi (Text Representations, Character Sets)
	(Chars and Bytes, Locales):
	* modes.texi (Defining Minor Modes, Header Lines):
	* minibuf.texi (Minibuffer Contents):
	* markers.texi (Information from Markers):
	* lists.texi (List Elements, Building Lists, Association Lists):
	* keymaps.texi (Tool Bar):
	* hash.texi (Creating Hash, Hash Access, Defining Hash, Other Hash):
	* functions.texi (What Is a Function, Mapping Functions):
	* frames.texi (Creating Frames, Parameter Access, Pointer Shape)
	(Color Names, Text Terminal Colors, Display Feature Testing):
	* files.texi (Visiting Functions, File Name Components)
	(Unique File Names, Contents of Directories):
	* display.texi (Forcing Redisplay, Displaying Messages)
	(Temporary Displays, Font Selection, Auto Faces)
	(Font Lookup, Fringe Indicators, Display Margins)
	(Image Descriptors, Showing Images, Image Cache, Button Types)
	(Making Buttons, Manipulating Buttons, Button Buffer Commands)
	(Display Table Format, Glyphs):
	* control.texi (Iteration):
	* commands.texi (Command Loop Info, Adjusting Point):
	* backups.texi (Making Backups, Auto-Saving):
	Remove @tindex entries.

2006-07-07  Kim F. Storm  <storm@cua.dk>

	* display.texi (Fringe Cursors): Fix typo.
	(Customizing Bitmaps): Fix define-fringe-bitmap entry.
	(Overlay Arrow): Default is overlay-arrow fringe indicator.

2006-07-05  Richard Stallman  <rms@gnu.org>

	* text.texi (Buffer Contents): Add example of text props
	in result of buffer-substring.
	(Text Properties): Explain better about use of specific property names.
	(Property Search): Some cleanups; reorder some functions.

	* keymaps.texi (Changing Key Bindings): Cleanup.
	Add xref to Key Binding Conventions.

	* display.texi (Attribute Functions): Add examples for
	face-attribute-relative-p.

	* tips.texi (Coding Conventions): Cleanup last change.

2006-07-05  Karl Berry  <karl@gnu.org>

	* elisp.texi: Use @fonttextsize 10pt, a la emacs.texi.
	Remove @setchapternewpage odd.
	Result is 1013 pages, down from 1100.

	* anti.texi, customize.texi, display.texi, internals.texi:
	* minibuf.texi, modes.texi, tips.texi:
	Fix overfull/underfull boxes.

2006-07-05  Thien-Thi Nguyen  <ttn@gnu.org>

	* edebug.texi (Instrumenting):
	Add Edebug-specific findex for eval-buffer.
	* loading.texi (Loading):
	Replace eval-current-buffer with eval-buffer.

2006-06-30  Nick Roberts  <nickrob@snap.net.nz>

	* locals.texi (Standard Buffer-Local Variables): Update the list
	of variables.

2006-06-26  Nick Roberts  <nickrob@snap.net.nz>

	* files.texi (File Name Completion): Point user to the node
	"Reading File Names".

2006-06-24  Eli Zaretskii  <eliz@gnu.org>

	* files.texi (Contents of Directories): Document case-insensitive
	behavior on respective filesystems.

	* objects.texi (Character Type): Document that Emacs signals an
	error for unsupported Unicode characters specified as \uNNNN.

2006-06-19  Richard Stallman  <rms@gnu.org>

	* processes.texi (Bindat Spec): Clarify previous change.

2006-06-16  Richard Stallman  <rms@gnu.org>

	* tips.texi (Coding Conventions): Better explain conventions
	for definition constructs.

	* text.texi (Special Properties): String value of `read-only'
	serves as the error message.

	* objects.texi (Character Type): Clarify prev. change.
	(Non-ASCII in Strings): Mention \u and \U.

	* commands.texi (Using Interactive): Explain problem of
	markers, etc., in command-history.

2006-06-14  Kim F. Storm  <storm@cua.dk>

	* commands.texi (Waiting): Negative arg to sit-for forces
	redisplay even if input is pending.

	* display.texi (Forcing Redisplay): Use (sit-for -1) to force a
	redisplay.  Remove incorrect example of binding redisplay-dont-pause
	around (sit-for 0).

2006-06-13  Richard Stallman  <rms@gnu.org>

	* display.texi (Forcing Redisplay): Clarify previous change.

2006-06-13  Romain Francoise  <romain@orebokech.com>

	* display.texi (Forcing Redisplay): Fix typo.

2006-06-13  Kim F. Storm  <storm@cua.dk>

	* display.texi (Forcing Redisplay): Add redisplay-preemption-period.

2006-06-10  Luc Teirlinck  <teirllm@auburn.edu>

	* tips.texi (Coding Conventions): Add `@end itemize'.

2006-06-10  Richard Stallman  <rms@gnu.org>

	* tips.texi (Coding Conventions): Explain use of coding systems
	to ensure one decoding for strings.

2006-06-09  Aidan Kehoe  <kehoea@parhasard.net>

	* objects.texi (Character Type): Describe the \uABCD and \U00ABCDEF
	syntax.

2006-06-07  Eli Zaretskii  <eliz@gnu.org>

	* display.texi (Font Selection): Remove description of
	clear-face-cache.

	* compile.texi (Eval During Compile): Fix a typo.  Add index
	entries for possible uses of eval-when-compile.

2006-06-04  Thien-Thi Nguyen  <ttn@gnu.org>

	* display.texi (Abstract Display): Fix typo.

2006-06-03  Eli Zaretskii  <eliz@gnu.org>

	* minibuf.texi (Minibuffer History) <history-add-new-input>:
	Reword variable's description.

2006-06-01  Richard Stallman  <rms@gnu.org>

	* windows.texi (Splitting Windows): Clarify splitting nonselected
	window.

2006-05-31  Juri Linkov  <juri@jurta.org>

	* minibuf.texi (Minibuffer History): Add history-add-new-input.

2006-05-30  Richard Stallman  <rms@gnu.org>

	* display.texi (Line Height): Fix errors in description of
	default line height and line-height property.

	* nonascii.texi (Default Coding Systems): Further clarification.

2006-05-29  Luc Teirlinck  <teirllm@auburn.edu>

	* internals.texi (Pure Storage): Mention that an overflow in pure
	space causes a memory leak.
	(Garbage Collection): If there was an overflow in pure space,
	`garbage-collect' returns nil.

2006-05-30  Eli Zaretskii  <eliz@gnu.org>

	* nonascii.texi (Default Coding Systems): Fix it some more.

2006-05-29  Eli Zaretskii  <eliz@gnu.org>

	* nonascii.texi (Default Coding Systems): Fix last change.

2006-05-29  Kenichi Handa  <handa@m17n.org>

	* nonascii.texi (find-operation-coding-system): Describe the new
	argument format (FILENAME . BUFFER).

2006-05-28  Richard Stallman  <rms@gnu.org>

	* tips.texi (Coding Conventions): Better explain reasons not to
	advise other packages or use `eval-after-load'.

2006-05-29  Kim F. Storm  <storm@cua.dk>

	* processes.texi (Bindat Functions): Rename `pos' and `raw-data' to
	`bindat-idx' and `bindat-raw' for clarity.

2006-05-27  Thien-Thi Nguyen  <ttn@gnu.org>

	* processes.texi (Bindat Spec): Expand on `repeat' handler.

	* display.texi (Display): Add "Abstract Display" to menu.
	(Abstract Display, Abstract Display Functions)
	(Abstract Display Example): New nodes.
	* elisp.texi (Top): Add "Abstract Display" to menu.

2006-05-27  Chong Yidong  <cyd@stupidchicken.com>

	* keymaps.texi (Key Sequences): Link to input events definition.
	(Format of Keymaps): Delete material duplicated in Keymap Basics.

	* files.texi (Changing Files): Document updated argument list for
	copy-file.

2006-05-27  Thien-Thi Nguyen  <ttn@gnu.org>

	* processes.texi (Bindat Functions): Explain term "total length".
	Use it in bindat-length and bindat-pack descriptions.

2006-05-26  Eli Zaretskii  <eliz@gnu.org>

	* tips.texi (Coding Conventions): Advise against using
	eval-after-load in packages.  Add an index entry.

2006-05-25  Juri Linkov  <juri@jurta.org>

	* minibuf.texi (Text from Minibuffer): Undocument keep-all.

	* modes.texi (%-Constructs): Add %e, %z, %Z.

2006-05-25  Richard Stallman  <rms@gnu.org>

	* elisp.texi (Top): Update subnode menu.

	* keymaps.texi (Keymap Basics): New node, split out of Key Sequences.
	(Keymaps): Update menu.

2006-05-25  Chong Yidong  <cyd@stupidchicken.com>

	* keymaps.texi (Key Sequences): Some clarifications.

2006-05-25  Thien-Thi Nguyen  <ttn@gnu.org>

	* processes.texi (Bindat Functions): Say "unibyte string"
	explicitly for bindat-unpack and bindat-pack descriptions.
	(Bindat Examples): Don't call `string-make-unibyte' in example.

2006-05-25  Chong Yidong  <cyd@stupidchicken.com>

	* keymaps.texi (Key Sequences): Rename from Keymap Terminology.
	Explain string and vector representations of key sequences.

	* keymaps.texi (Changing Key Bindings):
	* commands.texi (Interactive Codes):
	* help.texi (Describing Characters): Refer to it.

2006-05-23  Luc Teirlinck  <teirllm@auburn.edu>

	* frames.texi (Pointer Shape): @end table -> @end defvar.

2006-05-22  Richard Stallman  <rms@gnu.org>

	* elisp.texi (Top): Update subnode menus.

	* frames.texi (Pointer Shape): Node renamed from Pointer Shapes.
	Contents rewritten; material from old Pointer Shape node moved here.

	* display.texi (Pointer Shape): Node deleted.
	(Image Descriptors): Minor cleanup.

2006-05-21  Richard Stallman  <rms@gnu.org>

	* syntax.texi (Parsing Expressions): Update info on which STATE
	elements are ignored.

2006-05-19  Luc Teirlinck  <teirllm@auburn.edu>

	* hooks.texi (Standard Hooks): Correct typo.

	* gpl.texi (GPL): ifinfo -> ifnottex.

2006-05-19  Michael Ernst  <mernst@alum.mit.edu>  (tiny change)

	* searching.texi (Simple Match Data): Warn about match data being
	set anew by every search.

2006-05-17  Richard Stallman  <rms@gnu.org>

	* minibuf.texi (Minibuffer History): Clarify.

	* searching.texi (Regexp Special): Clarify nested regexp warning.

2006-05-16  Kim F. Storm  <storm@cua.dk>

	* minibuf.texi (Minibuffer History): Update add-to-history.

2006-05-15  Oliver Scholz  <epameinondas@gmx.de>  (tiny change)

	* nonascii.texi (Explicit Encoding):
	Fix typo (encoding<->decoding).

2006-05-14  Richard Stallman  <rms@gnu.org>

	* buffers.texi (Creating Buffers): Cleanup.

	* files.texi (Visiting Functions): Rewrite in find-file-noselect.

2006-05-13  Eli Zaretskii  <eliz@gnu.org>

	* buffers.texi (Current Buffer): Document that with-temp-buffer
	disables undo.

	* os.texi (Terminal-Specific): More accurate description of how
	Emacs searches for the terminal-specific libraries.

2006-05-12  Eli Zaretskii  <eliz@gnu.org>

	* hooks.texi (Standard Hooks) [iftex]: Convert @xref's to
	emacs-xtra to @inforef's.

	* text.texi (Undo): Document that undo is turned off in buffers
	whose names begin with a space.

	* buffers.texi (Buffer Names): Add index entries for buffers whose
	names begin with a space.
	(Creating Buffers): Document that undo is turned off in buffers
	whose names begin with a space.

	* files.texi (Visiting Functions, Reading from Files)
	(Saving Buffers): Mention code and EOL conversions by file I/O
	primitives and subroutines.

	* nonascii.texi (Lisp and Coding Systems):
	Document coding-system-eol-type.  Add index entries for eol conversion.

	* display.texi (Defining Faces): Mention `mac', and add an xref to
	where window-system is described.

2006-05-10  Richard Stallman  <rms@gnu.org>

	* internals.texi (Writing Emacs Primitives): Clarify GCPRO rules.

2006-05-10  Reiner Steib  <Reiner.Steib@gmx.de>

	* variables.texi (File Local Variables): Recommend to quote lambda
	expressions in safe-local-variable property.

2006-05-09  Richard Stallman  <rms@gnu.org>

	* variables.texi (File Local Variables):
	Document safe-local-eval-forms and safe-local-eval-function.

2006-05-07  Kim F. Storm  <storm@cua.dk>

	* minibuf.texi (Minibuffer History): Remove keep-dups arg
	from add-to-history.

2006-05-07  Romain Francoise  <romain@orebokech.com>

	* commands.texi (Event Input Misc):
	* compile.texi (Eval During Compile):
	* internals.texi (Buffer Internals):
	* minibuf.texi (Initial Input):
	* nonascii.texi (Scanning Charsets):
	* numbers.texi (Comparison of Numbers):
	* windows.texi (Textual Scrolling, Vertical Scrolling):
	Fix various typos.

2006-05-06  Eli Zaretskii  <eliz@gnu.org>

	* hooks.texi (Standard Hooks): Replace inforef to emacs-xtra by
	conditional xref's to either emacs or emacs-xtra, depending on
	@iftex/@ifnottex.

	* minibuf.texi (Minibuffer History): Document add-to-history.

2006-05-05  Eli Zaretskii  <eliz@gnu.org>

	* internals.texi (Pure Storage): Mention the pure overflow message
	at startup.

2006-05-05  Johan Bockgård  <bojohan@dd.chalmers.se>

	* keymaps.texi (Active Keymaps): Fix pseudo-Lisp syntax.
	(Searching Keymaps): Fix pseudo-Lisp description of keymap
	search.

2006-05-01  Richard Stallman  <rms@gnu.org>

	* intro.texi (nil and t): Clarify.

	* variables.texi (File Local Variables): Suggest using booleanp.

2006-05-01  Juanma Barranquero  <lekktu@gmail.com>

	* objects.texi (Type Predicates): Fix typos.

2006-05-01  Stefan Monnier  <monnier@iro.umontreal.ca>

	* intro.texi (nil and t): Add booleanp.

	* objects.texi (Type Predicates): Add links for booleanp and
	string-or-null-p.

2006-04-29  Richard Stallman  <rms@gnu.org>

	* modes.texi (Multiline Font Lock): Rename from
	Multi line Font Lock Elements.  Much clarification.
	(Font Lock Multiline, Region to Fontify): Much clarification.

2006-04-29  Stefan Monnier  <monnier@iro.umontreal.ca>

	* variables.texi (File Local Variables): Remove the special case t for
	safe-local-variable.

2006-04-26  Richard Stallman  <rms@gnu.org>

	* syntax.texi (Parsing Expressions): Minor cleanup.

2006-04-18  Richard Stallman  <rms@gnu.org>

	* tips.texi (Coding Conventions): Explain when the package's
	prefix should appear later on (not at the start of the name).

	* searching.texi (String Search): Clarify effect of NOERROR.

	* modes.texi (Imenu): Clarify what special items do.

	* hooks.texi (Standard Hooks): Delete text about old hook names.

2006-04-17  Romain Francoise  <romain@orebokech.com>

	* variables.texi (Local Variables): Update the default value of
	`max-specpdl-size'.

2006-04-15  Michael Olson  <mwolson@gnu.org>

	* processes.texi (Transaction Queues): Mention the new optional
	`delay-question' argument for `tq-enqueue'.

2006-04-13  Bill Wohler  <wohler@newt.com>

	* customize.texi (Common Keywords): Use dotted notation for
	:package-version value.  Specify its values.  Improve documentation
	for customize-package-emacs-version-alist.

2006-04-12  Bill Wohler  <wohler@newt.com>

	* customize.texi (Common Keywords): Move description of
	customize-package-emacs-version-alist to @defvar.

2006-04-10  Bill Wohler  <wohler@newt.com>

	* customize.texi (Common Keywords): Add :package-version.

2006-04-10  Kim F. Storm  <storm@cua.dk>

	* text.texi (Buffer Contents): Add NOPROPS arg to
	filter-buffer-substring.

2006-04-08  Kevin Ryde  <user42@zip.com.au>

	* os.texi (Command-Line Arguments): Update xref to emacs manual
	"Command Arguments" -> "Emacs Invocation", per change there.

2006-04-08  Thien-Thi Nguyen  <ttn@gnu.org>

	* display.texi (Other Display Specs): Arrange a @code{DOTTED-LIST} to
	be on one line to help makeinfo not render two spaces after the dot.

2006-04-07  Reiner Steib  <Reiner.Steib@gmx.de>

	* strings.texi (Predicates for Strings): Add string-or-null-p.

2006-03-28  Kim F. Storm  <storm@cua.dk>

	* processes.texi (Accepting Output): Remove obsolete (and incorrect)
	remarks about systems that don't support fractional seconds.

2006-03-25  Karl Berry  <karl@gnu.org>

	* elisp.texi: Use @copyright{} instead of (C), and do not indent
	the year list.

2006-03-21  Nick Roberts  <nickrob@snap.net.nz>

	* display.texi (Fringe Indicators): Fix typos.

2006-03-19  Luc Teirlinck  <teirllm@auburn.edu>

	* tips.texi (Documentation Tips): One can now also write `program'
	in front of a quoted symbol in a docstring to prevent making a
	hyperlink.

2006-03-19  Alan Mackenzie  <acm@muc.de>

	* text.texi (Special Properties): Clarify `fontified' property.

2006-03-16  Richard Stallman  <rms@gnu.org>

	* display.texi (Defining Images): Minor cleanup.

2006-03-16  Bill Wohler  <wohler@newt.com>

	* display.texi (Defining Images): In image-load-path-for-library,
	prefer user's images.

2006-03-15  Stefan Monnier  <monnier@iro.umontreal.ca>

	* modes.texi (Region to Fontify): Remove font-lock-lines-before.

2006-03-15  Bill Wohler  <wohler@newt.com>

	* display.texi (Defining Images): Fix example in
	image-load-path-for-library by not recommending that one binds
	image-load-path.  Just defvar it to placate compiler and only use
	it if previously defined.

2006-03-14  Bill Wohler  <wohler@newt.com>

	* display.texi (Defining Images): In image-load-path-for-library,
	always return list of directories.  Update example.

2006-03-14  Alan Mackenzie  <acm@muc.de>

	* modes.texi: New node, "Region to Fontify" (for Font Lock).
	This describes font-lock-extend-region-function.
	("Other Font Lock Variables"): Move "font-lock-lines-before" to
	the new node "Region to Fontify".

2006-03-13  Richard Stallman  <rms@gnu.org>

	* display.texi (Invisible Text): The impossible position is
	now before the invisible text, not after.
	(Defining Images): Clean up last change.

2006-03-11  Bill Wohler  <wohler@newt.com>

	* display.texi (Defining Images): Add image-load-path-for-library.

2006-03-11  Luc Teirlinck  <teirllm@auburn.edu>

	* text.texi (Adaptive Fill): Fix Texinfo usage.

	* strings.texi (Creating Strings): Fix Texinfo usage.

	* searching.texi (Regexp Special): Use @samp for regular
	expressions that are not in Lisp syntax.

2006-03-08  Luc Teirlinck  <teirllm@auburn.edu>

	* searching.texi (Regexp Special): Put remark between parentheses
	to avoid misreading.

2006-03-07  Luc Teirlinck  <teirllm@auburn.edu>

	* searching.texi (Syntax of Regexps): More accurately describe
	which characters are special in which situations.
	(Regexp Special): Recommend _not_ to quote `]' or `-' when they
	are not special.  Describe in detail when `[' and `]' are special.
	(Regexp Backslash): Plenty of regexps with unbalanced square
	brackets are valid, so reword that statement.

2006-03-02  Kim F. Storm  <storm@cua.dk>

	* keymaps.texi (Tool Bar): Add tool-bar-border.

2006-02-28  Luc Teirlinck  <teirllm@auburn.edu>

	* loading.texi (Load Suffixes): Rephrase last paragraph.  Fix typos.

2006-02-27  Luc Teirlinck  <teirllm@auburn.edu>

	* elisp.texi (Top): Include "Load Suffixes" in the detailed menu.

	* files.texi (Locating Files): Suggest additional values for the
	SUFFIXES arg of `locate-file'.  Update pxref.

	* loading.texi (Loading): Include new node "Load Suffixes" in menu.
	(How Programs Do Loading): Discuss the effects of Auto Compression
	mode on `load'.
	(Load Suffixes): New node.
	(Library Search): Delete description of `load-suffixes'; it was
	moved to "Load Suffixes".
	(Autoload, Named Features): Mention `load-suffixes'.

2006-02-21  Giorgos Keramidas  <keramida@ceid.upatras.gr>  (tiny change)

	* display.texi (Fringe Indicators, Fringe Cursors): Fix typos.

	* windows.texi (Window Tree): Fix typo.

2006-02-20  Kim F. Storm  <storm@cua.dk>

	* display.texi (Fringe Indicators): New section.
	Move indicate-empty-lines, indicate-buffer-boundaries, and
	default-indicate-buffer-boundaries here.
	Add fringe-indicator-alist and default-fringes-indicator-alist.
	Add list of logical fringe indicator symbols.
	Update list of standard bitmap names.
	(Fringe Cursors): New section.
	Move overflow-newline-into-fringe here.
	Add fringe-cursor-alist and default-fringes-cursor-alist.
	Add list of fringe cursor symbols.

2006-02-20  Juanma Barranquero  <lekktu@gmail.com>

	* commands.texi (Using Interactive): Fix reference to node
	"Minibuffers".

2006-02-19  Richard M. Stallman  <rms@gnu.org>

	* minibuf.texi (High-Level Completion):
	Add xref to read-input-method-name.

	* files.texi (Relative File Names): Move file-relative-name here.
	(File Name Expansion): From here.  Minor clarifications.

	* commands.texi (Using Interactive): Add xrefs about reading input.
	Clarify remarks about that moving point and mark.
	Put string case before list case.

2006-02-16  Johan Bockgård  <bojohan@dd.chalmers.se>

	* display.texi (Other Display Specs, Image Descriptors):
	Revert erroneous changes.  The previous description of
	image-descriptors as `(image . PROPS)' was correct.

2006-02-14  Richard M. Stallman  <rms@gnu.org>

	* variables.texi (File Local Variables): Clarifications.

2006-02-14  Juanma Barranquero  <lekktu@gmail.com>

	* variables.texi (File Local Variables): Use @code for a cons
	cell, not @var.

2006-02-13  Chong Yidong  <cyd@stupidchicken.com>

	* variables.texi (File Local Variables): Document new file local
	variable behavior.

2006-02-10  Kim F. Storm  <storm@cua.dk>

	* eval.texi (Function Indirection): Add NOERROR to indirect-function.

2006-02-08  Juanma Barranquero  <lekktu@gmail.com>

	* modes.texi (%-Constructs): Remove obsolete info about
	`global-mode-string'.

2006-02-07  Richard M. Stallman  <rms@gnu.org>

	* commands.texi (Prefix Command Arguments): Minor cleanup.

	* display.texi: "Graphical display", not window system.

	* functions.texi (What Is a Function): Fix xref.

	* keymaps.texi (Key Lookup): Clarify wrt commands vs other functions.
	(Changing Key Bindings): Clarify when remapping is better than
	substitute-key-definition.

2006-02-02  Richard M. Stallman  <rms@gnu.org>

	* minibuf.texi (Basic Completion): Completion alists are risky.

	* keymaps.texi (Active Keymaps): Clarifications.
	(Searching Keymaps): New node.
	(Keymaps): Update menu.

	* frames.texi (Layout Parameters): Minor clarification.
	(Drag and Drop): New node.
	(Frames): Update menu.

2006-01-29  Chong Yidong  <cyd@stupidchicken.com>

	* display.texi (Other Display Specs, Image Descriptors):
	Image description is a list, not a cons cell.

2006-01-28  Luc Teirlinck  <teirllm@auburn.edu>

	* lists.texi (Cons Cells): Minor correction (the cdr of a dotted
	list is not necessarily a list).

2006-01-27  Eli Zaretskii  <eliz@gnu.org>

	* frames.texi (Layout Parameters): border-width and
	internal-border-width belong to the frame, not the window.

2006-01-19  Richard M. Stallman  <rms@gnu.org>

	* nonascii.texi (Translation of Characters): Search cmds use
	translation-table-for-input.  Automatically made local.

	* markers.texi (Overview of Markers): Count insertion type
	as one of a marker's attributes.

	* keymaps.texi (Controlling Active Maps): New node, split out of
	Active Keymaps.
	(Keymaps): Menu updated.
	(Active Keymaps): Give pseudocode to explain how the active
	maps are searched.  current-active-maps and key-binding moved here.
	(Functions for Key Lookup): current-active-maps and key-binding moved.
	Clarifications.
	(Searching the Keymaps): New subnode.

	* elisp.texi (Top): Menu clarification.

	* display.texi (Other Display Specs): Delete duplicate entry for
	just a string as display spec.  Move text about recursive display
	specs on such a string.

	* commands.texi (Key Sequence Input): Clarify.
	Move num-nonmacro-input-events out.
	(Reading One Event): num-nonmacro-input-events moved here.

2006-01-14  Nick Roberts  <nickrob@snap.net.nz>

	* advice.texi (Simple Advice): Update example to fit argument
	change in previous-line.

2006-01-05  Richard M. Stallman  <rms@gnu.org>

	* markers.texi (The Mark): Fix in `mark'.

2006-01-04  Richard M. Stallman  <rms@gnu.org>

	* processes.texi (Misc Network, Make Network): Minor cleanups.

2006-01-04  Kim F. Storm  <storm@cua.dk>

	* processes.texi (Make Network): Add IPv6 addresses and handling.
	(Network Feature Testing): Mention (:family ipv6).
	(Misc Network): Add IPv6 formats to format-network-address.

2005-12-30  Richard M. Stallman  <rms@gnu.org>

	* text.texi (Changing Properties):
	Don't use return value of set-text-properties.

2005-12-29  Luc Teirlinck  <teirllm@auburn.edu>

	* modes.texi (Mode Line Format): Correct typo in menu.

2005-12-29  Richard M. Stallman  <rms@gnu.org>

	* modes.texi (Mode Line Top): New node.
	(Mode Line Data): Some text moved to new node.
	Explain the data structure more concretely.
	(Mode Line Basics): Clarifications.
	(Mode Line Variables): Clarify intro paragraph.
	(%-Constructs): Clarify intro paragraph.
	(Mode Line Format): Update menu.

2005-12-28  Luc Teirlinck  <teirllm@auburn.edu>

	* minibuf.texi (Basic Completion): Update lazy-completion-table
	examples for removal of ARGS argument.

2005-12-23  Richard M. Stallman  <rms@gnu.org>

	* text.texi (Undo): Restore some explanation from the version
	that was deleted.

2005-12-23  Eli Zaretskii  <eliz@gnu.org>

	* text.texi (Undo): Remove duplicate descriptions of `apply
	funname' and `apply delta' elements of the undo list.

2005-12-20  Richard M. Stallman  <rms@gnu.org>

	* help.texi (Help Functions): Update documentation of `apropos'.

2005-12-20  Luc Teirlinck  <teirllm@auburn.edu>

	* customize.texi (Type Keywords): Delete xref to "Text help-echo",
	because it is confusing.  If the :help-echo keyword is a function,
	it is not directly used as the :help-echo overlay property, as the
	xref seems to suggest (it does not take the appropriate args).

2005-12-19  Luc Teirlinck  <teirllm@auburn.edu>

	* customize.texi (Common Keywords): Fix Texinfo usage.
	(Group Definitions, Variable Definitions): Update for new
	conventions for using `*' in docstrings.

	* tips.texi (Documentation Tips): Update for new conventions for
	using `*' in docstrings.

2005-12-16  Richard M. Stallman  <rms@gnu.org>

	* minibuf.texi (Minibuffer Contents): Minor cleanup.

2005-12-16  Juri Linkov  <juri@jurta.org>

	* minibuf.texi (Minibuffer Contents): Add minibuffer-completion-contents.

2005-12-14  Romain Francoise  <romain@orebokech.com>

	* modes.texi (Customizing Keywords): Rename `append' to `how'.
	Fix typo.

2005-12-11  Juri Linkov  <juri@jurta.org>

	* minibuf.texi (Completion Commands): Add mention of read-file-name
	for filename completion keymaps.
	(Reading File Names): Add mention of filename completion keymaps
	for read-file-name and xref to `Completion Commands'.

2005-12-10  Richard M. Stallman  <rms@gnu.org>

	* customize.texi (Common Keywords): State caveats for use of :tag.

2005-12-08  Richard M. Stallman  <rms@gnu.org>

	* minibuf.texi (Intro to Minibuffers): Replace list of local maps
	with xrefs and better explanation.
	(Completion Commands): Add the filename completion maps.

	* objects.texi (Character Type): Clarify that \s is not space
	if a dash follows.

2005-12-05  Richard M. Stallman  <rms@gnu.org>

	* windows.texi (Resizing Windows): Delete preserve-before args.

2005-12-05  Stefan Monnier  <monnier@iro.umontreal.ca>

	* keymaps.texi (Format of Keymaps): Remove mention of a quirk
	in full keymaps, since the quirk has been fixed.

2005-12-03  Eli Zaretskii  <eliz@gnu.org>

	* hooks.texi (Standard Hooks): Add index entries.
	Mention `compilation-finish-functions'.

2005-11-27  Richard M. Stallman  <rms@gnu.org>

	* windows.texi (Resizing Windows): Add adjust-window-trailing-edge.

2005-11-21  Juri Linkov  <juri@jurta.org>

	* customize.texi (Common Keywords): Update links types
	custom-manual and url-link.  Add link types emacs-library-link,
	file-link, function-link, variable-link, custom-group-link.

2005-11-20  Chong Yidong  <cyd@stupidchicken.com>

	* display.texi: Revert 2005-11-20 change.

2005-11-20  Thien-Thi Nguyen  <ttn@gnu.org>

	* processes.texi (Bindat Functions):
	Say "third" to refer to zero-based index "2".

2005-11-18  Luc Teirlinck  <teirllm@auburn.edu>

	* loading.texi (Library Search): Update the default value of
	`load-suffixes'.

2005-11-17  Chong Yidong  <cyd@stupidchicken.com>

	* display.texi (Attribute Functions): Mention :ignore-defface.

2005-11-16  Stefan Monnier  <monnier@iro.umontreal.ca>

	* modes.texi (Minor Mode Conventions): Use custom-set-minor-mode.
	(Minor Mode Conventions): Mention the use of a hook.

2005-11-06  Richard M. Stallman  <rms@gnu.org>

	* files.texi (Magic File Names): find-file-name-handler checks the
	`operations' property of the handler.

2005-11-03  Richard M. Stallman  <rms@gnu.org>

	* variables.texi (Frame-Local Variables): Small clarification.

2005-10-29  Chong Yidong  <cyd@stupidchicken.com>

	* os.texi (Init File): Document ~/.emacs.d/init.el.

2005-10-29  Richard M. Stallman  <rms@gnu.org>

	* internals.texi (Garbage Collection): Document memory-full.

2005-10-28  Bill Wohler  <wohler@newt.com>

	* tips.texi (Documentation Tips): Help mode now creates hyperlinks
	for URLs.

2005-10-28  Richard M. Stallman  <rms@gnu.org>

	* minibuf.texi (Completion Commands): Clean up prev change.

2005-10-26  Kevin Ryde  <user42@zip.com.au>

	* compile.texi (Eval During Compile): Explain recommended uses
	of eval-when-compile and eval-and-compile.

2005-10-27  Masatake YAMATO  <jet@gyve.org>

	* minibuf.texi (Completion Commands):
	Write about new optional argument for `display-completion-list'.

2005-10-23  Richard M. Stallman  <rms@gnu.org>

	* display.texi (Overlay Arrow): Clarify about local bindings of
	overlay-arrow-position.

2005-10-22  Eli Zaretskii  <eliz@gnu.org>

	* internals.texi (Building Emacs): Fix last change.

2005-10-22  Richard M. Stallman  <rms@gnu.org>

	* internals.texi (Building Emacs): Document eval-at-startup.

2005-10-21  Richard M. Stallman  <rms@gnu.org>

	* loading.texi (Where Defined): load-history contains abs file names.
	symbol-file returns abs file names.

2005-10-19  Kim F. Storm  <storm@cua.dk>

	* display.texi (Showing Images): Add max-image-size integer value.

2005-10-18  Chong Yidong  <cyd@stupidchicken.com>

	* display.texi (Showing Images): Document max-image-size.

2005-10-17  Richard M. Stallman  <rms@gnu.org>

	* commands.texi (Quitting): Minor clarification.

	* processes.texi (Sentinels): Clarify about output and quitting.
	(Filter Functions): Mention with-local-quit.

2005-10-17  Juri Linkov  <juri@jurta.org>

	* buffers.texi (Current Buffer):
	* commands.texi (Event Input Misc):
	* compile.texi (Eval During Compile, Compiler Errors):
	* customize.texi (Group Definitions):
	* display.texi (Progress, Defining Faces):
	* files.texi (Writing to Files):
	* modes.texi (Mode Hooks, Defining Minor Modes):
	* streams.texi (Output Functions):
	* syntax.texi (Syntax Table Functions):
	* text.texi (Change Hooks):
	Replace `...' with `@dots{}' in `@defmac' and `@defspec'.

	* commands.texi (Quitting): Replace arg `forms' with `body' in
	`with-local-quit'.

	* positions.texi (Excursions): Replace arg `forms' with `body' in
	`save-excursion'.

2005-10-08  Kim F. Storm  <storm@cua.dk>

	* windows.texi (Window Tree): Rename window-split-tree to window-tree.
	Rename manual section accordingly.

2005-10-04  Kim F. Storm  <storm@cua.dk>

	* windows.texi (Window Split Tree): New section describing
	new function window-split-tree function.

2005-10-03  Nick Roberts  <nickrob@snap.net.nz>

	* display.texi (Fringe Size/Pos): Simplify and add detail.

2005-09-30  Romain Francoise  <romain@orebokech.com>

	* minibuf.texi (High-Level Completion): Explain that the prompt
	given to `read-buffer' should end with a colon and a space.
	Update usage examples.

2005-09-29  Juri Linkov  <juri@jurta.org>

	* display.texi (Displaying Messages): Rename argument name
	`string' to `format-string' in functions `message', `message-box',
	`message-or-box'.

2005-09-26  Chong Yidong  <cyd@stupidchicken.com>

	* errors.texi (Standard Errors): Correct xrefs.

2005-09-18  Chong Yidong  <cyd@stupidchicken.com>

	* display.texi (Defining Images): Update documentation for
	`image-load-path'.

2005-09-17  Richard M. Stallman  <rms@gnu.org>

	* display.texi (Defining Images): Clean up previous change.

2005-09-16  Romain Francoise  <romain@orebokech.com>

	* elisp.texi: Specify GFDL version 1.2.

	* doclicense.texi (GNU Free Documentation License): Update to
	version 1.2.

2005-09-15  Chong Yidong  <cyd@stupidchicken.com>

	* display.texi (Defining Images): Document `image-load-path'.

2005-09-15  Richard M. Stallman  <rms@gnu.org>

	* objects.texi (Printed Representation): Minor cleanup.
	(Box Diagrams): Minor fix.
	(Cons Cell Type): Move (...) index item here.
	(Box Diagrams): From here.
	(Array Type): Minor fix.
	(Type Predicates): Delete index "predicates".
	(Hash Table Type): Clarify xref.
	(Dotted Pair Notation): Minor fix.

2005-09-10  Chong Yidong  <cyd@stupidchicken.com>

	* files.texi (Saving Buffers): Fix typo.

2005-09-08  Richard M. Stallman  <rms@gnu.org>

	* tips.texi (Programming Tips): Correct the "default" prompt spec.

2005-09-08  Chong Yidong  <cyd@stupidchicken.com>

	* locals.texi (Standard Buffer-Local Variables): Don't include
	mode variables for minor modes.
	Fix xrefs for buffer-display-count, buffer-display-table,
	buffer-offer-save, buffer-saved-size, cache-long-line-scans,
	enable-multibyte-characters, fill-column, header-line-format,
	left-fringe-width, left-margin, and right-fringe-width.

	* hooks.texi (Standard Hooks): All hooks should conform to the
	standard naming convention now.
	Fix xref for `echo-area-clear-hook'.

	* display.texi (Usual Display): Note that indicate-empty-lines and
	tab-width are buffer-local.

	* files.texi (Saving Buffers): Add xref to `Killing Buffers'.

	* modes.texi (Mode Help): Note that major-mode is buffer-local.

	* nonascii.texi (Encoding and I/O): Note that
	buffer-file-coding-system is buffer-local.

	* positions.texi (List Motion): Note that defun-prompt-regexp is
	buffer-local.

	* text.texi (Auto Filling): Note that auto-fill-function is
	buffer-local.
	(Undo): Note that buffer-undo-list is buffer-local.

	* windows.texi (Buffers and Windows):
	Document buffer-display-count.

2005-09-06  Richard M. Stallman  <rms@gnu.org>

	* tips.texi (Coding Conventions): Sometimes it is ok to put the
	package prefix elsewhere than at the start of the name.

2005-09-03  Richard M. Stallman  <rms@gnu.org>

	* tips.texi (Programming Tips): Add conventions for minibuffer
	questions and prompts.

2005-09-03  Joshua Varner  <jlvarner@gmail.com>  (tiny change)

	* intro.texi (nil and t): Minor cleanup.
	Delete spurious mention of keyword symbols.
	(Evaluation Notation): Add index entry.
	(A Sample Function Description): Minor cleanup.
	(A Sample Variable Description): Not all vars can be set.

2005-09-03  Thien-Thi Nguyen  <ttn@gnu.org>

	* text.texi (Buffer Contents): Use "\n" in examples' result strings.

	(Insertion): Document precise type of `insert-char' arg COUNT.

2005-09-02  Stefan Monnier  <monnier@iro.umontreal.ca>

	* modes.texi (Other Font Lock Variables): Sync the default of
	font-lock-lines-before.

2005-08-31  Michael Albinus  <michael.albinus@gmx.de>

	* files.texi (Magic File Names): Add `make-auto-save-file-name'.

2005-08-29  Richard M. Stallman  <rms@gnu.org>

	* elisp.texi (Top): Update subnode menu.

	* searching.texi (Searching and Matching): Move node.
	Rearrange contents and add overall explanation.
	(Searching and Case): Move node.
	(Searching and Matching): Update menu.

2005-08-27  Eli Zaretskii  <eliz@gnu.org>

	* os.texi (Startup Summary): Fix the description of the initial
	startup message display.

2005-08-25  Richard M. Stallman  <rms@gnu.org>

	* searching.texi (Search and Replace): Add replace-regexp-in-string.

2005-08-25  Emilio C. Lopes  <eclig@gmx.net>

	* display.texi (Finding Overlays): Fix `find-overlay-prop' in
	`next-overlay-change' example.

2005-08-22  Juri Linkov  <juri@jurta.org>

	* display.texi (Attribute Functions): Add set-face-inverse-video-p.
	Fix invert-face.  Fix args of face-background.

	* display.texi (Standard Faces): Delete node.
	(Faces): Add xref to `(emacs)Standard Faces'.
	(Displaying Faces): Fix xref to `Standard Faces'.

	* modes.texi (Mode Line Data): Fix xref to Standard Faces.

2005-08-20  Alan Mackenzie  <acm@muc.de>

	* buffers.texi (The Buffer List): Clarify the manipulation of the
	buffer list.

2005-08-14  Richard M. Stallman  <rms@gnu.org>

	* modes.texi (Auto Major Mode): interpreter-mode-alist key is not
	a regexp.

2005-08-11  Richard M. Stallman  <rms@gnu.org>

	* elisp.texi (Top): Update subnode lists.

	* display.texi (Inverse Video): Node deleted.

	* tips.texi (Key Binding Conventions, Programming Tips, Warning Tips):
	New nodes split out of Coding Conventions.

	* searching.texi (Regular Expressions): Document re-builder.

	* os.texi (Time Parsing): New node split out of Time Conversion.

	* processes.texi (Misc Network, Network Feature Testing)
	(Network Options, Make Network): New nodes split out of
	Low-Level Network.

2005-08-09  Richard M. Stallman  <rms@gnu.org>

	* frames.texi (Geometry): New node, split from Size and Position.
	(Frame Parameters): Refer to Geometry.

	* buffers.texi (The Buffer List): Fix xrefs.

	* windows.texi (Splitting Windows): Fix xref.

	* frames.texi (Layout Parameters): Add xref.

	* display.texi (Line Height, Scroll Bars): Fix xrefs.

	* keymaps.texi (Menu Bar): Fix xref.

	* locals.texi (Standard Buffer-Local Variables): Fix xref.

	* modes.texi (%-Constructs): Fix xref.

	* frames.texi (Window Frame Parameters): Node split up.
	(Basic Parameters, Position Parameters, Size Parameters)
	(Layout Parameters, Buffer Parameters, Management Parameters)
	(Cursor Parameters, Color Parameters): New subnodes.

2005-08-09  Luc Teirlinck  <teirllm@auburn.edu>

	* positions.texi (Screen Lines): Update xref for previous change
	in minibuf.texi.

	* minibuf.texi (Intro to Minibuffers): Update pxref for previous
	change in minibuf.texi.

2005-08-09  Richard M. Stallman  <rms@gnu.org>

	* tips.texi (Coding Conventions): Minor cleanup.

	* modes.texi (Defining Minor Modes): Explain when init-value
	can be non-nil.

	* elisp.texi (Top): Update submenu for Minibuffer.

	* minibuf.texi (Minibuffer Misc): Node split up.
	(Minibuffer Commands, Minibuffer Windows, Minibuffer Contents)
	(Recursive Mini): New nodes split out from Minibuffer Misc.
	(Minibuffer Misc): Document max-mini-window-height.

	* hash.texi (Defining Hash): Delete stray paren in example.

	* display.texi (Echo Area Customization): Don't define
	max-mini-window-height here; xref instead.

	* commands.texi (Event Input Misc): Update while-no-input.

	* advice.texi (Advising Functions): Explain when to use advice
	and when to use a hook.

2005-07-30  Eli Zaretskii  <eliz@gnu.org>

	* makefile.w32-in (info): Don't run install-info.
	($(infodir)/dir): New target, produced by running install-info.

2005-07-27  Luc Teirlinck  <teirllm@auburn.edu>

	* modes.texi (Defining Minor Modes): The keyword for the initial
	value is :init-value, not :initial-value.

2005-07-23  Eli Zaretskii  <eliz@gnu.org>

	* loading.texi (Autoload): Make the `doctor' example be consistent
	with what's in current loaddefs.el.  Describe the "fn" magic in
	the usage portion of the doc string.

2005-07-22  Richard M. Stallman  <rms@gnu.org>

	* internals.texi (Garbage Collection): Clarify previous change.

2005-07-21  Stefan Monnier  <monnier@iro.umontreal.ca>

	* internals.texi (Garbage Collection): Add gc-cons-percentage.

2005-07-18  Juri Linkov  <juri@jurta.org>

	* commands.texi (Accessing Events):
	* frames.texi (Text Terminal Colors, Resources):
	* markers.texi (The Mark):
	* modes.texi (Defining Minor Modes):
	Delete duplicate duplicate words.

2005-07-16  Richard M. Stallman  <rms@gnu.org>

	* display.texi (Managing Overlays): Clarify make-overlay
	args for insertion types.

2005-07-13  Luc Teirlinck  <teirllm@auburn.edu>

	* customize.texi (Variable Definitions):
	Add `custom-initialize-safe-set' and `custom-initialize-safe-default'.
	`standard-value' is a list too.
	(Defining New Types): Use @key{RET} instead of @key{ret}.

2005-07-13  Francis Litterio  <franl@world.std.com>  (tiny change)

	* os.texi (Translating Input): Fix typo.

2005-07-08  Richard M. Stallman  <rms@gnu.org>

	* README: Update edition number and size estimate.

	* elisp.texi (VERSION): Set to 2.9.

2005-07-07  Richard M. Stallman  <rms@gnu.org>

	* book-spine.texinfo: Update Emacs version.

	* display.texi (Inverse Video): Delete mode-line-inverse-video.

2005-07-06  Richard M. Stallman  <rms@gnu.org>

	* searching.texi (Regexp Search): Clarify what re-search-forward
	does when the search fails.

2005-07-05  Lute Kamstra  <lute@gnu.org>

	* Update FSF's address in GPL notices.

	* doclicense.texi (GNU Free Documentation License):
	* gpl.texi (GPL):
	* tips.texi (Coding Conventions, Library Headers):
	* vol1.texi:
	* vol2.texi: Update FSF's address.

2005-07-04  Richard M. Stallman  <rms@gnu.org>

	* hooks.texi (Standard Hooks): Add occur-hook.

2005-07-03  Luc Teirlinck  <teirllm@auburn.edu>

	* display.texi (The Echo Area): Correct menu.

2005-07-03  Richard M. Stallman  <rms@gnu.org>

	* elisp.texi (Top): Update subnode menu for Display.

	* display.texi (Displaying Messages): New node, with most
	of what was in The Echo Area.
	(Progress): Move under The Echo Area.
	(Logging Messages): New node with new text.
	(Echo Area Customization): New node, the rest of what was
	in The Echo Area.  Document message-truncate-lines with @defvar.
	(Display): Update menu.

	* windows.texi (Textual Scrolling): Doc 3 values for
	scroll-preserve-screen-position.

	* text.texi (Special Properties): Change hook functions
	should bind inhibit-modification-hooks around altering buffer text.

	* keymaps.texi (Key Binding Commands): Call binding BINDING
	rather than DEFINITION.

2005-06-29  Juanma Barranquero  <lekktu@gmail.com>

	* variables.texi (Defining Variables): `user-variable-p' returns t
	for aliases of user options, nil for alias loops.

2005-06-28  Richard M. Stallman  <rms@gnu.org>

	* keymaps.texi (Creating Keymaps): Put make-sparse-keymap before
	make-keymap.

2005-06-27  Luc Teirlinck  <teirllm@auburn.edu>

	* variables.texi (Setting Variables): Correct and clarify
	description of `add-to-ordered-list'.

2005-06-26  Richard M. Stallman  <rms@gnu.org>

	* display.texi (Faces): Minor cleanup.

2005-06-25  Luc Teirlinck  <teirllm@auburn.edu>

	* display.texi (Faces): `facep' returns t for strings that are
	face names.

2005-06-25  Richard M. Stallman  <rms@gnu.org>

	* objects.texi (Equality Predicates): Clarify meaning of equal.

	* windows.texi (Selecting Windows): save-selected-window
	and with-selected-window save and restore the current buffer.

2005-06-24  Richard M. Stallman  <rms@gnu.org>

	* numbers.texi (Float Basics): Explain how to test for NaN,
	and printing the sign of NaNs.

2005-06-24  Eli Zaretskii  <eliz@gnu.org>

	* makefile.w32-in (MAKEINFO): Use --force.

2005-06-23  Richard M. Stallman  <rms@gnu.org>

	* display.texi (Face Functions): Correct Texinfo usage.

2005-06-23  Luc Teirlinck  <teirllm@auburn.edu>

	* lists.texi (Rings): `ring-elements' now returns the elements of
	RING in order.

2005-06-23  Juanma Barranquero  <lekktu@gmail.com>

	* markers.texi (The Mark): Texinfo usage fix.

2005-06-23  Kim F. Storm  <storm@cua.dk>

	* searching.texi (Entire Match Data): Remove evaporate option for
	match-data.  Do not mention evaporate option for set-match-data.

2005-06-22  Glenn Morris  <gmorris@ast.cam.ac.uk>

	* display.texi (Face Functions): Mention face aliases.

2005-06-21  Richard M. Stallman  <rms@gnu.org>

	* anti.texi (Antinews): Texinfo usage fix.

2005-06-21  Karl Berry  <karl@gnu.org>

	* elisp.texi: Use @copying.

	* elisp.texi: Put @summarycontents and @contents before the Top
	node, instead of the end of the file, so that the contents appear
	in the right place in the dvi/pdf output.

2005-06-21  Juri Linkov  <juri@jurta.org>

	* display.texi (Defining Faces): Add `customized-face'.

2005-06-20  Kim F. Storm  <storm@cua.dk>

	* variables.texi (Setting Variables): Any type of element can be
	given order in add-to-ordered-list.  Compare elements with eq.

	* lists.texi (Rearrangement): Sort predicate may just return non-nil.

2005-06-20  Karl Berry  <karl@gnu.org>

	* syntax.texi (Syntax Flags): Make last column very slightly wider
	to avoid "generic comment" breaking on two lines and causing an
	underfull box.

2005-06-19  Luc Teirlinck  <teirllm@auburn.edu>

	* lists.texi (Rings): Various minor clarifications and corrections.

2005-06-18  Richard M. Stallman  <rms@gnu.org>

	* functions.texi (Obsolete Functions): Simplify.

	* variables.texi (Variable Aliases): Simplify.

	* anti.texi, backups.texi, compile.texi, customize.texi:
	* debugging.texi, display.texi, edebug.texi, errors.texi, frames.texi:
	* functions.texi, help.texi, keymaps.texi, modes.texi, nonascii.texi:
	* os.texi, processes.texi, searching.texi, strings.texi, text.texi:
	* variables.texi: Fix formatting ugliness.

	* elisp.texi: Add links to Rings and Byte Packing.
	Update version and copyright years.

	* minibuf.texi: Fix formatting ugliness.
	(Completion Commands): Move keymap vars to the end
	and vars completing-read binds to the top.

2005-06-17  Luc Teirlinck  <teirllm@auburn.edu>

	* processes.texi: Fix typos.
	(Bindat Spec): Correct Texinfo error.
	(Byte Packing): Fix ungrammatical sentence.

2005-06-17  Thien-Thi Nguyen  <ttn@gnu.org>

	* lists.texi (Rings): New node.
	(Lists): Add it to menu.

	* processes.texi (Byte Packing): New node.
	(Processes): Add it to menu.

2005-06-17  Richard M. Stallman  <rms@gnu.org>

	* syntax.texi (Parsing Expressions): Fix texinfo usage.

	* help.texi (Documentation Basics): Explain the xref to
	Documentation Tips.

	* debugging.texi (Debugger Commands): Minor fix.

2005-06-16  Luc Teirlinck  <teirllm@auburn.edu>

	* edebug.texi (Instrumenting): Eliminate duplicate link.
	(Specification List): Replace references to "below", referring to
	a later node, with one @ref to that node.

	* os.texi (Timers): Timers should save and restore the match data
	if they change it.

	* debugging.texi (Debugger Commands): Mention that the Lisp
	debugger can not step through primitive functions.

2005-06-16  Juanma Barranquero  <lekktu@gmail.com>

	* functions.texi (Obsolete Functions): Update argument names of
	`make-obsolete' and `define-obsolete-function-alias'.

	* variables.texi (Variable Aliases): Update argument names of
	`defvaralias', `make-obsolete-variable' and
	`define-obsolete-variable-alias'.

2005-06-15  Kim F. Storm  <storm@cua.dk>

	* searching.texi (Entire Match Data): Rephrase warnings about
	evaporate arg to match-data and set-match-data.

2005-06-14  Luc Teirlinck  <teirllm@auburn.edu>

	* elisp.texi (Top): Update detailed menu.

	* edebug.texi (Edebug): Update menu.
	(Instrumenting): Update xrefs.
	(Edebug Execution Modes): Correct xref.
	(Jumping): Clarify description of `h' command.
	Eliminate redundant @ref.
	(Breaks): New node.
	(Breakpoints): Is now a subsubsection.
	(Global Break Condition): Mention `C-x X X'.
	(Edebug Views): Clarify `v' and `p'.  Mention `C-x X w'.
	(Trace Buffer): Clarify STRING arg of `edebug-tracing'.
	(Edebug Display Update): Correct pxref.
	(Edebug and Macros): New node.
	(Instrumenting Macro Calls): Is now a subsubsection.
	Neither arg of `def-edebug-spec' is evaluated.
	(Instrumenting Macro Calls): Mention `edebug-eval-macro-args'.
	(Specification Examples): Fix typo.

2005-06-14  Lute Kamstra  <lute@gnu.org>

	* debugging.texi (Function Debugging): Primitives can break on
	entry too.

2005-06-14  Kim F. Storm  <storm@cua.dk>

	* variables.texi (Setting Variables): Add add-to-ordered-list.

2005-06-13  Stefan Monnier  <monnier@iro.umontreal.ca>

	* syntax.texi (Parsing Expressions): Document aux functions and vars of
	syntax-ppss: syntax-ppss-flush-cache and syntax-begin-function.

2005-06-13  Lute Kamstra  <lute@gnu.org>

	* text.texi (Special Properties): Fix cross reference.

2005-06-11  Luc Teirlinck  <teirllm@auburn.edu>

	* debugging.texi (Function Debugging): Delete mention of empty
	string argument to `cancel-debug-on-entry'.  Delete inaccurate
	description of the return value of that command.

2005-06-11  Alan Mackenzie  <acm@muc.de>

	* text.texi (Adaptive Fill): Amplify the description of
	fill-context-prefix.

2005-06-10  Luc Teirlinck  <teirllm@auburn.edu>

	* syntax.texi (Parsing Expressions): Fix Texinfo error.

2005-06-10  Stefan Monnier  <monnier@iro.umontreal.ca>

	* syntax.texi (Parsing Expressions): Document syntax-ppss.

2005-06-10  Luc Teirlinck  <teirllm@auburn.edu>

	* debugging.texi (Error Debugging): Minor rewording.
	(Function Debugging): FUNCTION-NAME arg to `cancel-debug-on-entry'
	is optional.

2005-06-10  Lute Kamstra  <lute@gnu.org>

	* elisp.texi: Use EMACSVER to refer to the current version of Emacs.
	(Top): Give it a title.  Correct version number.  Give the
	detailed node listing a more prominent header.
	* intro.texi: Don't set VERSION here a second time.
	Mention Emacs's version too.
	* anti.texi (Antinews): Use EMACSVER to refer to the current
	version of Emacs.

2005-06-09  Kim F. Storm  <storm@cua.dk>

	* searching.texi (Entire Match Data): Explain new `reseat' argument to
	match-data and set-match-data.

2005-06-08  Richard M. Stallman  <rms@gnu.org>

	* searching.texi (Entire Match Data): Clarify when match-data
	returns markers and when integers.

	* display.texi (Defining Faces): Explain that face name should not
	end in `-face'.

	* modes.texi (Mode Line Data): Minor cleanup.
	(Customizing Keywords): Node split out of Search-based Fontification.
	Add example of using font-lock-add-keywords from a hook.
	Clarify when MODE should be non-nil, and when nil.

2005-06-06  Richard M. Stallman  <rms@gnu.org>

	* modes.texi (Mode Line Data): Explain what happens when the car
	of a list is a void symbol.
	(Search-based Fontification): Explain MODE arg to
	font-lock-add-keywords and warn about calls from major modes.

2005-06-08  Juri Linkov  <juri@jurta.org>

	* display.texi (Standard Faces): Add `shadow' face.

2005-05-29  Luc Teirlinck  <teirllm@auburn.edu>

	* modes.texi (Major Mode Conventions): A derived mode only needs
	to put the call to the parent mode inside `delay-mode-hooks'.

2005-05-29  Richard M. Stallman  <rms@gnu.org>

	* modes.texi (Mode Hooks): Explain that after-change-major-mode-hook is
	new, and what that implies.  Clarify.

	* files.texi (Locating Files): Clean up the text.

	* frames.texi (Window Frame Parameters): Document user-size.
	Shorten entry for top by referring to left.

2005-05-26  Richard M. Stallman  <rms@gnu.org>

	* modes.texi (Mode Hooks): Explain that after-change-major-mode-hook
	is new, and what the implications are.  Other clarifications.

2005-05-24  Richard M. Stallman  <rms@gnu.org>

	* frames.texi (Dialog Boxes): Minor fixes.

2005-05-25  Masatake YAMATO  <jet@gyve.org>

	* display.texi (Standard Faces): Write about `mode-line-highlight'.

2005-05-24  Luc Teirlinck  <teirllm@auburn.edu>

	* frames.texi (Dialog Boxes): HEADER argument to `x-popup-dialog'
	is optional.

2005-05-24  Nick Roberts  <nickrob@snap.net.nz>

	* frames.texi (Dialog Boxes): Describe new optional argument.

2005-05-23  Lute Kamstra  <lute@gnu.org>

	* modes.texi (Font Lock Basics, Syntactic Font Lock): Recommend
	syntax-begin-function over font-lock-beginning-of-syntax-function.

2005-05-21  Luc Teirlinck  <teirllm@auburn.edu>

	* minibuf.texi (Reading File Names): Update description of
	`read-directory-name'.

	* modes.texi (Derived Modes): Clarify :group keyword.

2005-05-21  Eli Zaretskii  <eliz@gnu.org>

	* files.texi (Locating Files): New subsection.
	Describe locate-file and executable-find.

2005-05-21  Kevin Ryde  <user42@zip.com.au>

	* frames.texi (Initial Parameters): Update cross reference to
	"Emacs Invocation".

2005-05-19  Luc Teirlinck  <teirllm@auburn.edu>

	* keymaps.texi (Active Keymaps): Add anchor.

	* modes.texi (Hooks): Delete confusing and unnecessary sentence.
	(Major Mode Conventions): Refer to `Auto Major Mode' in more
	appropriate place.
	(Derived Modes): Small clarifications.
	(Minor Mode Conventions, Keymaps and Minor Modes):
	Replace references to nodes with references to anchors.
	(Mode Line Data): Warn that `(:eval FORM)' should not load any files.
	Clarify description of lists whose first element is an integer.
	(Mode Line Variables): Add anchor.
	(%-Constructs): Clarify description of integer after %.
	(Emulating Mode Line): Describe nil value for FACE.

2005-05-18  Luc Teirlinck  <teirllm@auburn.edu>

	* modes.texi (Derived Modes): Correct references to non-existing
	variable standard-syntax-table.

2005-05-17  Lute Kamstra  <lute@gnu.org>

	* modes.texi (Defining Minor Modes): Mention the mode hook.

2005-05-15  Kim F. Storm  <storm@cua.dk>

	* processes.texi (Network): Remove open-network-stream-nowait.
	(Network Servers): Remove open-network-stream-server.

2005-05-15  Luc Teirlinck  <teirllm@auburn.edu>

	* elisp.texi (Top): Update detailed menu.

	* variables.texi: Reorder nodes.
	(Variables): Update menu.
	(File Local Variables): Do not refer to the `-*-' line as
	a "local variables list".  Add pxref.

2005-05-14  Luc Teirlinck  <teirllm@auburn.edu>

	* elisp.texi (Top): Update detailed menu for node changes.

	* modes.texi (Modes): Update Menu.
	(Hooks): Move to beginning of chapter.
	Most minor modes run mode hooks too.
	`add-hook' can handle void hooks or hooks whose value is a single
	function.
	(Major Modes): Update Menu.
	(Major Mode Basics): New node, split off from `Major Modes'.
	(Major Mode Conventions): Correct xref.  Explain how to handle
	auto-mode-alist if the major mode command has an autoload cookie.
	(Auto Major Mode): Major update.  Add magic-mode-alist.
	(Derived Modes): Major update.
	(Mode Line Format): Update Menu.
	(Mode Line Basics): New node, split off from `Mode Line Format'.

	* loading.texi (Autoload): Mention `autoload cookie' as synonym
	for `magic autoload comment'.  Add index entries and anchor.

2005-05-14  Richard M. Stallman  <rms@gnu.org>

	* tips.texi (Coding Conventions): Explain how important it is
	that just loading certain files not change Emacs behavior.

	* modes.texi (Defining Minor Modes): Define define-global-minor-mode.

2005-05-12  Lute Kamstra  <lute@gnu.org>

	* modes.texi (Generic Modes): Update.
	(Major Modes): Refer to node "Generic Modes".

	* elisp.texi (Top): Update to the current structure of the manual.
	* processes.texi (Processes): Add menu description.
	* customize.texi (Customization): Add menu descriptions.

2005-05-11  Thien-Thi Nguyen  <ttn@gnu.org>

	* processes.texi (Signals to Processes)
	(Low-Level Network): Fix typos.

2005-05-11  Lute Kamstra  <lute@gnu.org>

	* elisp.texi (Top): Add some nodes from the chapter "Major and
	Minor Modes" to the detailed node listing.

2005-05-10  Richard M. Stallman  <rms@gnu.org>

	* keymaps.texi (Extended Menu Items): Menu item filter functions
	can be called at any time.

2005-05-08  Luc Teirlinck  <teirllm@auburn.edu>

	* variables.texi (File Local Variables): `(hack-local-variables t)'
	now also checks whether a mode is specified in the local variables
	list.

2005-05-05  Kevin Ryde  <user42@zip.com.au>

	* display.texi (The Echo Area): Correct format function cross
	reference.

2005-05-05  Luc Teirlinck  <teirllm@auburn.edu>

	* variables.texi (Variable Aliases): Change description of
	`define-obsolete-variable-alias'.

	* functions.texi (Functions): Add "Obsolete Functions" to menu.
	(Defining Functions): Add xref.
	(Obsolete Functions): New node.
	(Function Safety): Standardize capitalization of section title.

	* frames.texi (Pop-Up Menus): Complete description of `x-popup-menu'.
	(Dialog Boxes): Complete description of `x-popup-dialog'.

2005-05-04  Richard M. Stallman  <rms@gnu.org>

	* commands.texi (Interactive Codes): Fix Texinfo usage.
	Document U more clearly.

2005-05-01  Luc Teirlinck  <teirllm@auburn.edu>

	* variables.texi (Variable Aliases): `make-obsolete-variable' is a
	function and not a macro.

	* frames.texi (Pop-Up Menus): Correct and clarify description of
	`x-popup-menu'.
	(Dialog Boxes): Clarify description of `x-popup-dialog'.

2005-05-01  Richard M. Stallman  <rms@gnu.org>

	* edebug.texi (Checking Whether to Stop): Fix previous change.

2005-05-01  Luc Teirlinck  <teirllm@auburn.edu>

	* display.texi: Fix typos and Texinfo usage.

	* edebug.texi (Checking Whether to Stop): executing-macro ->
	executing-kbd-macro.

2005-05-01  Richard M. Stallman  <rms@gnu.org>

	* display.texi (Invisible Text): Correct add-to-invisibility-spec.

2005-04-30  Richard M. Stallman  <rms@gnu.org>

	* files.texi (Magic File Names): Document `operations' property.

2005-04-29  Lute Kamstra  <lute@gnu.org>

	* modes.texi (Generic Modes): New node.
	(Major Modes): Add it to the menu.
	(Derived Modes): Add "derived mode" to concept index.

2005-04-28  Lute Kamstra  <lute@gnu.org>

	* modes.texi (Defining Minor Modes): Fix previous change.
	(Font Lock Mode): Simplify.
	(Font Lock Basics): Say that font-lock-defaults is buffer-local
	when set and that some parts are optional.  Add cross references.
	(Search-based Fontification): Say how to specify font-lock-keywords.
	Add cross references.  Add font-lock-multiline to index.
	Move font-lock-keywords-case-fold-search here from node "Other Font
	Lock Variables".  Document font-lock-add-keywords and
	font-lock-remove-keywords.
	(Other Font Lock Variables): Move font-lock-keywords-only,
	font-lock-syntax-table, font-lock-beginning-of-syntax-function,
	and font-lock-syntactic-face-function to node "Syntactic Font
	Lock".  Move font-lock-keywords-case-fold-search to node
	"Search-based Fontification".  Document font-lock-inhibit-thing-lock
	and font-lock-{,un}fontify-{buffer,region}-function.
	(Precalculated Fontification): Remove reference to deleted variable
	font-lock-core-only.
	(Faces for Font Lock): Add font-lock-comment-delimiter-face.
	(Syntactic Font Lock): Add intro.  Move font-lock-keywords-only,
	font-lock-syntax-table, font-lock-beginning-of-syntax-function,
	and font-lock-syntactic-face-function here from node "Other Font
	Lock Variables".  Move font-lock-syntactic-keywords to "Setting
	Syntax Properties".  Add cross references.
	(Setting Syntax Properties): New node.
	Move font-lock-syntactic-keywords here from "Syntactic Font Lock".
	* syntax.texi (Syntax Properties): Add cross reference.
	* hooks.texi (Standard Hooks): Add Font-Lock hooks.

2005-04-26  Richard M. Stallman  <rms@gnu.org>

	* display.texi (Defining Faces):
	Document `default' elements of defface spec.

	* modes.texi (Major Mode Conventions): Explain customizing ElDoc mode.

	* variables.texi (Variable Aliases): Clarify text.

2005-04-25  Chong Yidong  <cyd@stupidchicken.com>

	* windows.texi (Window Hooks): Remove reference to obsolete Lazy Lock.

2005-04-25  Luc Teirlinck  <teirllm@auburn.edu>

	* hooks.texi (Standard Hooks): Most minor modes have mode hooks too.

2005-04-24  Eli Zaretskii  <eliz@gnu.org>

	* syntax.texi (Syntax Table Internals): Elaborate documentation of
	syntax-after and syntax-class.

	* files.texi (Changing Files): Fix last change's cross-reference.
	(Unique File Names): Don't mention "numbers" in the documentation
	of make-temp-file and make-temp-name.

2005-04-23  Richard M. Stallman  <rms@gnu.org>

	* files.texi (Changing Files): Document MUSTBENEW arg in copy-file.

2005-04-22  Nick Roberts  <nickrob@snap.net.nz>

	* windows.texi (Cyclic Window Ordering): Clarify window-list.

2005-04-22  Nick Roberts  <nickrob@snap.net.nz>

	* variables.texi (Variable Aliases): Describe make-obsolete-variable
	and define-obsolete-variable-alias.

2005-04-22  Kim F. Storm  <storm@cua.dk>

	* symbols.texi (Symbol Plists): Remove safe-get, as get is now safe.
	(Other Plists): Remove safe-plist-get, as plist-get is now safe.

2005-04-21  Lute Kamstra  <lute@gnu.org>

	* lists.texi (Association Lists): Document rassq-delete-all.

2005-04-19  Richard M. Stallman  <rms@gnu.org>

	* modes.texi (Search-based Fontification): Explain that
	facespec is an expression to be evaluated.

2005-04-19  Kevin Ryde  <user42@zip.com.au>

	* streams.texi (Output Functions): Fix xref.
	* strings.texi (String Conversion): Fix xref.

2005-04-19  Kim F. Storm  <storm@cua.dk>

	* symbols.texi (Symbol Plists): Add safe-get.
	Mention that `get' may signal an error.

2005-04-18  Nick Roberts  <nickrob@snap.net.nz>

	* customize.texi (Variable Definitions): Replace tooltip-mode
	example with save-place.

2005-04-17  Richard M. Stallman  <rms@gnu.org>

	* buffers.texi (Indirect Buffers): Clarify.

	* positions.texi (Positions): Clarify converting marker to integer.

	* strings.texi (String Basics): Mention string-match; clarify.

2005-04-08  Lute Kamstra  <lute@gnu.org>

	* modes.texi (Search-based Fontification): Fix cross references.
	Use consistent terminology.  Document anchored highlighting.

2005-04-05  Lute Kamstra  <lute@gnu.org>

	* modes.texi (Defining Minor Modes): Document :group keyword
	argument and its default value.

2005-04-03  Lute Kamstra  <lute@gnu.org>

	* hooks.texi (Standard Hooks): Add some hooks.  Add cross
	references and/or descriptions.  Delete major mode hooks; mention
	them as a category instead.  Rename or delete obsolete hooks.

2005-04-02  Richard M. Stallman  <rms@gnu.org>

	* nonascii.texi (Coding System Basics): Another wording cleanup.

2005-04-01  Richard M. Stallman  <rms@gnu.org>

	* nonascii.texi (Coding System Basics): Clarify previous change.

2005-04-01  Kenichi Handa  <handa@m17n.org>

	* nonascii.texi (Coding System Basics): Describe about roundtrip
	identity of coding systems.

2005-03-29  Chong Yidong  <cyd@stupidchicken.com>

	* text.texi (Buffer Contents): Add filter-buffer-substring and
	buffer-substring-filters.

2005-03-26  Chong Yidong  <cyd@stupidchicken.com>

	* anti.texi (Antinews): Mention `G' interactive code.

	* tips.texi (Compilation Tips): Mention benchmark.el.

2005-03-27  Luc Teirlinck  <teirllm@auburn.edu>

	* modes.texi (Other Font Lock Variables): `font-lock-fontify-block'
	is now bound to M-o M-o.

	* keymaps.texi (Prefix Keys): `facemenu-keymap' is now on M-o.

2005-03-26  Glenn Morris  <gmorris@ast.cam.ac.uk>

	* calendar.texi: Delete file (and move contents to emacs-xtra.texi
	in the Emacs Manual).
	* Makefile.in (srcs): Remove calendar.texi.
	* makefile.w32-in (srcs): Remove calendar.texi.
	* display.texi (Display): Change name of next node.
	* os.texi (System In): Change name of previous node.
	* elisp.texi (Top): Remove Calendar references.
	* vol1.texi (Top): Remove Calendar references.
	* vol2.texi (Top): Remove Calendar references.

2005-03-25  Richard M. Stallman  <rms@gnu.org>

	* display.texi (Standard Faces, Fringe Bitmaps, Customizing Bitmaps):
	Cleanup previous change.

2005-03-25  Chong Yidong  <cyd@stupidchicken.com>

	* display.texi (Face Attributes): Faces earlier in an :inherit
	list take precedence.
	(Scroll Bars): Fix description of vertical-scroll-bars.
	Document frame-current-scroll-bars and window-current-scroll-bars.

	* markers.texi (The Mark): Document temporary Transient Mark mode.

	* minibuf.texi (Reading File Names):
	Document read-file-name-completion-ignore-case.

	* positions.texi (Screen Lines): Document nil for width argument
	to compute-motion.

2005-03-23  Kim F. Storm  <storm@cua.dk>

	* display.texi (Standard Faces): Other faces used in the fringe
	implicitly inherits from the fringe face.
	(Fringe Bitmaps): FACE in right-fringe and left-fringe display
	properties implicitly inherits from fringe face.
	(Customizing Bitmaps): Likewise for set-fringe-bitmap-face.

2005-03-20  Chong Yidong  <cyd@stupidchicken.com>

	* display.texi (Invisible Text): State default value of
	line-move-ignore-invisible.
	(Managing Overlays): Document remove-overlays.
	(Standard Faces): Document escape-glyph face.

	* minibuf.texi (Reading File Names): Document read-file-name-function.

	* modes.texi (Other Font Lock Variables):
	Document font-lock-lines-before.

	* positions.texi (Skipping Characters): skip-chars-forward allows
	character classes.

2005-03-18  Lute Kamstra  <lute@gnu.org>

	* edebug.texi (Instrumenting Macro Calls): Fix another typo.

2005-03-17  Richard M. Stallman  <rms@gnu.org>

	* text.texi (Undo): Document extensible undo entries.

	* searching.texi (String Search, Regexp Search): Cleanups.

	* nonascii.texi (Character Codes): Minor fix.

	* display.texi (Display Property): Explain the significance
	of having text properties that are eq.
	(Other Display Specs): Explain string as display spec.

	* commands.texi (Interactive Codes): Document G option.

2005-03-17  Chong Yidong  <cyd@stupidchicken.com>

	* text.texi (Filling): Add sentence-end-without-period and
	sentence-end-without-space.
	(Changing Properties): Minor fix.

	* anti.texi: Total rewrite.

2005-03-15  Lute Kamstra  <lute@gnu.org>

	* edebug.texi (Instrumenting Macro Calls): Fix typos.

2005-03-08  Kim F. Storm  <storm@cua.dk>

	* display.texi (Specified Space): Property :width is support on
	non-graphic terminals, :height is not.

2005-03-07  Richard M. Stallman  <rms@gnu.org>

	* display.texi (Overlay Arrow, Fringe Bitmaps, Customizing Bitmaps):
	Now subnodes of Fringes.
	(Overlay Arrow): Document overlay-arrow-variable-list.
	(Fringe Size/Pos): New node, broken out of Fringes.
	(Display): Explain clearing vs redisplay better.
	(Truncation): Clarify use of bitmaps.
	(The Echo Area): Clarify the uses of the echo area.
	Add max-mini-window-height.
	(Progress): Clarify.
	(Invisible Text): Explain that main loop moves point out.
	(Selective Display): Say "hidden", not "invisible".
	(Managing Overlays): Move up.  Describe relation to Undo here.
	(Overlay Properties): Clarify intro.
	(Finding Overlays): Explain return values when nothing found.
	(Width): truncate-string-to-width has added arg.
	(Displaying Faces): Clarify and update mode line face handling.
	(Face Functions): Minor cleanup.
	(Conditional Display): Merge into Other Display Specs.
	(Pixel Specification, Other Display Specs): Minor cleanups.
	(Images, Image Descriptors): Minor cleanups.
	(GIF Images): Patents have expired.
	(Showing Images): Explain default text for insert-image.
	(Manipulating Button Types): Merge into Manipulating Buttons.
	(Making Buttons): Explain return values.
	(Button Buffer Commands): Add xref.
	(Inverse Video): Update mode-line-inverse-video.
	(Display Table Format): Clarify.
	(Active Display Table): Give defaults for window-display-table.

	* calendar.texi (Calendar Customizing): calendar-holiday-marker
	and calendar-today-marker are strings, not chars.
	(Holiday Customizing): Minor fix.

	* internals.texi (Writing Emacs Primitives): Update `or' example.
	Update limit on # args of subr.

	* edebug.texi (Using Edebug): Arrow is in fringe.
	(Instrumenting): Arg to eval-defun works without loading edebug.
	(Edebug Execution Modes): Add xref.

	* customize.texi (Common Keywords): Clarify :require.
	Mention :version here.
	(Variable Definitions, Group Definitions): Not here.
	(Variable Definitions): Clarify symbol arg to :initialize and :set fns.

2005-03-07  Chong Yidong  <cyd@stupidchicken.com>
	* nonascii.texi (Text Representations): Clarify position-bytes.
	(Character Sets): Add list-charset-chars.
	(Scanning Charsets): Add charset-after.
	(Encoding and I/O): Minor fix.

2005-03-06  Richard M. Stallman  <rms@gnu.org>

	* windows.texi (Vertical Scrolling): Get rid of "Emacs 21".
	(Resizing Windows): Likewise.

	* text.texi (Change Hooks): Get rid of "Emacs 21".

	* strings.texi (Formatting Strings): Get rid of "Emacs 21".

	* streams.texi (Output Variables): Get rid of "Emacs 21".

	* searching.texi (Regexp Special, Char Classes): Get rid of "Emacs 21".

	* os.texi (Translating Input): Replace flow-control example
	with a less obsolete example that uses `keyboard-translate'.

	* objects.texi (Hash Table Type, Circular Objects):
	Get rid of "Emacs 21".

	* modes.texi (Mode Line Format): Get rid of "Emacs 21".
	(Mode Line Data, Properties in Mode, Header Lines): Likewise.

	* minibuf.texi (Minibuffer Misc): Get rid of "Emacs 21".

	* lists.texi (List Elements, Building Lists): Get rid of "Emacs 21".

	* keymaps.texi (Menu Separators, Tool Bar): Get rid of "Emacs 21".
	(Menu Bar): Fix when menu-bar-update-hook is called.

	* hash.texi (Hash Tables): Get rid of "Emacs 21".

	* frames.texi (Text Terminal Colors): Get rid of "Emacs 21",
	and make it read better.

	* files.texi (Writing to Files): Get rid of "Emacs 21".
	(Unique File Names): Likewise.

	* elisp.texi: Update Emacs version to 22.

	* display.texi (Forcing Redisplay): Get rid of "Emacs 21".
	(Overlay Properties, Face Attributes): Likewise.
	(Managing Overlays): Fix punctuation.
	(Attribute Functions): Clarify set-face-font; get rid of
	info about old Emacs versions.
	(Auto Faces, Font Lookup, Display Property, Images):
	Get rid of "Emacs 21".

	* calendar.texi (Calendar Customizing): Get rid of "Emacs 21".

2005-03-05  Richard M. Stallman  <rms@gnu.org>

	* debugging.texi (Error Debugging): Remove stack-trace-on-error.

2005-03-04  Lute Kamstra  <lute@gnu.org>

	* debugging.texi (Error Debugging): Document stack-trace-on-error.

2005-03-03  Lute Kamstra  <lute@gnu.org>

	* edebug.texi (Instrumenting Macro Calls): Fix typo.

2005-03-01  Lute Kamstra  <lute@gnu.org>

	* debugging.texi (Debugger Commands): Update `j'.

2005-02-28  Lute Kamstra  <lute@gnu.org>

	* debugging.texi (Debugging): Fix typo.
	(Error Debugging): Document eval-expression-debug-on-error.
	(Function Debugging): Update example.
	(Using Debugger): Mention starred stack frames.
	(Debugger Commands): Document `j' and `l'.
	(Invoking the Debugger): `d' and `j' exit recursive edit too.
	Update the messages that the debugger displays.
	(Internals of Debugger): Add cross reference.  Update example.
	(Excess Open): Minor improvement.
	(Excess Close): Minor improvement.

2005-02-26  Richard M. Stallman  <rms@gnu.org>

	* tips.texi (Coding Conventions): Clarify.
	Put all the major mode key reservations together.
	Mention the Mouse-1 => Mouse-2 conventions.

	* syntax.texi (Syntax Class Table): Clarify.
	(Syntax Table Functions): syntax-after moved from here.
	(Syntax Table Internals): syntax-after moved to here.
	(Parsing Expressions): Update info on number of values
	and what's meaningful in the STATE argument.
	(Categories): Fix typo.

	* sequences.texi (Arrays): Cleanup.
	(Char-Tables): Clarify.

	* processes.texi (Deleting Processes): Cleanups, add xref.
	(Subprocess Creation): Explain nil in exec-path.  Cleanup.
	(Process Information): set-process-coding-system, some args optional.
	(Input to Processes): Explain various types for PROCESS args.
	Rename them from PROCESS-NAME to PROCESS.
	(Signals to Processes): Likewise.
	(Decoding Output): Cleanup.
	(Query Before Exit): Clarify.

	* os.texi (Startup Summary): Correct the options; add missing ones.
	(Terminal Output, Batch Mode): Clarify.
	(Flow Control): Node deleted.

	* markers.texi (The Mark): Clarify.

	* macros.texi (Expansion): Cleanup.
	(Indenting Macros): indent-spec allows ints, not floats.

	* keymaps.texi (Keymaps): Clarify.
	(Format of Keymaps): Update lisp-mode-map example.
	(Active Keymaps, Key Lookup): Clarify.
	(Changing Key Bindings): Add xref to `kbd'.
	(Key Binding Commands, Simple Menu Items): Clarify.
	(Mouse Menus, Menu Bar): Clarify.
	(Menu Example): Replace print example with menu-bar-replace-menu.

	* help.texi (Documentation Basics): Add function-documentation prop.

	* elisp.texi (Top): Don't refer to Flow Control node.

	* commands.texi (Command Overview): Improve xrefs.
	(Adjusting Point): Adjusting point applies to intangible and invis.
	(Key Sequence Input): Doc extra read-key-sequence args.
	Likewise for read-key-sequence-vector.

	* backups.texi (Rename or Copy): Minor fix.
	(Numbered Backups): For version-control, say the default.
	(Auto-Saving): make-auto-save-file-name example is simplified.

	* advice.texi (Advising Functions): Don't imply one part of Emacs
	should advise another part.  Markup changes.
	(Defining Advice): Move transitional para.
	(Activation of Advice): Cleanup.
	Explain if COMPILE is nil or negative.

	* abbrevs.texi (Abbrev Expansion): Clarify, fix typo.

2005-02-24  Lute Kamstra  <lute@gnu.org>

	* modes.texi (Defining Minor Modes): Explain that INIT-VALUE,
	LIGHTER, and KEYMAP can be omitted when KEYWORD-ARGS are used.

2005-02-23  Lute Kamstra  <lute@gnu.org>

	* modes.texi (Defining Minor Modes): define-minor-mode can be used
	to define global minor modes as well.

	* display.texi (Managing Overlays): overlay-buffer returns nil for
	deleted overlays.

2005-02-22  Kim F. Storm  <storm@cua.dk>

	* minibuf.texi (Basic Completion): Allow symbols in addition to
	strings in try-completion and all-completions.

2005-02-14  Lute Kamstra  <lute@gnu.org>

	* elisp.texi (Top): Remove reference to deleted node.

	* lists.texi (Lists): Remove reference to deleted node.
	(Cons Cells): Fix typo.

	* loading.texi (Where Defined): Fix typo.

2005-02-14  Richard M. Stallman  <rms@gnu.org>

	* variables.texi (Creating Buffer-Local): change-major-mode-hook
	is useful for discarding some minor modes.

	* symbols.texi (Symbol Components): Reorder examples.

	* streams.texi (Input Functions): State standard-input default.
	(Output Variables): State standard-output default.

	* objects.texi (Printed Representation): Clarify read syntax vs print.
	(Floating Point Type): Explain meaning better.
	(Symbol Type): Explain uniqueness better.
	(Cons Cell Type): Explain empty list sooner.  CAR and CDR later.
	List examples sooner.
	(Box Diagrams): New subnode broken out.
	Some examples moved from old Lists as Boxes node.
	(Dotted Pair Notation): Clarify intro.
	(Array Type): Clarify.
	(Type Predicates): Add hash-table-p.

	* numbers.texi (Integer Basics): Clarify radix explanation.
	(Predicates on Numbers): Minor clarification.
	(Comparison of Numbers): Minor clarification.  Clarify eql.
	Typos in min, max.
	(Math Functions): Clarify overflow in expt.

	* minibuf.texi (Text from Minibuffer): Minor clarification.
	Mention arrow keys.

	* loading.texi (Autoload): defun's doc string overrides autoload's
	doc string.
	(Repeated Loading): Modernize "add to list" examples.
	(Where Defined): Finish updating table of load-history elts.

	* lists.texi (List-related Predicates): Minor wording improvement.
	(Lists as Boxes): Node deleted.
	(Building Lists): Explain trivial cases of number-sequence.

	* hash.texi (Hash Tables): Add desc to menu items.
	(Creating Hash): Explain "full" means "make larger".
	(Hash Access): Any object can be a key.
	State value of maphash.

	* functions.texi (What Is a Function): Wording cleanup.
	(Function Documentation): Minor cleanup.
	Explain purpose of calling convention at end of doc string.
	(Function Names): Wording cleanup.
	(Calling Functions): Wording cleanup.
	Explain better how funcall calls the function.
	(Function Cells): Delete example of saving and redefining function.

	* control.texi (Combining Conditions): Wording cleanup.
	(Iteration): dolist and dotimes bind VAR locally.
	(Cleanups): Xref to Atomic Changes.

	* compile.texi (Byte Compilation): Delete 19.29 info.
	(Compilation Functions): Macros' difficulties don't affect defsubst.
	(Docs and Compilation): Delete 19.29 info.

2005-02-10  Richard M. Stallman  <rms@gnu.org>

	* objects.texi (Symbol Type): Minor correction.

2005-02-06  Lute Kamstra  <lute@gnu.org>

	* modes.texi (Example Major Modes): Fix typos.

2005-02-06  Richard M. Stallman  <rms@gnu.org>

	* text.texi (Margins): fill-nobreak-predicate can be one function.

	* strings.texi (Modifying Strings): clear-string can make unibyte.
	(Formatting Strings): format gives error if values missing.

	* positions.texi (Character Motion): Mention default arg
	for forward-char.  backward-char refers to forward-char.
	(Word Motion): Mention default arg for forward-word.
	(Buffer End Motion): Mention default arg for beginning-of-buffer.
	Simplify end-of-buffer.
	(Text Lines): Mention default arg for forward-line.
	(List Motion): Mention default arg for beginning/end-of-defun.
	(Skipping Characters): Minor fixes in explaining character-set.

	* modes.texi (Major Mode Conventions): Mention "system abbrevs".
	Mode inheritance applies only when default-major-mode is nil.
	Clarifications.
	(Example Major Modes): Update Text mode and Lisp mode examples.
	(Minor Mode Conventions): Mention define-minor-mode at top.
	(Defining Minor Modes): In Hungry example, don't define C-M-DEL.
	(Mode Line Format): Update mode line face display info.
	(Properties in Mode): Mention effect of risky vars.
	(Imenu): Define imenu-add-to-menubar.
	(Font Lock Mode): Add descriptions to menu lines.
	(Faces for Font Lock): Add font-lock-doc-face.

2005-02-05  Lute Kamstra  <lute@gnu.org>

	* text.texi (Maintaining Undo): Remove obsolete function.

2005-02-05  Eli Zaretskii  <eliz@gnu.org>

	* frames.texi (Color Names): Add pointer to the X docs about RGB
	color specifications.  Improve indexing.
	(Text Terminal Colors): Replace the description of RGB values by
	an xref to "Color Names".

2005-02-03  Richard M. Stallman  <rms@gnu.org>

	* windows.texi (Basic Windows): Add cursor-in-non-selected-windows.
	Clarify.
	(Selecting Windows): Clarify save-selected-window.
	(Cyclic Window Ordering): Clarify walk-windows.
	(Window Point): Clarify.
	(Window Start): Add comment to example.
	(Resizing Windows): Add `interactive' specs in examples.
	Document fit-window-to-buffer.

	* text.texi (User-Level Deletion): just-one-space takes numeric arg.
	(Undo, Maintaining Undo): Clarify last change.
	(Sorting): In sort-numeric-fields, explain about octal and hex.
	Mention sort-numeric-base.
	(Format Properties): Add xref for hard newlines.

	* frames.texi (Window Frame Parameters): Explain pixel=char on tty.
	(Pop-Up Menus): Fix typo.
	(Color Names): Explain all types of color names.
	Explain color-values on B&W terminal.
	(Text Terminal Colors): Explain "rgb values" are lists.  Fix arg names.

	* files.texi (File Locks): Not supported on MS systems.
	(Testing Accessibility): Clarify.

	* edebug.texi (Printing in Edebug): Fix edebug-print-circle.
	(Coverage Testing): Fix typo.

	* commands.texi (Misc Events): Remove stray space.

	* buffers.texi (Buffer Names): Clarify generate-new-buffer-name.
	(Modification Time): Clarify when visited-file-modtime returns 0.
	(The Buffer List): Clarify bury-buffer.
	(Killing Buffers): Clarify.
	(Indirect Buffers): Add clone-indirect-buffer.

2005-02-02  Matt Hodges  <MPHodges@member.fsf.org>

	* edebug.texi (Printing in Edebug): Fix default value of
	edebug-print-circle.
	(Coverage Testing): Fix displayed frequency count data.

2005-02-02  Luc Teirlinck  <teirllm@auburn.edu>

	* text.texi (Maintaining Undo): Add `undo-outer-limit'.

2005-02-02  Kim F. Storm  <storm@cua.dk>

	* text.texi (Undo) <buffer-undo-list>: Describe `apply' elements.

2005-01-29  Eli Zaretskii  <eliz@gnu.org>

	* commands.texi (Misc Events): Describe the help-echo event.

	* text.texi (Special Properties) <help-echo>: Use `pos'
	consistently in description of the help-echo property.
	Use @code{nil} instead of @var{nil}.

	* display.texi (Overlay Properties): Fix the index entry for
	help-echo overlay property.

	* customize.texi (Type Keywords): Uncomment the xref to the
	help-echo property documentation.

2005-01-23  Kim F. Storm  <storm@cua.dk>

	* windows.texi (Window Start): Fix `pos-visible-in-window-p'
	return value.  Third element FULLY replaced by PARTIAL which
	specifies number of invisible pixels if row is only partially visible.
	(Textual Scrolling): Mention auto-window-vscroll.
	(Vertical Scrolling): New defvar auto-window-vscroll.

2005-01-16  Luc Teirlinck  <teirllm@auburn.edu>

	* keymaps.texi (Changing Key Bindings): `suppress-keymap' now uses
	command remapping.

2005-01-15  Richard M. Stallman  <rms@gnu.org>

	* display.texi (Defining Images): Mention DATA-P arg of create-image.

2005-01-14  Kim F. Storm  <storm@cua.dk>

	* commands.texi (Accessing Events): Add WHOLE arg to posn-at-x-y.

	* text.texi (Links and Mouse-1): Fix string and vector item.

2005-01-13  Richard M. Stallman  <rms@gnu.org>

	* keymaps.texi (Active Keymaps): Rewrite the text, and update the
	descriptions of overriding-local-map and overriding-terminal-local-map.

	* text.texi (Links and Mouse-1): Clarify text.

2005-01-13  Kim F. Storm  <storm@cua.dk>

	* modes.texi (Emulating Mode Line): Update format-mode-line entry.

2005-01-13  Francis Litterio  <franl@world.std.com>  (tiny change)

	* keymaps.texi (Active Keymaps): Fix overriding-local-map description.

2005-01-12  Kim F. Storm  <storm@cua.dk>

	* text.texi (Links and Mouse-1): Rename section from Enabling
	Mouse-1 to Following Links.  Change xrefs.
	Add examples for define-button-type and define-widget.

	* display.texi (Button Properties, Button Buffer Commands):
	Clarify mouse-1 and follow-link functionality.

2005-01-12  Richard M. Stallman  <rms@gnu.org>

	* text.texi (Enabling Mouse-1 to Follow Links): Redo prev. change.

	* display.texi (Beeping): Fix Texinfo usage.

	* modes.texi (Emulating Mode Line): Doc FACE arg in format-header-line.

2005-01-11  Kim F. Storm  <storm@cua.dk>

	* display.texi (Button Properties, Button Buffer Commands):
	Mention mouse-1 binding.  Add follow-link keyword.

	* text.texi (Text Properties): Add "Enable Mouse-1" to submenu.
	(Enabling Mouse-1 to Follow Links): New subsection.

2005-01-06  Richard M. Stallman  <rms@gnu.org>

	* text.texi (Special Properties): Minor change.

	* os.texi (Timers): Clarify previous change.

	* modes.texi (Emulating Mode Line): format-mode-line requires 1 arg.

2005-01-01  Luc Teirlinck  <teirllm@auburn.edu>

	* display.texi (Face Attributes): Correct xref to renamed node.

2005-01-01  Richard M. Stallman  <rms@gnu.org>

	* display.texi (Face Attributes): Describe hex color specs.

2004-12-31  Richard M. Stallman  <rms@gnu.org>

	* os.texi (Timers): Update previous change.

2004-12-30  Kim F. Storm  <storm@cua.dk>

	* display.texi (Line Height): Total line-height is now specified
	in line-height property of form (HEIGHT TOTAL).  Swap (FACE . RATIO)
	in cons cells.  (nil . RATIO) is relative to actual line height.
	Use line-height `t' instead of `0' to get minimum height.

2004-12-29  Richard M. Stallman  <rms@gnu.org>

	* os.texi (Timers): Discuss timers vs editing the buffer and undo.

2004-12-28  Richard M. Stallman  <rms@gnu.org>

	* commands.texi (Quitting): Clarify value of with-local-quit.

	* elisp.texi (Top): Fix previous change.

	* loading.texi (Loading): Fix previous change.

2004-12-27  Richard M. Stallman  <rms@gnu.org>

	* Makefile.in (MAKEINFO): Specify --force.

	* buffers.texi (Killing Buffers): Add buffer-save-without-query.

	* modes.texi (Emulating Mode Line): Document format's BUFFER arg.

	* display.texi (Line Height): Further clarify.

	* elisp.texi (Top): Update Loading submenu.

	* loading.texi (Where Defined): New node.
	(Unloading): load-history moved to Where Defined.

2004-12-21  Richard M. Stallman  <rms@gnu.org>

	* commands.texi (Event Input Misc): Add while-no-input.

2004-12-11  Richard M. Stallman  <rms@gnu.org>

	* display.texi (Line Height): Rewrite text for clarity.

2004-12-11  Kim F. Storm  <storm@cua.dk>

	* display.texi (Display): Add node "Line Height" to menu.
	(Line Height): New node.  Move full description of line-spacing
	and line-height text properties here from text.texi.
	(Scroll Bars): Add vertical-scroll-bar variable.

	* frames.texi (Window Frame Parameters): Remove line-height defvar.

	* locals.texi (Standard Buffer-Local Variables): Fix xref for
	line-spacing and vertical-scroll-bar.

	* text.texi (Special Properties): Just mention line-spacing and
	line-height here, add xref to new "Line Height" node.

2004-12-09  Thien-Thi Nguyen  <ttn@gnu.org>

	* frames.texi (Window Frame Parameters): New @defvar for `line-spacing'.

	* locals.texi (Standard Buffer-Local Variables):
	Add @xref for `line-spacing'.

2004-12-05  Richard M. Stallman  <rms@gnu.org>

	* Makefile.in (maintainer-clean): Remove the info files
	in $(infodir) where they are created.

2004-12-03  Richard M. Stallman  <rms@gnu.org>

	* windows.texi (Selecting Windows): get-lru-window and
	get-largest-window don't consider dedicated windows.

	* text.texi (Undo): Document undo-in-progress.

2004-11-26  Richard M. Stallman  <rms@gnu.org>

	* locals.texi (Standard Buffer-Local Variables): Undo prev change.
	Remove a few vars that are not always buffer-local.

2004-11-24  Luc Teirlinck  <teirllm@auburn.edu>

	* locals.texi (Standard Buffer-Local Variables): Comment out
	xref's to non-existent node `Yet to be written'.

2004-11-24  Richard M. Stallman  <rms@gnu.org>

	* processes.texi (Synchronous Processes): Grammar fix.

	* numbers.texi (Comparison of Numbers): Add eql.

	* locals.texi (Standard Buffer-Local Variables): Add many vars.

	* intro.texi (Printing Notation): Fix previous change.

	* display.texi (Customizing Bitmaps): Move indicate-buffer-boundaries
	and default-indicate-buffer-boundaries from here.
	(Usual Display): To here.
	(Scroll Bars): Add scroll-bar-mode and scroll-bar-width.
	(Usual Display): Move tab-width up.

	* customize.texi (Variable Definitions):
	Replace show-paren-mode example with tooltip-mode.
	(Simple Types, Composite Types, Defining New Types):
	Minor cleanups.

2004-11-21  Jesper Harder  <harder@ifa.au.dk>

	* processes.texi (Synchronous Processes, Output from Processes):
	Markup fix.

2004-11-20  Richard M. Stallman  <rms@gnu.org>

	* positions.texi (Skipping Characters): skip-chars-forward
	now handles char classes.

	* intro.texi (Printing Notation): Avoid confusion of `print'
	when explaining @print.

	* macros.texi (Argument Evaluation): Fix 1st `for' expansion example.

	* display.texi (Display Table Format): Minor fix.

	* streams.texi (Output Functions): Fix print example.

	* Makefile.in (elisp): New target.
	(dist): Depend on $(infodir)/elisp, not elisp.
	Copy the info files from $(infodir).

	* minibuf.texi (Text from Minibuffer): Document KEEP-ALL arg in
	read-from-minibuffer.

	* searching.texi (Regexp Search): Rename that to search-spaces-regexp.

2004-11-19  Richard M. Stallman  <rms@gnu.org>

	* searching.texi (Regexp Search): Add search-whitespace-regexp.

2004-11-19  CHENG Gao  <chenggao@gmail.com>  (tiny change)

	* tips.texi (Coding Conventions): Fix typo.

2004-11-16  Richard M. Stallman  <rms@gnu.org>

	* tips.texi (Coding Conventions): Separate defvar and require
	methods to avoid warnings.  Use require only when there are many
	functions and variables from that package.

	* minibuf.texi (Minibuffer Completion): When ignoring case,
	predicate must not be case-sensitive.

	* debugging.texi (Function Debugging, Explicit Debug): Clarified.
	(Test Coverage): Don't talk about "splotches".  Clarified.

2004-11-16  Thien-Thi Nguyen  <ttn@gnu.org>

	* frames.texi (Window Frame Parameters): Fix typo.

2004-11-15  Kim F. Storm  <storm@cua.dk>

	* symbols.texi (Other Plists): Note that plist-get may signal error.
	Add safe-plist-get.

2004-11-15  Thien-Thi Nguyen  <ttn@gnu.org>

	* modes.texi (Font Lock Basics): Fix typo.

2004-11-08  Richard M. Stallman  <rms@gnu.org>

	* syntax.texi (Syntax Table Functions): Add syntax-after.

2004-11-06  Lars Brinkhoff  <lars@nocrew.org>

	* os.texi (Processor Run Time): New section documenting
	get-internal-run-time.

2004-11-06  Eli Zaretskii  <eliz@gnu.org>

	* Makefile.in (install, maintainer-clean): Don't use "elisp-*" as
	it nukes elisp-cover.texi.
	(dist): Change elisp-[0-9] to elisp-[1-9], as there could be no
	elisp-0 etc.

2004-11-05  Luc Teirlinck  <teirllm@auburn.edu>

	* commands.texi (Keyboard Macros): Document `append' return value
	of `defining-kbd-macro'.

2004-11-01  Richard M. Stallman  <rms@gnu.org>

	* commands.texi (Interactive Call): Add called-interactively-p.

2004-10-29  Simon Josefsson  <jas@extundo.com>

	* minibuf.texi (Reading a Password): Revert.

2004-10-28  Richard M. Stallman  <rms@gnu.org>

	* frames.texi (Display Feature Testing): Explain about "vendor".

2004-10-27  Richard M. Stallman  <rms@gnu.org>

	* commands.texi (Interactive Codes): `N' uses numeric prefix,
	not raw.  Clarify `n'.
	(Interactive Call): Rewrite interactive-p, focusing on when
	and how to use it.
	(Misc Events): Clarify previous change.

	* advice.texi (Simple Advice): Clarify what job the example does.
	(Around-Advice): Clarify ad-do-it.
	(Activation of Advice): An option of ad-default-compilation-action
	is `never', not `nil'.

2004-10-26  Kim F. Storm  <storm@cua.dk>

	* commands.texi (Interactive Codes): Add U code letter.

2004-10-25  Simon Josefsson  <jas@extundo.com>

	* minibuf.texi (Reading a Password): Add.

2004-10-24  Jason Rumney  <jasonr@gnu.org>

	* commands.texi (Misc Events): Remove mouse-wheel.  Add wheel-up
	and wheel-down.

2004-10-24  Kai Grossjohann  <kai.grossjohann@gmx.net>

	* processes.texi (Synchronous Processes): Document process-file.

2004-10-22  Kenichi Handa  <handa@m17n.org>

	* text.texi (translate-region): Document that it accepts also a
	char-table.

2004-10-22  David Ponce  <david@dponce.com>

	* windows.texi (Resizing Windows): Document the `preserve-before'
	argument of the functions `enlarge-window' and `shrink-window'.

2004-10-19  Jason Rumney  <jasonr@gnu.org>

	* makefile.w32-in (elisp): Change order of arguments to makeinfo.

2004-10-09  Luc Teirlinck  <teirllm@auburn.edu>

	* text.texi (Filling): Add anchor for definition of
	`sentence-end-double-space'.

	* searching.texi (Regexp Example): Update description of how
	Emacs currently recognizes the end of a sentence.
	(Standard Regexps): Update definition of the variable
	`sentence-end'.  Add definition of the function `sentence-end'.

2004-10-08  Paul Pogonyshev  <pogonyshev@gmx.net>

	* display.texi (Progress): New node.

2004-10-05  Kim F. Storm  <storm@cua.dk>

	* display.texi (Fringe Bitmaps): Update fringe-bitmaps-at-pos.

2004-09-29  Kim F. Storm  <storm@cua.dk>

	* display.texi (Fringe Bitmaps): Use symbols rather than numbers
	to identify bitmaps.  Remove -fringe-bitmap suffix for standard
	fringe bitmap symbols, as they now have their own namespace.
	(Customizing Bitmaps) <define-fringe-bitmap>: Clarify bit ordering
	vs. pixels.  Signal error if no free bitmap slots.
	(Pixel Specification): Change IMAGE to @var{image}.

2004-09-28  Richard M. Stallman  <rms@gnu.org>

	* text.texi (Special Properties): Clarify line-spacing and line-height.

	* searching.texi (Regexp Search): Add looking-back.

2004-09-25  Luc Teirlinck  <teirllm@auburn.edu>

	* display.texi: Correct typos.
	(Image Descriptors): Correct xref's.

2004-09-25  Richard M. Stallman  <rms@gnu.org>

	* text.texi (Special Properties): Cleanups in `cursor'.
	Rewrites in `line-height' and `line-spacing'; exchange them.

	* display.texi (Fringes): Rewrite previous change.
	(Fringe Bitmaps): Merge text from Display Fringe Bitmaps.  Rewrite.
	(Display Fringe Bitmaps): Node deleted, text moved.
	(Customizing Bitmaps): Split off from Fringe Bitmaps.  Rewrite.
	(Scroll Bars): Clarify set-window-scroll-bars.
	(Pointer Shape): Rewrite.
	(Specified Space): Clarify :align-to, etc.
	(Pixel Specification): Use @var.  Clarify new text.
	(Other Display Specs): Clarify `slice'.
	(Image Descriptors): Cleanups.
	(Showing Images): Cleanups.

2004-09-24  Luc Teirlinck  <teirllm@auburn.edu>

	* hooks.texi (Standard Hooks): Add `after-change-major-mode-hook'.

	* modes.texi: Various minor changes in addition to:
	(Major Mode Conventions): Final call to `run-mode-hooks' should
	not be inside the `delay-mode-hooks' form.
	(Mode Hooks): New node.
	(Hooks): Delete obsolete example.
	Move definitions of `run-mode-hooks' and `delay-mode-hooks' to new
	node "Mode Hooks".

2004-09-22  Luc Teirlinck  <teirllm@auburn.edu>

	* display.texi: Correct various typos.
	(Display): Rename node "Pointer Shapes" to "Pointer
	Shape".  (There is already a node called "Pointer Shapes" in
	frames.texi.)
	(Images): Remove non-existent node "Image Slices" from menu.

2004-09-23  Kim F. Storm  <storm@cua.dk>

	* text.texi (Special Properties): Add `cursor', `pointer',
	`line-height', and `line-spacing' properties.

	* display.texi (Display): Add 'Fringe Bitmaps' and 'Pointer
	Shapes' to menu.
	(Standard Faces): Doc fix for fringe face.
	(Fringes): Add `overflow-newline-into-fringe' and
	'indicate-buffer-boundaries'.
	(Fringe Bitmaps, Pointer Shapes): New nodes.
	(Display Property): Add 'Pixel Specification' and 'Display Fringe
	Bitmaps' to menu.
	(Specified Space): Describe pixel width and height.
	(Pixel Specification): New node.
	(Other Display Specs): Add `slice' property.
	(Display Fringe Bitmaps): New node.
	(Images): Add 'Image Slices' to menu.
	(Image Descriptors): Add `:pointer' and `:map' properties.
	(Showing Images): Add slice arg to `insert-image'.
	Add 'insert-sliced-image'.

2004-09-20  Richard M. Stallman  <rms@gnu.org>

	* commands.texi (Key Sequence Input):
	Clarify downcasing in read-key-sequence.

2004-09-08  Juri Linkov  <juri@jurta.org>

	* minibuf.texi (Minibuffer History): Add `history-delete-duplicates'.

2004-09-07  Luc Teirlinck  <teirllm@auburn.edu>

	* locals.texi (Standard Buffer-Local Variables):
	Add `buffer-auto-save-file-format'.
	* internals.texi (Buffer Internals): Describe new
	auto_save_file_format field of the buffer structure.
	* files.texi (Format Conversion): `auto-save-file-format' has been
	renamed `buffer-auto-save-file-format'.

2004-08-27  Luc Teirlinck  <teirllm@auburn.edu>

	* abbrevs.texi (Abbrev Expansion): `abbrev-start-location' can be
	an integer or a marker.
	(Abbrev Expansion): Replace example for `pre-abbrev-expand-hook'.

2004-08-22  Richard M. Stallman  <rms@gnu.org>

	* modes.texi (Major Mode Conventions): Discuss rebinding of
	standard key bindings.

2004-08-18  Kim F. Storm  <storm@cua.dk>

	* processes.texi (Accepting Output): Add `just-this-one' arg to
	`accept-process-output'.
	(Output from Processes): New var `process-adaptive-read-buffering'.

2004-08-10  Luc Teirlinck  <teirllm@auburn.edu>

	* keymaps.texi: Various changes in addition to:
	(Keymap Terminology): `kbd' uses same syntax as Edit Macro mode.
	Give more varied examples for `kbd'.
	(Creating Keymaps): Char tables have slots for all characters
	without modifiers.
	(Active Keymaps): `overriding-local-map' and
	`overriding-terminal-local-map' also override text property and
	overlay keymaps.
	(Functions for Key Lookup): Mention OLP arg to `current-active-maps'.
	(Scanning Keymaps): `accessible-keymaps' uses `[]' instead of `""'
	to denote a prefix of no events.
	`map-keymap' includes parent's bindings _recursively_.
	Clarify and correct description of `where-is-internal'.
	Mention BUFFER-OR-NAME arg to `describe-bindings'.
	(Menu Example): For menus intended for use with the keyboard, the
	menu items should be bound to characters or real function keys.

2004-08-08  Luc Teirlinck  <teirllm@auburn.edu>

	* objects.texi (Character Type): Reposition `@anchor' to prevent
	double space inside sentence in Info.

	* hooks.texi (Standard Hooks): `disabled-command-hook' has been
	renamed to `disabled-command-function'.
	* commands.texi (Key Sequence Input): Remove unnecessary anchor.
	(Command Loop Info): Replace reference to it.
	(Disabling Commands): `disabled-command-hook' has been renamed to
	`disabled-command-function'.

2004-08-07  Luc Teirlinck  <teirllm@auburn.edu>

	* os.texi (Translating Input): Only non-prefix bindings in
	`key-translation-map' override actual key bindings.  Warn about
	possible indirect effect of actual key bindings on non-prefix
	bindings in `key-translation-map'.

2004-08-06  Luc Teirlinck  <teirllm@auburn.edu>

	* minibuf.texi (High-Level Completion): Add anchor for definition
	of `read-variable'.

	* commands.texi: Various changes in addition to:
	(Using Interactive): Clarify description of `interactive-form'.
	(Interactive Call): Mention default for KEYS argument to
	`call-interactively'.
	(Command Loop Info): Clarify description of `this-command-keys'.
	Mention KEEP-RECORD argument to `clear-this-command-keys'.
	Value of `last-event-frame' can be `macro'.
	(Repeat Events): `double-click-fuzz' is also used to distinguish
	clicks and drags.
	(Classifying Events): Clarify descriptions of `event-modifiers'
	`event-basic-type' and `event-convert-list'.
	(Accessing Events): `posn-timestamp' takes POSITION argument.
	(Quoted Character Input): Clarify description of
	`read-quoted-char' and fix example.
	(Quitting): Add `with-local-quit'.
	(Disabling Commands): Correct and clarify descriptions of
	`enable-command' and `disable-command'.
	Mention what happens if `disabled-command-hook' is nil.
	(Keyboard Macros): Mention LOOPFUNC arg to `execute-kbd-macro'.
	Describe `executing-kbd-macro' instead of obsolete `executing-macro'.

2004-07-24  Luc Teirlinck  <teirllm@auburn.edu>

	* frames.texi: Various changes in addition to:
	(Creating Frames): Expand and clarify description of `make-frame'.
	(Window Frame Parameters): Either none or both of the `icon-left'
	and `icon-top' parameters must be specified.  Put descriptions of
	`menu-bar-lines' and `toolbar-lines' closer together and change
	them accordingly.
	(Frame Titles): `multiple-frames' is not guaranteed to be accurate
	except while processing `frame-title-format' or `icon-title-format'.
	(Deleting Frames): Correct description of `delete-frame'.
	Non-nil return values of `frame-live-p' are like those of `framep'.
	(Frames and Windows): Mention return value of
	`set-frame-selected-window'.
	(Visibility of Frames): Mention `force' argument to
	`make-frame-invisible'.  `frame-visible-p' returns t for all
	frames on text-only terminals.
	(Frame Configurations): Restoring a frame configuration does not
	restore deleted frames.
	(Window System Selections): `x-set-selection' returns DATA.
	(Resources): Add example.
	(Display Feature Testing): Clarify descriptions of
	`display-pixel-height', `display-pixel-width', `x-server-version'
	and `x-server-vendor'.

	* windows.texi (Choosing Window): Add anchor.
	* minibuf.texi (Minibuffer Misc): Add anchor.

2004-07-23  John Paul Wallington  <jpw@gnu.org>

	* macros.texi (Defining Macros): Declaration keyword for setting
	Edebug spec is `debug' not `edebug'.

2004-07-19  Luc Teirlinck  <teirllm@auburn.edu>

	* windows.texi: Various small changes in addition to:
	(Window Point): Mention return value of `set-window-point'.
	(Window Start): `pos-visible-in-window-p' disregards horizontal
	scrolling.  Explain return value if PARTIALLY is non-nil.
	(Vertical Scrolling): Mention PIXELS-P argument to `window-vscroll'
	and `set-window-vscroll'.
	(Size of Window): The argument WINDOW to `window-inside-edges',
	`window-pixel-edges' and `window-inside-pixel-edges' is optional.
	(Resizing Windows): Explain return value of
	`shrink-window-if-larger-than-buffer'.
	`window-size-fixed' automatically becomes buffer local when set.
	(Window Configurations): Explain return value of
	`set-window-configuration'.

	* minibuf.texi (Minibuffer Misc): Add anchor for
	`minibuffer-scroll-window'.

	* positions.texi (Text Lines): Add anchor for `count-lines'.

2004-07-17  Richard M. Stallman  <rms@gnu.org>

	* display.texi (Overlay Properties): Adding `evaporate' prop
	deletes empty overlay immediately.

	* abbrevs.texi (Abbrev Expansion): Clarify pre-abbrev-expand-hook,
	fix example.

2004-07-16  Jim Blandy  <jimb@redhat.com>

	* searching.texi (Regexp Backslash): Document new \_< and \_>
	operators.

2004-07-16  Juanma Barranquero  <lektu@terra.es>

	* display.texi (Images): Fix Texinfo usage.

2004-07-14  Luc Teirlinck  <teirllm@auburn.edu>

	* buffers.texi (Modification Time): `visited-file-modtime' now
	returns a list of two integers, instead of a cons.

2004-07-13  Luc Teirlinck  <teirllm@auburn.edu>

	* windows.texi: Various changes in addition to:
	(Splitting Windows): Add `split-window-keep-point'.

2004-07-09  Richard M. Stallman  <rms@gnu.org>

	* frames.texi (Input Focus): Minor fix.

2004-07-07  Luc Teirlinck  <teirllm@auburn.edu>

	* frames.texi (Input Focus): Clarify descriptions of
	`select-frame-set-input-focus' and `select-frame'.

2004-07-06  Luc Teirlinck  <teirllm@auburn.edu>

	* os.texi: Various small changes in addition to:
	(Killing Emacs): Expand and clarify description of
	`kill-emacs-query-functions' and `kill-emacs-hook'.
	(System Environment): Expand and clarify description of `getenv'
	and `setenv'.
	(Timers): Clarify description of `run-at-time'.
	(Translating Input): Correct description of
	`extra-keyboard-modifiers'.
	(Flow Control): Correct description of `enable-flow-control'.

2004-07-06  Thien-Thi Nguyen  <ttn@gnu.org>

	* os.texi: Update copyright.
	(Session Management): Grammar fix.
	Clarify which Emacs does the restarting.
	Use @samp for *scratch* buffer.

2004-07-04  Alan Mackenzie  <acm@muc.de>

	* frames.texi (Input Focus): Add documentation for
	`select-frame-set-input-focus'.  Replace refs to non-existent
	`switch-frame' with `select-frame'.  Minor corrections and tidying
	up of text-only terminal stuff.

2004-07-02  Richard M. Stallman  <rms@gnu.org>

	* files.texi (Saving Buffers): Cleanup write-contents-function.
	(Magic File Names): Cleanup file-remote-p.

2004-07-02  Kai Großjohann  <kai@emptydomain.de>

	* files.texi (Magic File Names): `file-remote-p' returns an
	identifier of the remote system, not just t.

2004-07-02  David Kastrup  <dak@gnu.org>

	* searching.texi (Entire Match Data): Add explanation about new
	match-data behavior when @var{integers} is non-nil.

2004-06-24  Richard M. Stallman  <rms@gnu.org>

	* commands.texi (Misc Events): Describe usr1-signal, usr2-signal event.

	* customize.texi (Variable Definitions): Note about doc strings
	and :set.

	* keymaps.texi (Keymap Terminology): Document `kbd'.
	(Changing Key Bindings, Key Binding Commands): Use kbd in examples.

	* display.texi (Invisible Text): Setting buffer-invisibility-spec
	makes it buffer-local.

	* files.texi (Saving Buffers): Correct previous change.

	* commands.texi (Accessing Events):
	Clarify posn-col-row and posn-actual-col-row.

2004-06-24  David Ponce  <david.ponce@wanadoo.fr>

	* commands.texi (Accessing Events): New functions
	posn-at-point and posn-at-x-y.  Add example to posn-x-y.

2004-06-23  Luc Teirlinck  <teirllm@auburn.edu>

	* lists.texi, files.texi, processes.texi, macros.texi, hash.texi:
	* frames.texi, buffers.texi, backups.texi, variables.texi:
	* loading.texi, eval.texi, functions.texi, control.texi:
	* symbols.texi, minibuf.texi: Reposition @anchor's.

	* help.texi: Various small changes in addition to the following.
	(Describing Characters): Describe PREFIX argument to
	`key-description'.  Correct and clarify definition of
	`text-char-description'.  Describe NEED-VECTOR argument to
	`read-kbd-macro'.
	(Help Functions): Clarify definition of `apropos'.

2004-06-23  Lars Hansen  <larsh@math.ku.dk>

	* files.texi (Saving Buffers): Correct description of
	`write-contents-functions'.

2004-06-21  Juanma Barranquero  <lektu@terra.es>

	* display.texi (Images): Remove redundant @vindex directives.
	Rewrite `image-library-alist' doc in active voice.

2004-06-14  Juanma Barranquero  <lektu@terra.es>

	* display.texi (Images): Document new delayed library loading,
	variable `image-library-alist' and (existing but undocumented)
	function `image-type-available-p'.

2004-06-05  Richard M. Stallman  <rms@gnu.org>

	* minibuf.texi (Minibuffer Completion): For INITIAL arg,
	refer the user to the Initial Input node.
	(Text from Minibuffer): Likewise.
	(Initial Input): New node.  Document this feature
	and say it is mostly deprecated.

2004-05-30  Richard M. Stallman  <rms@gnu.org>

	* loading.texi (Named Features): Clarify return value
	and meaning of NOERROR.

	* variables.texi (File Local Variables): Minor cleanup.

2004-05-30  Michael Albinus  <michael.albinus@gmx.de>

	* files.texi (Magic File Names): Add `file-remote-p' as operation
	of file name handlers.

2004-05-29  Richard M. Stallman  <rms@gnu.org>

	* modes.texi (Minor Mode Conventions): (-) has no special meaning
	as arg to a minor mode command.

2004-05-22  Richard M. Stallman  <rms@gnu.org>

	* syntax.texi (Syntax Class Table): Word syntax not just for English.

	* streams.texi (Output Variables): Doc float-output-format.

	* searching.texi (Regexp Special): Nested repetition can be infloop.

	* eval.texi (Eval): Increasing max-lisp-eval-depth can cause
	real stack overflow.

	* compile.texi: Minor cleanups.

2004-05-22  Luc Teirlinck  <teirllm@dms.auburn.edu>

	* lists.texi (Cons Cells): Explain dotted lists, true lists,
	circular lists.
	(List Elements): Explain handling of circular and dotted lists.

2004-05-19  Thien-Thi Nguyen  <ttn@gnu.org>

	* modes.texi (Search-based Fontification): Fix typo.

2004-05-10  Juanma Barranquero  <lektu@terra.es>

	* modes.texi (Mode Line Variables): Fix description of
	global-mode-string, which is now after which-func-mode, not the
	buffer name.

2004-05-07  Lars Hansen  <larsh@math.ku.dk>

	* modes.texi (Desktop Save Mode): Add.
	(Modes): Add menu entry Desktop Save Mode.

	* hooks.texi: Add desktop-after-read-hook,
	desktop-no-desktop-file-hook and desktop-save-hook.

	* locals.texi: Add desktop-save-buffer.

2004-04-30  Jesper Harder  <harder@ifa.au.dk>

	* display.texi: emacs -> Emacs.

2004-04-27  Matthew Mundell  <matt@mundell.ukfsn.org>

	* files.texi (Changing Files): Document set-file-times.

2004-04-23  Juanma Barranquero  <lektu@terra.es>

	* makefile.w32-in: Add "-*- makefile -*-" mode tag.

2004-04-18  Jesper Harder  <harder@ifa.au.dk>

	* tips.texi (Coding Conventions): defopt -> defcustom.

2004-04-16  Luc Teirlinck  <teirllm@auburn.edu>

	* sequences.texi: Various clarifications.

2004-04-14  Luc Teirlinck  <teirllm@auburn.edu>

	* buffers.texi (Read Only Buffers): Mention optional ARG to
	`toggle-read-only'.

2004-04-14  Nick Roberts  <nick@nick.uklinux.net>

	* windows.texi (Selecting Windows): Note that get-lru-window
	returns a full-width window if possible.

2004-04-13  Luc Teirlinck  <teirllm@auburn.edu>

	* buffers.texi: Various changes in addition to:
	(Buffer File Name): Add `find-buffer-visiting'.
	(Buffer Modification): Mention optional ARG to `not-modified'.
	(Indirect Buffers): Mention optional CLONE argument to
	`make-indirect-buffer'.

	* files.texi: Various changes in addition to:
	(Visiting Functions): `find-file-hook' is now a normal hook.
	(File Name Expansion): Explain difference between the way that
	`expand-file-name' and `file-truename' treat `..'.
	(Contents of Directories): Mention optional ID-FORMAT argument to
	`directory-files-and-attributes'.
	(Format Conversion): Mention new optional CONFIRM argument to
	`format-write-file'.

2004-04-12  Miles Bader  <miles@gnu.org>

	* macros.texi (Expansion): Add description of `macroexpand-all'.

2004-04-05  Jesper Harder  <harder@ifa.au.dk>

	* variables.texi (Variable Aliases):
	Mention cyclic-variable-indirection.

	* errors.texi (Standard Errors): Ditto.

2004-04-04  Luc Teirlinck  <teirllm@auburn.edu>

	* backups.texi: Various small changes in addition to:
	(Making Backups): Mention return value of `backup-buffer'.
	(Auto-Saving): Mention optional FORCE argument to
	`delete-auto-save-file-if-necessary'.
	(Reverting): Mention optional PRESERVE-MODES argument to
	`revert-buffer'.  Correct description of `revert-buffer-function'.

2004-03-22  Juri Linkov  <juri@jurta.org>

	* sequences.texi (Sequence Functions): Replace xref to `Vectors'
	with `Vector Functions'.

	* text.texi (Sorting): Add missing quote.

2004-03-14  Luc Teirlinck  <teirllm@auburn.edu>

	* intro.texi (Lisp History): Replace xref to `cl' manual with
	inforef.

2004-03-12  Richard M. Stallman  <rms@gnu.org>

	* intro.texi (Version Info): Add arg to emacs-version.
	(Lisp History): Change xref to CL manual.

2004-03-09  Luc Teirlinck  <teirllm@auburn.edu>

	* minibuf.texi (Completion Commands): Add xref to Emacs manual
	for Partial Completion mode.

2004-03-07  Thien-Thi Nguyen  <ttn@gnu.org>

	* customize.texi: Fix typo.  Remove eol whitespace.

2004-03-04  Richard M. Stallman  <rms@gnu.org>

	* processes.texi: Fix typos.

	* lists.texi (Building Lists): Minor clarification.

	* hash.texi (Creating Hash): Correct the meaning of t for WEAK
	in make-hash-table.

2004-02-29  Juanma Barranquero  <lektu@terra.es>

	* makefile.w32-in (clean, maintainer-clean): Use $(DEL) instead of
	rm, and ignore exit code.

2004-02-27  Dan Nicolaescu  <dann@ics.uci.edu>

	* display.texi (Defining Faces): Add description for min-colors.
	Update example.

2004-02-23  Luc Teirlinck  <teirllm@auburn.edu>

	* abbrevs.texi: Various corrections and clarifications in addition
	to the following:
	(Abbrev Tables): Delete add-abbrev (as suggested by RMS).

2004-02-22  Matthew Mundell  <matt@mundell.ukfsn.org>  (tiny change)

	* calendar.texi (Holiday Customizing): Quote arg of holiday-sexp.

2004-02-21  Luc Teirlinck  <teirllm@auburn.edu>

	* text.texi: Various small changes in addition to the following:
	(User-Level Deletion): Mention optional BACKWARD-ONLY argument
	to delete-horizontal-space.
	(Kill Functions, Yanking, Low-Level Kill Ring): Clarify and correct
	description of yank-handler text property at various places.

	* frames.texi (Window System Selections): Add anchor.

	* syntax.texi (Syntax Table Functions): Clarify and correct
	descriptions of make-syntax-table and copy-syntax-table.
	(Motion and Syntax): Clarify SYNTAXES argument to
	skip-syntax-forward.
	(Parsing Expressions): Mention that the return value of
	parse-partial-sexp is currently a list of ten rather than nine
	elements.
	(Categories): Various corrections and clarifications.

2004-02-17  Luc Teirlinck  <teirllm@auburn.edu>

	* markers.texi (Marker Insertion Types): Minor change.

	* locals.texi (Standard Buffer-Local Variables):
	* commands.texi (Interactive Codes, Using Interactive):
	* functions.texi (Related Topics): Fix xrefs.

2004-02-16  Luc Teirlinck  <teirllm@auburn.edu>

	* lists.texi (Sets And Lists): Update description of delete-dups.

2004-02-16  Jesper Harder  <harder@ifa.au.dk>  (tiny change)

	* keymaps.texi (Tool Bar): tool-bar-item => tool-bar-button.

2004-02-16  Jan Djärv  <jan.h.d@swipnet.se>

	* frames.texi (Parameter Access): frame-parameters arg is optional.
	modify-frame-parameters handles nil for FRAME.
	(Window Frame Parameters): menu-bar-lines and tool-bar-lines
	are all-or-nothing for certain toolkits.
	Mention parameter wait-for-wm.
	(Frames and Windows): In frame-first-window and frame-selected-window
	the arg is optional.
	(Input Focus): In redirect-frame-focus the second arg is optional.
	(Window System Selections): Mention selection type CLIPBOARD.
	Mention data-type UTF8_STRING.
	Mention numbering of cut buffers.
	(Resources): Describe x-resource-name.

2004-02-16  Richard M. Stallman  <rms@gnu.org>

	* windows.texi (Buffers and Windows): Delete false table
	about all-frames.

	* syntax.texi (Parsing Expressions): Delete old caveat
	about parse-sexp-ignore-comments.

	* streams.texi (Output Variables): Add print-quoted.

	* lists.texi (Building Lists): Minor cleanup.

	* hash.texi (Creating Hash): Correct and clarify doc of WEAK values.

	* display.texi (Overlays): Explain overlays use markers.
	(Managing Overlays): Explain front-advance and rear-advance
	in more detail.

	* loading.texi (Unloading): Document unload-feature-special-hooks.
	Get rid of fns-NNN.el file.

2004-02-16  Matthew Mundell  <matt@mundell.ukfsn.org>  (tiny change)

	* help.texi (Describing Characters): Fix text-char-description
	example output.

	* edebug.texi (Using Edebug): Fix example.

	* debugging.texi (Internals of Debugger): Fix return value.

	* files.texi (Changing Files): Fix argname.

	* calendar.texi: Fix parens, and default values.

	* display.texi, frames.texi, internals.texi, modes.texi: Minor fixes.
	* nonascii.texi, objects.texi, os.texi: Minor fixes.
	* searching.texi, text.texi, tips.texi, windows.texi: Minor fixes.

	* positions.texi (Text Lines): Don't add -1 in current-line.

2004-02-16  Richard M. Stallman  <rms@gnu.org>

	* compile.texi (Compiler Errors): if-boundp feature applies to cond.

2004-02-16  Jesper Harder  <harder@ifa.au.dk>  (tiny change)

	* processes.texi (Low-Level Network): Fix a typo.

2004-02-12  Kim F. Storm  <storm@cua.dk>

	* display.texi (Fringes): Use consistent wording.
	Note that window-fringe's window arg is optional.
	(Scroll Bars): Use consistent wording.

2004-02-11  Luc Teirlinck  <teirllm@auburn.edu>

	* tips.texi (Comment Tips): Document the new conventions for
	commenting out code.

2004-02-07  Jan Djärv  <jan.h.d@swipnet.se>

	* positions.texi (Text Lines): Add missing end defun.

2004-02-07  Kim F. Storm  <storm@cua.dk>

	* positions.texi (Text Lines): Add line-number-at-pos.

2004-02-06  John Paul Wallington  <jpw@gnu.org>

	* display.texi (Button Properties, Button Buffer Commands):
	mouse-2 invokes button, not down-mouse-1.

2004-02-04  Jason Rumney  <jasonr@gnu.org>

	* makefile.w32-in: Sync with Makefile.in changes.

2004-02-03  Luc Teirlinck  <teirllm@auburn.edu>

	* minibuf.texi (Text from Minibuffer): Various corrections and
	clarifications.
	(Object from Minibuffer): Correct Lisp description of
	read-minibuffer.
	(Minibuffer History): Clarify description of cons values for
	HISTORY arguments.
	(Basic Completion): Various corrections and clarifications.
	Add completion-regexp-list.
	(Minibuffer Completion): Correct and clarify description of
	completing-read.
	(Completion Commands): Mention Partial Completion mode.
	Various other minor changes.
	(High-Level Completion): Various corrections and clarifications.
	(Reading File Names): Ditto.
	(Minibuffer Misc): Ditto.

2004-01-26  Luc Teirlinck  <teirllm@auburn.edu>

	* strings.texi (Text Comparison): assoc-string also matches
	elements of alists that are strings instead of conses.
	(Formatting Strings): Standardize Texinfo usage.  Update index
	entries.

2004-01-20  Luc Teirlinck  <teirllm@auburn.edu>

	* lists.texi (Sets And Lists): Add delete-dups.

2004-01-15  Luc Teirlinck  <teirllm@auburn.edu>

	* edebug.texi (Instrumenting Macro Calls): `declare' is not a
	special form.
	* macros.texi (Defining Macros): Update description of `declare',
	which now is a macro.
	(Wrong Time): Fix typos.

2004-01-14  Luc Teirlinck  <teirllm@auburn.edu>

	* compile.texi (Compilation Functions): Expand descriptions of
	`compile-defun', `byte-compile-file', `byte-recompile-directory'
	and `batch-byte-compile'.  In particular, mention and describe
	all optional arguments.
	(Disassembly): Correct and clarify the description of `disassemble'.

2004-01-11  Luc Teirlinck  <teirllm@auburn.edu>

	* searching.texi: Various small changes in addition to the
	following.
	(Regexp Example): Adapt to new value of `sentence-end'.
	(Regexp Functions): The PAREN argument to `regexp-opt' can be
	`words'.
	(Search and Replace): Add usage note for `perform-replace'.
	(Entire Match Data): Mention INTEGERS and REUSE arguments to
	`match-data'.
	(Standard Regexps): Update for new values of `paragraph-start'
	and `sentence-end'.

2004-01-07  Luc Teirlinck  <teirllm@auburn.edu>

	* files.texi (Saving Buffers): Clarify descriptions of
	`write-contents-functions' and `before-save-hook'.
	Make the defvar's for `before-save-hook' and `after-save-hook'
	into defopt's.

2004-01-07  Kim F. Storm  <storm@cua.dk>

	* commands.texi (Click Events): Describe new image and
	width/height elements of click events.
	(Accessing Events): Add posn-string, posn-image, and
	posn-object-width-height.  Change posn-object to return either
	image or string object.

2004-01-01  Simon Josefsson  <jas@extundo.com>

	* hooks.texi (Standard Hooks): Add before-save-hook.
	* files.texi (Saving Buffers): Likewise.

2004-01-03  Richard M. Stallman  <rms@gnu.org>

	* frames.texi (Frames and Windows): Delete frame-root-window.

2004-01-03  Luc Teirlinck  <teirllm@auburn.edu>

	* eval.texi, hash.texi, help.texi, symbols.texi: Add anchors.

	* functions.texi: Various small changes in addition to the
	following.
	(What Is a Function): `functionp' returns nil for macros.
	Clarify behavior of this and following functions for symbol arguments.
	(Function Documentation): Add `\' in front of (fn @var{arglist})
	and explain why.
	(Defining Functions): Mention DOCSTRING argument to `defalias'.
	Add anchor.
	(Mapping Functions): Add anchor.  Unquote nil in mapcar* example.

2004-01-01  Miles Bader  <miles@gnu.org>

	* display.texi (Buttons): New section.

2003-12-31  Andreas Schwab  <schwab@suse.de>

	* numbers.texi (Math Functions): sqrt reports a domain-error
	error.
	(Float Basics): Use `(/ 0.0 0.0)' instead of `(sqrt -1.0)'.

2003-12-30  Luc Teirlinck  <teirllm@auburn.edu>

	* tips.texi (Documentation Tips): Update item on hyperlinks in
	documentation strings.

	* errors.texi (Standard Errors): Various small corrections and
	additions.

	* control.texi: Various small changes in addition to the
	following.
	(Signaling Errors): Provide some more details on how `signal'
	constructs the error message.  Add anchor to the definition of
	`signal'.
	(Error Symbols): Describe special treatment of `quit'.
	(Cleanups): Rename BODY argument of `unwind-protect' to BODY-FORM
	to emphasize that it has to be a single form.

	* buffers.texi: Add anchor.

2003-12-29  Richard M. Stallman  <rms@gnu.org>

	* windows.texi (Choosing Window): Add same-window-p, special-display-p.
	(Window Configurations): Add window-configuration-frame.

	* variables.texi (Creating Buffer-Local): Add local-variable-if-set-p.

	* text.texi (Examining Properties): Add get-char-property-and-overlay.
	Change arg name in get-char-property.
	(Special Properties): Update handling of keymap property.

	* strings.texi (Modifying Strings): Add clear-string.
	(Text Comparison): Add assoc-string and remove
	assoc-ignore-case, assoc-ignore-representation.

	* os.texi (Time of Day): Add set-time-zone-rule.

	* numbers.texi (Math Functions): asin, acos, log, log10
	report domain-error errors.

	* nonascii.texi (Converting Representations):
	Add multibyte-char-to-unibyte and unibyte-char-to-multibyte.
	(Encoding and I/O): Add file-name-coding-system.

	* modes.texi (Search-based Fontification): Explain that
	face specs are symbols with face names as values.

	* minibuf.texi (Minibuffer Misc): Add set-minibuffer-window.

	* lists.texi (Building Lists): remq moved elsewhere.
	(Sets And Lists): remq moved here.
	(Association Lists): Refer to assoc-string.

	* internals.texi (Garbage Collection): Add memory-use-counts.

	* frames.texi (Frames and Windows): Add set-frame-selected-window
	and frame-root-window.

	* files.texi (Contents of Directories):
	Add directory-files-and-attributes.

	* display.texi (Refresh Screen): Add force-window-update.
	(Invisible Text): Explain about moving point out of invis text.
	(Overlay Properties): Add overlay-properties.
	(Managing Overlays): Add overlayp.
	(GIF Images): Invalid image number displays a hollow box.

	* buffers.texi (Buffer Modification): Add restore-buffer-modified-p.
	(Killing Buffers): Add buffer-live-p.

2003-12-25  Markus Rost  <rost@mathematik.uni-bielefeld.de>

	* display.texi (Fringes): Fix typo "set-buffer-window".

2003-12-24  Luc Teirlinck  <teirllm@auburn.edu>

	* display.texi, eval.texi, help.texi, internals.texi, loading.texi:
	* nonascii.texi, processes.texi, tips.texi, variables.texi:
	Add or change various xrefs and anchors.

	* commands.texi: Replace all occurrences of @acronym{CAR} with
	@sc{car}, for consistency with the rest of the Elisp manual.
	`car' and `cdr' are historically acronyms, but are no longer
	widely thought of as such.

	* internals.texi (Pure Storage): Mention that `purecopy' does not
	copy text properties.
	(Object Internals): Now 29 bits are used (in most implementations)
	to address Lisp objects.

	* variables.texi (Variables with Restricted Values): New node.

	* objects.texi (Lisp Data Types): Mention that certain variables
	can only take on a restricted set of values and add an xref to
	the new node "Variables with Restricted Values".

	* eval.texi (Function Indirection): Describe the errors that
	`indirect-function' can signal.
	(Eval): Clarify the descriptions of `eval-region' and `values'.
	Describe `eval-buffer' instead of `eval-current-buffer' and
	mention `eval-current-buffer' as an alias for `current-buffer'.
	Correct the description and mention all optional arguments.

	* nonascii.texi: Various small changes in addition to the
	following.
	(Converting Representations): Clarify behavior of
	`string-make-multibyte' and `string-to-multibyte' for unibyte all
	ASCII arguments.
	(Character Sets): Document the variable `charset-list' and adapt
	the definition of the function `charset-list' accordingly.
	(Translation of Characters): Clarify use of generic characters in
	`make-translation-table'.  Clarify and correct the description of
	the use of translation tables in encoding and decoding.
	(User-Chosen Coding Systems): Correct and clarify the description
	of `select-safe-coding-system'.
	(Default Coding Systems): Clarify description of
	`file-coding-system-alist'.

2003-11-30  Luc Teirlinck  <teirllm@auburn.edu>

	* strings.texi (Text Comparison): Correctly describe when two
	strings are `equal'.  Combine and clarify descriptions of
	`assoc-ignore-case' and `assoc-ignore-representation'.

	* objects.texi (Non-ASCII in Strings): Clarify description of
	when a string is unibyte or multibyte.
	(Bool-Vector Type): Update examples.
	(Equality Predicates): Correctly describe when two strings are
	`equal'.

2003-11-29  Luc Teirlinck  <teirllm@auburn.edu>

	* lists.texi (Building Lists): `append' no longer accepts integer
	arguments.  Update the description of `number-sequence' to reflect
	recent changes.
	(Sets And Lists): Describe `member-ignore-case' after `member'.

2003-11-27  Kim F. Storm  <storm@cua.dk>

	* commands.texi (Click Events): Click object may be an images.
	Describe (dx . dy) element of click positions.
	(Accessing Events): Remove duplicate posn-timestamp.
	New functions posn-object and posn-object-x-y.

2003-11-23  Kim F. Storm  <storm@cua.dk>

	* commands.texi (Click Events): Describe enhancements to event
	position lists, including new text-pos and (col . row) items.
	Mention left-fringe and right-fringe area events.
	(Accessing Events): New functions posn-area and
	posn-actual-col-row.  Mention posn-timestamp.  Mention that
	posn-point in non-text area still returns buffer position.
	Clarify posn-col-row.

2003-11-21  Lars Hansen  <larsh@math.ku.dk>

	* files.texi (File Attributes): Describe new parameter ID-FORMAT.
	* anti.texi (File Attributes): Describe removed parameter
	ID-FORMAT.

2003-11-20  Luc Teirlinck  <teirllm@auburn.edu>

	* positions.texi (Positions): Mention that, if a marker is used as
	a position, its buffer is ignored.

	* markers.texi (Overview of Markers): Mention it here too.

2003-11-12  Luc Teirlinck  <teirllm@auburn.edu>

	* numbers.texi (Numeric Conversions): Not just `floor', but also
	`truncate', `ceiling' and `round' accept optional argument DIVISOR.

2003-11-10  Luc Teirlinck  <teirllm@auburn.edu>

	* markers.texi (Creating Markers): Specify insertion type of
	created markers.  Add xref to `Marker Insertion Types'.
	Second argument to `copy-marker' is optional.
	(Marker Insertion Types): Mention that most markers are created
	with insertion type nil.
	(The Mark): Correctly describe when `mark' signals an error.
	(The Region): Correctly describe when `region-beginning' and
	`region-end' signal an error.

2003-11-08  Luc Teirlinck  <teirllm@auburn.edu>

	* hash.texi (Creating Hash): Clarify description of `eql'.
	`makehash' is obsolete.
	(Hash Access): Add Common Lisp notes for `remhash' and `clrhash'.

	* positions.texi (Point): Change description of `buffer-end', so
	that it is also correct for floating point arguments.
	(List Motion): Correct argument lists of `beginning-of-defun' and
	`end-of-defun'.
	(Excursions): Add xref to `Marker Insertion Types'.
	(Narrowing): Argument to `narrow-to-page' is optional.

2003-11-06  Luc Teirlinck  <teirllm@auburn.edu>

	* streams.texi (Output Streams): Clarify behavior of point for
	marker output streams.

2003-11-04  Luc Teirlinck  <teirllm@auburn.edu>

	* variables.texi (Defining Variables): Second argument to
	`defconst' is not optional.
	(Setting Variables): Mention optional argument APPEND to
	`add-to-list'.
	(Creating Buffer-Local): Expand description of
	`make-variable-buffer-local'.
	(Frame-Local Variables): Expand description of
	`make-variable-frame-local'.
	(Variable Aliases): Correct description of optional argument
	DOCSTRING to `defvaralias'.  Mention return value of
	`defvaralias'.
	(File Local Variables): Add xref to `File variables' in Emacs
	Manual.  Correct description of `hack-local-variables'.  Mention
	`safe-local-variable' property.  Mention optional second argument
	to `risky-local-variable-p'.

2003-11-03  Luc Teirlinck  <teirllm@auburn.edu>

	* symbols.texi (Symbol Plists): Mention return value of `setplist'.

2003-11-02  Jesper Harder  <harder@ifa.au.dk>  (tiny change)

	* anti.texi, backups.texi, commands.texi, customize.texi:
	* display.texi, files.texi, internals.texi, keymaps.texi:
	* loading.texi, modes.texi, nonascii.texi, numbers.texi:
	* objects.texi, os.texi, positions.texi, processes.texi:
	* searching.texi, sequences.texi, streams.texi, strings.texi:
	* syntax.texi, text.texi: Replace @sc{foo} with @acronym{FOO}.

2003-10-27  Luc Teirlinck  <teirllm@auburn.edu>

	* strings.texi (Creating Strings): Argument START to `substring'
	can not be `nil'.  Expand description of
	`substring-no-properties'.  Correct description of `split-string',
	especially with respect to empty matches.  Prevent very bad line
	break in definition of `split-string-default-separators'.
	(Text Comparison): `string=' and `string<' also accept symbols as
	arguments.
	(String Conversion): More completely describe argument BASE in
	`string-to-number'.
	(Formatting Strings): `%s' and `%S' in `format' do require
	corresponding object.  Clarify behavior of numeric prefix after
	`%' in `format'.
	(Case Conversion): The argument to `upcase-initials' can be a
	character.

2003-10-27  Kenichi Handa  <handa@m17n.org>

	* display.texi (Fontsets): Fix texinfo usage.

2003-10-25  Kenichi Handa  <handa@m17n.org>

	* display.texi (Fontsets): Add description of the function
	set-fontset-font.

2003-10-23  Luc Teirlinck  <teirllm@auburn.edu>

	* display.texi (Temporary Displays): Add xref to `Documentation
	Tips'.

	* functions.texi (Function Safety): Use inforef instead of pxref
	for SES.

2003-10-23  Andreas Schwab  <schwab@suse.de>

	* Makefile.in (TEX, texinputdir): Don't define.
	(TEXI2DVI): Define.
	(srcs): Remove $(srcdir)/index.perm and $(srcdir)/index.unperm,
	add $(srcdir)/index.texi.
	($(infodir)/elisp): Remove index.texi dependency.
	(elisp.dvi): Likewise.  Use $(TEXI2DVI).
	(index.texi): Remove target.
	(dist): Don't link $(srcdir)/permute-index.
	(clean): Don't remove index.texi.

	* permute-index, index.perm: Remove.
	* index.texi: Rename from index.unperm.

2003-10-22  Luc Teirlinck  <teirllm@auburn.edu>

	* tips.texi (Documentation Tips): Document new behavior for face
	and variable hyperlinks in Help mode.

2003-10-21  Luc Teirlinck  <teirllm@auburn.edu>

	* objects.texi (Integer Type): Update for extra bit of integer range.
	(Character Type): Ditto.

2003-10-16  Eli Zaretskii  <eliz@gnu.org>

	* numbers.texi (Integer Basics): Add index entries for reading
	numbers in hex, octal, and binary.

2003-10-16  Lute Kamstra  <lute@gnu.org>

	* modes.texi (Mode Line Format): Mention force-mode-line-update's
	argument.

2003-10-13  Luc Teirlinck  <teirllm@auburn.edu>

	* windows.texi (Choosing Window): Fix typo.
	* edebug.texi (Edebug Execution Modes): Fix typo.

2003-10-13  Richard M. Stallman  <rms@gnu.org>

	* windows.texi (Basic Windows): A window has fringe settings,
	display margins and scroll-bar settings.
	(Splitting Windows): Doc split-window return value.
	Clean up one-window-p.
	(Selecting Windows): Fix typo.
	(Cyclic Window Ordering): Explain frame as ALL-FRAMES in next-window.
	(Buffers and Windows): In set-window-buffer, explain effect
	on fringe settings and scroll bar settings.
	(Displaying Buffers): In pop-to-buffer, explain nil as buffer arg.
	(Choosing Window): Use defopt for pop-up-frame-function.
	For special-display-buffer-names, explain same-window and same-frame.
	Clarify window-dedicated-p return value.
	(Textual Scrolling): scroll-up and scroll-down can get an error.
	(Horizontal Scrolling): Clarify auto-hscroll-mode.
	Clarify set-window-hscroll.
	(Size of Window): Don't mention tool bar in window-height.
	(Coordinates and Windows): Explain what coordinates-in-window-p
	returns for fringes and display margins.
	(Window Configurations): Explain saving fringes, etc.

	* tips.texi (Library Headers): Clean up Documentation.

	* syntax.texi (Parsing Expressions): Clean up forward-comment
	and parse-sexp-lookup-properties.

	* sequences.texi (Sequence Functions): sequencep accepts bool-vectors.

	* os.texi (System Environment): Clean up text for load-average errors.

	* modes.texi (Hooks): Don't explain local hook details at front.
	Clarify run-hooks and run-hook-with-args a little.
	Clean up add-hook and remove-hook.

	* edebug.texi (Edebug Execution Modes): Clarify t.
	Document edebug-sit-for-seconds.
	(Coverage Testing): Document C-x X = and =.
	(Instrumenting Macro Calls): Fix typo.
	(Specification List): Don't index the specification keywords.

2003-10-10  Kim F. Storm  <storm@cua.dk>

	* processes.texi (Network): Introduce make-network-process.

2003-10-09  Luc Teirlinck  <teirllm@auburn.edu>

	* tips.texi (Library Headers): Fix typo.

2003-10-07  Juri Linkov  <juri@jurta.org>

	* modes.texi (Imenu): Mention imenu-create-index-function's
	default value.  Explain submenus better.

2003-10-07  Lute Kamstra  <lute@gnu.org>

	* modes.texi (Faces for Font Lock): Fix typo.
	(Hooks): Explain how buffer-local hook variables can refer to
	global hook variables.
	Various minor clarifications.

2003-10-06  Lute Kamstra  <lute@gnu.org>

	* tips.texi (Coding Conventions): Mention naming conventions for
	hooks.

2003-10-05  Luc Teirlinck  <teirllm@auburn.edu>

	* loading.texi (Library Search): Correct default value of
	load-suffixes.
	(Named Features): Fix typo.

2003-10-05  Richard M. Stallman  <rms@gnu.org>

	* loading.texi (Named Features): In `provide',
	say how to test for subfeatures.
	(Unloading): In unload-feature, use new var name
	unload-feature-special-hooks.

2003-10-03  Lute Kamstra  <lute@gnu.org>

	* modes.texi (Major Mode Conventions): Mention third way to set up
	Imenu.
	(Imenu): A number of small fixes.
	Delete documentation of internal variable imenu--index-alist.
	Document the return value format of imenu-create-index-function
	functions.

2003-09-30  Richard M. Stallman  <rms@gnu.org>

	* processes.texi (Network): Say what stopped datagram connections do.

	* lists.texi (Association Lists): Clarify `assq-delete-all'.

	* display.texi (Overlay Properties): Clarify `evaporate' property.

2003-09-29  Lute Kamstra  <lute@gnu.org>

	* modes.texi (Mode Line Data): Explain when symbols in mode-line
	constructs should be marked as risky.
	Change cons cell into proper list.
	(Mode Line Variables): Change cons cell into proper list.

2003-09-26  Lute Kamstra  <lute@gnu.org>

	* modes.texi (Mode Line Data): Document the :propertize construct.
	(Mode Line Variables): Reorder the descriptions of the variables
	to match their order in the default mode-line-format.
	Describe the new variables mode-line-position and mode-line-modes.
	Update the default values of mode-line-frame-identification,
	minor-mode-alist, and default-mode-line-format.
	(Properties in Mode): Mention the :propertize construct.

2003-09-26  Richard M. Stallman  <rms@gnu.org>

	* buffers.texi, commands.texi, debugging.texi, eval.texi:
	* loading.texi, minibuf.texi, text.texi, variables.texi:
	Avoid @strong{Note:}.

2003-09-26  Richard M. Stallman  <rms@gnu.org>

	* keymaps.texi (Remapping Commands): Fix typo.

2003-09-23  Luc Teirlinck  <teirllm@mail.auburn.edu>

	* processes.texi (Low-Level Network): Fix typo.

2003-09-23  Kim F. Storm  <storm@cua.dk>

	* processes.texi (Network, Network Servers): Fix typos.
	(Low-Level Network): Add timeout value for :server keyword.
	Add new option keywords to make-network-process.
	Add set-network-process-options.
	Explain how to test availability of network options.

2003-09-19  Richard M. Stallman  <rms@gnu.org>

	* text.texi (Motion by Indent): Arg to
	backward-to-indentation and forward-to-indentation is optional.

	* strings.texi (Creating Strings): Add substring-no-properties.

	* processes.texi
	(Process Information): Add list-processes arg QUERY-ONLY.
	Delete process-contact from here.
	Add new status values for process-status.
	Add process-get, process-put, process-plist, set-process-plist.
	(Synchronous Processes): Add call-process-shell-command.
	(Signals to Processes): signal-process allows process objects.
	(Network): Complete rewrite.
	(Network Servers, Datagrams, Low-Level Network): New nodes.

	* positions.texi (Word Motion): forward-word, backward-word
	arg is optional.  Reword.

	* abbrevs.texi (Defining Abbrevs): Index no-self-insert.

	* variables.texi (Creating Buffer-Local):
	Delete duplicate definition of buffer-local-value.
	(File Local Variables): Explain about discarding text props.

2003-09-11  Richard M. Stallman  <rms@gnu.org>

	* minibuf.texi (Intro to Minibuffers): Explain that the minibuffer
	changes variables that record input events.
	(Minibuffer Misc): Add minibuffer-selected-window.

	* lists.texi (Building Lists): Add copy-tree.

	* display.texi (Fontsets): Add char-displayable-p.
	(Scroll Bars): New node.

2003-09-08  Lute Kamstra  <lute@gnu.org>

	* modes.texi (%-Constructs): Document new `%i' and `%I'
	constructs.

2003-09-03  Peter Runestig  <peter@runestig.com>

	* makefile.w32-in: New file.

2003-08-29  Richard M. Stallman  <rms@gnu.org>

	* display.texi (Overlay Properties): Clarify how priorities
	affect use of the properties.

2003-08-19  Luc Teirlinck  <teirllm@mail.auburn.edu>

	* customize.texi (Type Keywords): Correct the description of
	`:help-echo' in the case where `motion-doc' is a function.

2003-08-14  John Paul Wallington  <jpw@gnu.org>

	* modes.texi (Emulating Mode Line): Subsection, not section.

2003-08-13  Richard M. Stallman  <rms@gnu.org>

	* elisp.texi (Top): Update subnode lists in menu.

	* text.texi (Insertion): Add insert-buffer-substring-no-properties.
	(Kill Functions): kill-region has new arg yank-handler.
	(Yanking): New node.
	(Yank Commands): Add yank-undo-function.
	(Low-Level Kill Ring):
	kill-new and kill-append have new arg yank-handler.
	(Changing Properties): Add remove-list-of-text-properties.
	(Atomic Changes): New node.

	* symbols.texi (Other Plists): Add lax-plist-get, lax-plist-put.

	* streams.texi (Output Variables): Add eval-expression-print-length
	and eval-expression-print-level.

	* os.texi (Time Conversion): For encode-time, explain limits on year.

	* objects.texi (Character Type): Define anchor "modifier bits".

	* modes.texi (Emulating Mode Line): New node.
	(Search-based Fontification): Font Lock uses font-lock-face property.
	(Other Font Lock Variables): Likewise.

	* keymaps.texi (Format of Keymaps): Keymaps contain char tables,
	not vectors.
	(Active Keymaps): Add emulation-mode-map-alists.
	(Functions for Key Lookup): key-binding has new arg no-remap.
	(Remapping Commands): New node.
	(Scanning Keymaps): where-is-internal has new arg no-remap.
	(Tool Bar): Add tool-bar-local-item-from-menu.
	Clarify when to use tool-bar-add-item-from-menu.

	* commands.texi (Interactive Call): commandp has new arg.
	(Command Loop Info): Add this-original-command.

2003-08-06  John Paul Wallington  <jpw@gnu.org>

	* compile.texi (Compiler Errors): Say `@end defmac' after `@defmac'.

	* display.texi (Warning Basics): Fix typo.
	(Fringes): Add closing curly bracket and fix typo.

	* elisp.texi (Top): Fix typo.

2003-08-05  Richard M. Stallman  <rms@gnu.org>

	* elisp.texi: Update lists of subnodes.

	* windows.texi (Buffers and Windows): set-window-buffer has new arg.

	* variables.texi (Local Variables): Use lc for example variable names.

	* tips.texi (Library Headers): Explain where to put -*-.

	* strings.texi (Creating Strings): Fix xref for vconcat.

	* sequences.texi (Vector Functions):
	vconcat no longer allows integer args.

	* minibuf.texi (Reading File Names): read-file-name has new
	arg PREDICATE.  New function read-directory-name.

	* macros.texi (Defining Macros): Give definition of `declare'.
	(Indenting Macros): New node.

	* frames.texi (Parameter Access): Add modify-all-frames-parameters.
	(Window Frame Parameters): Make separate table of parameters
	that are coupled with specific face attributes.
	(Deleting Frames): delete-frame-hooks renamed to
	delete-frame-functions.

	* files.texi (Magic File Names): Add file-remote-p.
	Clarify file-local-copy.

	* edebug.texi (Instrumenting Macro Calls): Don't define `declare'
	here; instead xref Defining Macros.

	* display.texi (Warnings): New node, and subnodes.
	(Fringes): New node.

	* debugging.texi (Test Coverage): New node.

	* compile.texi (Compiler Errors): Explain with-no-warnings
	and other ways to suppress warnings.

	* commands.texi (Interactive Call): Minor clarification.

	* buffers.texi (Buffer File Name): set-visited-file-name
	renames the buffer too.

	* abbrevs.texi (Abbrev Tables): Add copy-abbrev-table.

2003-07-24  Markus Rost  <rost@math.ohio-state.edu>

	* abbrevs.texi (Abbrev Expansion): Use \s syntax in example.

2003-07-22  Markus Rost  <rost@math.ohio-state.edu>

	* internals.texi (Garbage Collection): Fix previous change.

2003-07-22  Richard M. Stallman  <rms@gnu.org>

	* files.texi (Truenames): Add LIMIT arg to file-chase-links.

	* display.texi (Width): Use \s syntax in example.
	(Font Selection): Add face-font-rescale-alist.

	* modes.texi (Imenu): Add xref to Emacs Manual node on Imenu.
	Remove spurious indent in example.

	* lists.texi (Building Lists): Add number-sequence.

	* internals.texi (Garbage Collection): Add gcs-done, gc-elapsed.

	* functions.texi (Function Documentation): Explain how to
	show calling convention explicitly in the doc string.

	* windows.texi (Selecting Windows): save-selected-window saves
	selected window of each frame.
	(Window Configurations): Minor change.

	* syntax.texi (Syntax Table Functions): Use \s syntax in examples.

	* streams.texi (Output Variables): Add print-continuous-numbering
	and print-number-table.

	* processes.texi (Decoding Output): New node.

	* os.texi (Time Conversion): decode-time arg is optional.

	* objects.texi (Character Type): Don't use space as example for \.
	Make list of char names and \-sequences correspond.
	Explain that \s is not used in strings.  `\ ' needs space after.

	* nonascii.texi (Converting Representations): Add string-to-multibyte.
	(Translation of Characters): Add translation-table-for-input.
	(Default Coding Systems): Add auto-coding-functions.
	(Explicit Encoding): Add decode-coding-inserted-region.
	(Locales): Add locale-info.

	* minibuf.texi (Basic Completion): Describe test-completion.
	Collections can be lists of strings.
	Clean up lazy-completion-table.
	(Programmed Completion): Mention test-completion.
	Clarify why lambda expressions are not accepted.
	(Minibuffer Misc): Describe minibufferp.

2003-07-14  Richard M. Stallman  <rms@gnu.org>

	* buffers.texi (Killing Buffers): kill-buffer-hook is perm local.

	* windows.texi (Selecting Windows): New arg to select-window.
	(Selecting Windows): Add with-selected-window.
	(Size of Window): Add window-inside-edges, etc.

	* internals.texi (Garbage Collection): Add post-gc-hook.

	* processes.texi (Subprocess Creation): Add exec-suffixes.

	* keymaps.texi (Functions for Key Lookup): Add current-active-maps.
	(Scanning Keymaps): Add map-keymaps.
	(Defining Menus): Add keymap-prompt.

	* numbers.texi (Integer Basics): Add most-positive-fixnum,
	most-negative-fixnum.

	* compile.texi (Byte Compilation): Explain no-byte-compile.
	(Compiler Errors): New node.

	* os.texi (User Identification): user-uid, user-real-uid
	can return float.

	* modes.texi (Major Mode Conventions): Explain about run-mode-hooks
	and about derived modes.
	(Minor Modes): Add minor-mode-list.
	(Defining Minor Modes): Keyword args for define-minor-mode.
	(Search-based Fontification): Explain managing other properties.
	(Other Font Lock Variables): Add font-lock-extra-managed-props.
	(Faces for Font Lock): Add font-lock-preprocessor-face.
	(Hooks): Add run-mode-hooks and delay-mode-hooks.

	* variables.texi (Creating Buffer-Local): Add buffer-local-value.
	(Variable Aliases): Clarify defvaralias.

	* loading.texi (Library Search): Add load-suffixes.

	* minibuf.texi (Basic Completion): Add lazy-completion-table.
	(Programmed Completion): Add dynamic-completion-table.

	* files.texi (Changing Files): copy-file allows dir as NEWNAME.
	(Magic File Names): Specify precedence order of handlers.

	* commands.texi (Command Overview): Emacs server runs pre-command-hook
	and post-command-hook.
	(Waiting): New calling convention for sit-for.

	* text.texi (Special Properties): local-map and keymap properties
	apply based on their stickiness.

2003-07-07  Richard M. Stallman  <rms@gnu.org>

	* modes.texi (Minor Mode Conventions): Specify only some kinds
	of list values as args to minor modes.

	* files.texi (File Name Expansion): Warn about iterative use
	of substitute-in-file-name.

	* advice.texi (Activation of Advice): Clean up previous change.

2003-07-06  Markus Rost  <rost@math.ohio-state.edu>

	* advice.texi (Activation of Advice): Note that ad-start-advice is
	turned on by default.

2003-06-30  Richard M. Stallman  <rms@gnu.org>

	* text.texi (Buffer Contents): Document current-word.
	(Change Hooks): Not called for *Messages*.

	* functions.texi (Defining Functions): Explain about redefining
	primitives.
	(Function Safety): Rename.  Minor changes.
	Comment out the detailed criteria for what is safe.

2003-06-22  Andreas Schwab  <schwab@suse.de>

	* objects.texi (Symbol Type): Fix description of examples.

2003-06-16  Andreas Schwab  <schwab@suse.de>

	* hash.texi (Creating Hash): Fix description of :weakness.

2003-06-13  Kai Großjohann  <kai.grossjohann@gmx.net>

	* files.texi (Changing Files): copy-file copies file modes, too.

2003-05-28  Richard M. Stallman  <rms@gnu.org>

	* strings.texi (Creating Strings): Clarify split-string.

2003-05-22  Stephen J. Turnbull  <stephen@xemacs.org>

	* strings.texi (Creating Strings): Update split-string specification
	and examples.

2003-05-19  Richard M. Stallman  <rms@gnu.org>

	* elisp.texi: Correct invariant section names.

2003-04-20  Richard M. Stallman  <rms@gnu.org>

	* os.texi (Timers): Explain about timers and quitting.

2003-04-19  Richard M. Stallman  <rms@gnu.org>

	* internals.texi (Writing Emacs Primitives): Strings are
	no longer special for GCPROs.  Mention GCPRO5, GCPRO6.
	Explain GCPRO convention for varargs function args.

2003-04-16  Richard M. Stallman  <rms@gnu.org>

	* minibuf.texi (Minibuffer Misc): Document fn minibuffer-message.

2003-04-08  Richard M. Stallman  <rms@gnu.org>

	* files.texi (Kinds of Files): Correct return value of file-symlink-p.

2003-02-13  Kim F. Storm  <storm@cua.dk>

	* objects.texi (Character Type): New \s escape for space.

2003-01-31  Joe Buehler  <jhpb@draco.hekimian.com>

	* os.texi (System Environment): Add cygwin system-type.

2003-01-25  Richard M. Stallman  <rms@gnu.org>

	* keymaps.texi: Document that a symbol can act as a keymap.

2003-01-13  Richard M. Stallman  <rms@gnu.org>

	* text.texi (Changing Properties): Say string indices are origin-0.

	* positions.texi (Screen Lines) <compute-motion>:
	Correct order of elts in return value.

	* keymaps.texi (Changing Key Bindings) <define-key>: Mention
	how to define a default binding.

2002-12-07  Markus Rost  <rost@math.ohio-state.edu>

	* loading.texi (Unloading): Fix recent change for load-history.

	* customize.texi (Simple Types): Clarify description of custom
	type 'number.  Describe new custom type 'float.

2002-12-04  Markus Rost  <rost@math.ohio-state.edu>

	* variables.texi (File Local Variables): Fix typo.

2002-10-23  Kai Großjohann  <kai.grossjohann@uni-duisburg.de>

	From Michael Albinus <Michael.Albinus@alcatel.de>.

	* README: Target for Info file is `make info'.

	* files.texi (File Name Components): Fix typos in
	`file-name-sans-extension'.
	(Magic File Names): Complete list of operations for magic file
	name handlers.

2002-09-16  Jonathan Yavner  <jyavner@engineer.com>

	* variables.texi (File Local Variables): New function
	risky-local-variable-p.

2002-09-15  Jonathan Yavner  <jyavner@engineer.com>

	* functions.texi (Function safety): New node about unsafep.

2002-08-05  Per Abrahamsen  <abraham@dina.kvl.dk>

	* customize.texi (Splicing into Lists): Fix example.
	Reported by Fabrice Bauzac <fabrice.bauzac@wanadoo.fr>.

2002-06-17  Juanma Barranquero  <lektu@terra.es>

	* frames.texi (Display Feature Testing): Fix typo.

2002-06-12  Andreas Schwab  <schwab@suse.de>

	* frames.texi (Initial Parameters, Resources): Fix references to
	the Emacs manual.

2002-05-13  Kim F. Storm  <storm@cua.dk>

	* variables.texi (Intro to Buffer-Local): Update warning and
	example relating to changing buffer inside let.

2002-03-10  Jan Djärv  <jan.h.d@swipnet.se>

	* os.texi (Session Management): New node about X Session management.

2002-01-18  Eli Zaretskii  <eliz@is.elta.co.il>

	* elisp.texi (VERSION): Set to 2.9.  Update the version of Emacs
	to which the manual corresponds, and the copyright years.

	* Makefile.in (VERSION): Set to 2.9.

2001-11-29  Eli Zaretskii  <eliz@is.elta.co.il>

	* elisp.texi: Change the category in @dircategory to "Emacs", to
	make it consistent with info/dir.

2001-11-25  Miles Bader  <miles@gnu.org>

	* text.texi (Fields): Describe new `limit' arg in
	field-beginning/field-end.

2001-11-17  Eli Zaretskii  <eliz@is.elta.co.il>

	* permute-index: Don't depend on csh-specific features.
	Replace the interpreter name with /bin/sh.

	* two-volume-cross-refs.txt: New file.
	* two.el: New file.
	* spellfile: New file.

2001-11-16  Eli Zaretskii  <eliz@is.elta.co.il>

	* permute-index: New file.

	* vol1.texi, vol2.texi: Renamed from elisp-vol1.texi and
	elisp-vol2.texi, respectively, to avoid file-name clashes in DOS
	8+3 restricted namespace.

	* Makefile.in (infodir): Define relative to $(srcdir).
	($(infodir)/elisp): Don't chdir into $(srcdir), but add it to the
	include directories list via -I switch to makeinfo.
	(index.texi): Use cp if both hard and symbolic links fail.

2001-11-10  Eli Zaretskii  <eliz@is.elta.co.il>

	* Makefile.in (distclean): Add.

	The following changes make ELisp manual part of the Emacs
	distribution:

	* Makefile.in: Add Copyright notice.
	(prefix): Remove.
	(infodir): Change value to "../info".
	(VPATH): New variable.
	(MAKE): Don't define.
	(texmacrodir): Don't define.
	(texinputdir): Append the existing value of TEXINPUTS.
	($(infodir)/elisp): Instead of just "elisp".  Reformat the
	command to be compatible with man/Makefile.in, and to put the
	output into ../info.
	(info): Add target.
	(installall): Target removed.

2001-10-31  Pavel Janík  <Pavel@Janik.cz>

	* tips.texi (Coding Conventions): Fix typo.

2001-10-23  Gerd Moellmann  <gerd@gnu.org>

	* Makefile.in (srcs): Add gpl.texi and doclicense.texi.

2001-10-22  Eli Zaretskii  <eliz@is.elta.co.il>

	* files.texi (File Name Components): Update the description of
	file-name-sans-extension and file-name-extension, as they now
	ignore leading dots.

2001-10-20  Gerd Moellmann  <gerd@gnu.org>

	* (Version 21.1 released.)

2001-10-19  Miles Bader  <miles@gnu.org>

	* positions.texi (Text Lines): Describe behavior of
	`beginning-of-line'/`end-of-line' in the presence of field properties.

2001-10-17  Gerd Moellmann  <gerd@gnu.org>

	* Makefile.in (VERSION): Set to 2.8.
	(manual): Use `manual-21'.

	* elisp.texi (VERSION): Add and use it where the version
	number was used.  Set it to 2.8.

	* intro.texi: Likewise.

2001-10-13  Eli Zaretskii  <eliz@is.elta.co.il>

	* files.texi (File Name Completion): Document the significance of
	a trailing slash in elements of completion-ignored-extensions.

2001-10-06  Miles Bader  <miles@gnu.org>

	* variables.texi (Variable Aliases): It's `@defmac', not `@defmacro'.

2001-10-04  Gerd Moellmann  <gerd@gnu.org>

	* variables.texi (Variable Aliases): New node.

2001-10-04  Gerd Moellmann  <gerd@gnu.org>

	* Branch for 21.1.

2001-10-02  Miles Bader  <miles@gnu.org>

	* minibuf.texi (Minibuffer Misc): Add entries for
	`minibuffer-contents', `minibuffer-contents-no-properties', and
	`delete-minibuffer-contents'.
	Correct description for `minibuffer-prompt-end'.

	* text.texi (Property Search): Correct descriptions of
	`next-char-property-change' and `previous-char-property-change'.
	Add entries for `next-single-char-property-change' and
	`previous-single-char-property-change'.
	Make operand names a bit more consistent.

2001-09-30  Eli Zaretskii  <eliz@is.elta.co.il>

	* frames.texi (Finding All Frames): Document that next-frame and
	previous-frame are local to current terminal.

2001-09-26  Eli Zaretskii  <eliz@is.elta.co.il>

	* keymaps.texi (Creating Keymaps): Fix the description of the
	result of make-keymap.

2001-09-23  Eli Zaretskii  <eliz@is.elta.co.il>

	* display.texi (Font Lookup, Attribute Functions)
	(Image Descriptors): Add cross-references to the definition of
	selected frame.

	* buffers.texi (The Buffer List): Add cross-references to the
	definition of selected frame.

	* frames.texi (Input Focus): Clarify which frame is _the_ selected
	frame at any given time.
	(Multiple Displays, Size and Position): Add a cross-reference to
	the definition of the selected frame.

2001-09-08  Eli Zaretskii  <eliz@is.elta.co.il>

	* strings.texi (String Conversion) <string-to-number>: Document
	that a float is returned for integers that are too large.

	* frames.texi (Mouse Position): Document mouse-position-function.
	(Display Feature Testing): Document display-images-p.
	(Window Frame Parameters): Document the cursor-type variable.

	* numbers.texi (Integer Basics): Document CL style read syntax for
	integers in bases other than 10.

	* positions.texi (List Motion):
	Document open-paren-in-column-0-is-defun-start.

	* lists.texi (Sets And Lists): Document member-ignore-case.

	* internals.texi (Garbage Collection): Document the used and free
	strings report.
	(Memory Usage): Document strings-consed.

	* os.texi (Time of Day): Document float-time.
	(Recording Input): Document that clear-this-command-keys clears
	the vector to be returned by recent-keys.

	* keymaps.texi (Scanning Keymaps) <where-is-internal>:
	The argument keymap can be a list.

	* nonascii.texi (User-Chosen Coding Systems)
	<select-safe-coding-system>: Document the new argument
	accept-default-p and the variable
	select-safe-coding-system-accept-default-p.  Tell what happens if
	buffer-file-coding-system is undecided.
	(Default Coding Systems): Document auto-coding-regexp-alist.

	* display.texi (The Echo Area) <message>: Document
	message-truncate-lines.
	(Glyphs): Document that the glyph table is unused on windowed
	displays.

	* help.texi (Describing Characters) <single-key-description>:
	Document the new argument no-angles.
	(Accessing Documentation) <documentation-property>: Document that
	a non-string property is evaluated.
	<documentation>: Document that the function-documentation property
	is looked for.

	* windows.texi (Selecting Windows): Document some-window.

	* text.texi (MD5 Checksum): New node, documents the md5 primitive.

	* hooks.texi (Standard Hooks): Add kbd-macro-termination-hook and
	apropos-mode-hook.

	* commands.texi (Using Interactive): Document interactive-form.
	(Keyboard Macros): Document kbd-macro-termination-hook.
	(Command Loop Info): Document that clear-this-command-keys clears
	the vector to be returned by recent-keys.

2001-09-04  Werner LEMBERG  <wl@gnu.org>

	* Makefile.in (srcdir, texinputdir): New variables.
	(srcs, index.texi, install): Use $(srcdir).
	(.PHONY): Remove elisp.dvi.
	(elisp): Use -I switch for makeinfo.
	(elisp.dvi): Use $(srcdir) and $(texinputdir).
	(installall, dist): Use $(srcdir).
	Fix path to texinfo.tex.
	(maintainer-clean): Add elisp.dvi and elisp.oaux.

2001-08-30  Gerd Moellmann  <gerd@gnu.org>

	* display.texi (Conditional Display): Adjust to API change.

	* configure: New file.

2001-07-30  Gerd Moellmann  <gerd@gnu.org>

	* commands.texi (Repeat Events): Add description of
	double-click-fuzz.

2001-05-08  Stefan Monnier  <monnier@cs.yale.edu>

	* syntax.texi (Syntax Class Table): Add the missing designator for
	comment and string fences.
	(Syntax Properties): Add a xref to syntax table internals.
	(Syntax Table Internals): Document string-to-syntax.

2001-05-07  Gerd Moellmann  <gerd@gnu.org>

	* Makefile.in (install): Use install-info command line options
	like in Emacs' Makefile.in.

2000-12-09  Miles Bader  <miles@gnu.org>

	* windows.texi (Window Start): Update documentation for
	`pos-visible-in-window-p'.

2000-11-12  Stefan Monnier  <monnier@cs.yale.edu>

	* lists.texi (Building Lists): Add footnote to explain how to add
	to the end of a list.

2000-10-25  Gerd Moellmann  <gerd@gnu.org>

	* files.texi (Visiting Functions): Typos.

2000-10-25  Kenichi Handa  <handa@etl.go.jp>

	* files.texi (Visiting Functions): Return value of
	find-file-noselect may be a list of buffers if wildcards are used.

2000-10-24  Miles Bader  <miles@lsi.nec.co.jp>

	* display.texi (Defining Faces): Document `graphic' display type
	in face specs.

2000-10-18  Kai Großjohann  <Kai.Grossjohann@CS.Uni-Dortmund.DE>

	* hooks.texi (Standard Hooks): Replace obsolete
	`after-make-frame-hook' with `after-make-frame-functions'.

	* frames.texi (Creating Frames): Ditto.

	* variables.texi (Future Local Variables): Ditto.

2000-10-16  Gerd Moellmann  <gerd@gnu.org>

	* display.texi (Other Image Types): Add description of :foreground
	and :background properties of mono PBM images.

2000-08-17  Werner LEMBERG  <wl@gnu.org>

	* .cvsignore: New file.

2000-01-05  Gerd Moellmann  <gerd@gnu.org>

	* tindex.pl: New script.

1999-12-03  Dave Love  <fx@gnu.org>

	* Makefile.in (MAKEINFO): New parameter.

1999-09-17  Richard Stallman  <rms@gnu.org>

	* Makefile.in (srcs): Add hash.texi.
	(VERSION): Update to 20.6.

1999-09-13  Richard Stallman  <rms@gnu.org>

	* Makefile.in (index.texi): If cannot make a symlink, make a hard link.

1998-08-29  Karl Heuer  <kwzh@gnu.org>

	* configure.in: New file.
	* Makefile.in: Renamed from Makefile.
	(prefix, infodir): Use value obtained from configure.
	(emacslibdir): Obsolete variable deleted.
	(dist): Distribute configure.in, configure, Makefile.in.

1998-06-12  Richard Stallman  <rms@psilocin.ai.mit.edu>

	* Makefile (INSTALL_INFO): New variable.
	(install): Run install-info.

1998-05-09  Richard Stallman  <rms@psilocin.ai.mit.edu>

	* Makefile (elisp.dvi): Add missing backslash.

1998-05-02  Richard Stallman  <rms@psilocin.gnu.org>

	* Makefile (elisp.dvi): Don't depend on texindex or on elisp.tps.
	Run texindex without `./'.  Always run texindex on elisp.tp.
	(elisp.tps): Target deleted.

1998-04-05  Richard Stallman  <rms@psilocin.gnu.org>

	* Makefile (srcs): Add nonascii.texi and customize.texi.
	(dist): Start by deleting `temp'.

1998-02-17  Richard Stallman  <rms@psilocin.gnu.org>

	* Makefile (makeinfo, texindex): Targets deleted.
	(makeinfo.o, texindex.o): Targets deleted.
	(clean, dist): Don't do anything with them or with getopt*.

1998-01-30  Richard Stallman  <rms@psilocin.gnu.org>

	* Makefile (SHELL): Defined.

1998-01-27  Richard Stallman  <rms@psilocin.gnu.org>

	* Makefile (elisp.tps): New target.
	(elisp.dvi): Depend on elisp.tps.

1996-04-03  Karl Heuer  <kwzh@gnu.ai.mit.edu>

	* README: Update phone number.

	* Makefile (elisp): Make this be the default target.
	Depend on makeinfo.c instead of makeinfo.
	(install): Don't depend on elisp.dvi, since we don't install that.
	Use mkinstalldirs.
	(dist): Add mkinstalldirs.

1995-06-19  Richard Stallman  <rms@mole.gnu.ai.mit.edu>

	* Makefile (VERSION): Update version number.
	(maintainer-clean): Rename from realclean.

1995-06-07  Karl Heuer  <kwzh@nutrimat.gnu.ai.mit.edu>

	* Makefile (realclean): New target.
	(elisp): Remove any old elisp-* files first.

1993-11-23  Noah Friedman  (friedman@nutrimat.gnu.ai.mit.edu)

	* Makefile (VERSION): New variable.
	(dist): Make packaged directory name `elisp-manual-19-$(VERSION)'.
	Compressed file suffix should be `.gz', not `.z'.

1993-11-22  Richard Stallman  (rms@mole.gnu.ai.mit.edu)

	* Makefile (elisp): Depend on makeinfo.

1993-11-19  Noah Friedman  (friedman@gnu.ai.mit.edu)

	* Makefile (srcs): Add anti.texi.

1993-05-28  Richard Stallman  (rms@mole.gnu.ai.mit.edu)

	* Makefile (infodir, prefix): New vars.
	(install): Use infodir.
	(emacsinfodir): Delete.

1993-05-27  Richard Stallman  (rms@mole.gnu.ai.mit.edu)

	* Makefile (srcs): Add calendar.texi.

	* Makefile (dist): Copy texindex.c and makeinfo.c.
	Limit elisp-* files to those with one or two digits.

1993-05-16  Jim Blandy  (jimb@wookumz.gnu.ai.mit.edu)

	* Makefile (dist): Change to use Gzip instead of compress.

1993-04-23  Eric S. Raymond  (eric@mole.gnu.ai.mit.edu)

	* loading.texi (Unloading): define-function changed back to
	defalias.  It may not stay this way, but at least it's
	consistent with the known-good version of the code patch.

1993-03-26  Eric S. Raymond  (eric@geech.gnu.ai.mit.edu)

	* modes.texi (Hooks): Document new optional arg of add-hook.

1993-03-17  Eric S. Raymond  (eric@mole.gnu.ai.mit.edu)

	* variables.texi: Document nil initial value of buffer-local variables.

	* tips.texi: Add new section on standard library headers.

1993-02-27  Jim Blandy  (jimb@wookumz.gnu.ai.mit.edu)

	* Makefile (srcs): Add frame.texi to the list of sources.

1993-02-23  Jim Blandy  (jimb@wookumz.gnu.ai.mit.edu)

	* Makefile (dist): Don't bother excluding autosave files; they'll
	never make it into the temp directory anyway, and the hash marks
	in the name are problematic for make and the Bourne shell.
	(srcs): ???

1993-02-12  Jim Blandy  (jimb@wookumz.gnu.ai.mit.edu)

	* Makefile (dist): Don't include backup files or autosave files in
	the distribution tar file.

1991-11-26  Richard Stallman  (rms@mole.gnu.ai.mit.edu)

	* Makefile (srcs): Add index.perm.
	(elisp.dvi): Remove erroneous shell comment.
	Expect output of permute-index in permuted.fns.
	Save old elisp.aux in elisp.oaux.
	(clean): Add index.texi to be deleted.

1990-08-11  Richard Stallman  (rms@sugar-bombs.ai.mit.edu)

	* Makefile (elisp.dvi, index.texi): Use shell if instead of ifdef.

1990-06-26  David Lawrence  (tale@geech)

	* files.texi: Noted that completion-ignored-extensions is ignored
	when making *Completions*.

1990-06-08  Jay Fenlason  (hack@ai.mit.edu)

	* Makefile  make dist now depends on elisp.dvi, since it tries
	to include it in the dist file.

1990-03-28  Jim Kingdon  (kingdon@mole.ai.mit.edu)

	* functions.texinfo (Mapping Functions): Add missing quote.

1989-06-19  Richard Stallman  (rms@sugar-bombs.ai.mit.edu)

	* texinfo.tex (frenchspacing): Use decimal codes for char to be set.
	(defunargs): Turn off \hyphenchar of \sl font temporarily.

1989-05-10  Robert J. Chassell  (bob@rice-chex.ai.mit.edu)

	* @result{}, @expansion{}, @print{}, @quiv{}, @point{},
	and @error{} are the terms now being used.  The files in the
	directory have been changed to reflect this.

	* All instances of @indentedresultt{} have been changed to
	`     @result{}', using 5 spaces at the beginning of the line.

1989-04-24  Robert J. Chassell  (bob@rice-chex.ai.mit.edu)

	* @result{}, @expandsto{}, @prints{}, @quiv{}, @error{}, and the
	experimental @indentedresult{}, @indentedexpandsto{} are part of
	the texinfo.tex in this directory.  These TeX macros are not
	stable yet.

1989-04-17  Robert J. Chassell  (bob@rice-chex.ai.mit.edu)

	* texinfo.tex: Temporarily added
		\let\result=\dblarrow
		\def\error{{\it ERROR} \longdblarrow}
	We need to do this better soon.

1989-04-11  Robert J. Chassell  (bob@rice-chex.ai.mit.edu)

	* Applied Karl Berry's patches to *.texinfo files, but not to
	texinfo.tex; those diffs are in `berry-texinfo-tex-diffs'.  (Karl's
	new title page format is also not applied, since it requires
	texinfo.tex changes.)

	* Cleaned up `Makefile' and defined the `emacslibdir' directory
	for the Project GNU development environment.

;; Local Variables:
;; coding: utf-8
;; End:

  Copyright (C) 1998-2014 Free Software Foundation, Inc.

  This file is part of GNU Emacs.

  GNU Emacs is free software: you can redistribute it and/or modify
  it under the terms of the GNU General Public License as published by
  the Free Software Foundation, either version 3 of the License, or
  (at your option) any later version.

  GNU Emacs is distributed in the hope that it will be useful,
  but WITHOUT ANY WARRANTY; without even the implied warranty of
  MERCHANTABILITY or FITNESS FOR A PARTICULAR PURPOSE.  See the
  GNU General Public License for more details.

  You should have received a copy of the GNU General Public License
  along with GNU Emacs.  If not, see <http://www.gnu.org/licenses/>.<|MERGE_RESOLUTION|>--- conflicted
+++ resolved
@@ -1,13 +1,9 @@
-<<<<<<< HEAD
-2014-04-30  Stefan Monnier  <monnier@iro.umontreal.ca>
-=======
-2014-05-07  Paul Eggert  <eggert@cs.ucla.edu>
+2014-05-08  Paul Eggert  <eggert@cs.ucla.edu>
 
 	* internals.texi (C Dialect): New section.
 	(C Integer Types): Mention bool_bf.
 
-2014-04-29  Stefan Monnier  <monnier@iro.umontreal.ca>
->>>>>>> 606695a6
+2014-04-30  Stefan Monnier  <monnier@iro.umontreal.ca>
 
 	* processes.texi (Filter Functions, Sentinels): Advertise add-function.
 
