<<<<<<< HEAD
2013-08-12  Glenn Morris  <rgm@gnu.org>

	* Makefile.in (prefix, datarootdir, datadir, PACKAGE_TARNAME)
	(docdir, dvidir, htmldir, pdfdir, psdir, GZIP_PROG, INSTALL)
	(INSTALL_DATA): New, set by configure.
	(HTML_OPTS, HTML_TARGETS, PS_TARGETS, DVIPS): New variables.
	(.PHONY): Add html, ps, install-dvi, install-html, install-pdf,
	install-ps ,install-doc, uninstall-dvi, uninstall-html, uninstall-pdf,
	uninstall-ps, and uninstall-doc.
	(.SUFFIXES): Add .ps and .dvi.
	(.dvi.ps): New suffix rule.
	(html, ps, ada-mode.html, auth.html, autotype.html, bovine.html)
	(calc.html, cc-mode.html, cl.html, dbus.html, dired-x.html)
	(ebrowse.html, ede.html, ediff.html, edt.html, eieio.html)
	(emacs-gnutls.html, emacs-mime.html, epa.html, erc.html)
	(ert.html, eshell.html, eudc.html, faq.html, flymake.html)
	(forms.html, gnus.html, htmlfontify.html, idlwave.html)
	(ido.html, mairix-el.html, message.html, mh-e.html)
	(newsticker.html, nxml-mode.html, org.html, pgg.html)
	(rcirc.html, reftex.html, remember.html, sasl.html, sc.html)
	(semantic.html, sieve.html, smtpmail.html, speedbar.html)
	(srecode.html, todo-mode.html, tramp.html, url.html, vip.html)
	(viper.html, widget.html, wisent.html, woman.html, install-dvi)
	(install-html, install-pdf, install-ps, install-doc, uninstall-dvi)
	(uninstall-html, uninstall-ps, uninstall-pdf, uninstall-doc):
	New rules.
	(clean): Remove HTML_TARGETS and PS_TARGETS.

2013-08-10  Xue Fuqiao  <xfq.free@gmail.com>

	* ido.texi (Working Directories):
	(Flexible Matching, Regexp Matching, Find File At Point)
	(Ignoring, Misc Customization): Use @defopt for user options.

2013-08-09  Xue Fuqiao  <xfq.free@gmail.com>

	* htmlfontify.texi (Customization): Remove documentation of
	`hfy-fast-lock-save'.  Minor fixes.

2013-08-08  Xue Fuqiao  <xfq.free@gmail.com>

	* ido.texi (Top): Insert node "Working Directories" in menu.
	(Working Directories): New node.
	(Misc Customization): Add documentation of
	`ido-confirm-unique-completion' and some other user options.

2013-08-07  Eli Zaretskii  <eliz@gnu.org>

	* todo-mode.texi: Update @dircategory.
	(Overview, Todo Items as Diary Entries, Todo Mode Entry Points)
	(File Editing, Marked Items, Item Prefix): Fix usage of @xref and
	@ref.

2013-08-07  Xue Fuqiao  <xfq.free@gmail.com>

	* sc.texi (Introduction): Fix index.
	(Usage Overview):
	(Citations, Citation Elements, Recognizing Citations)
	(Information Keys and the Info Alist, Reference Headers)
	(The Built-in Header Rewrite Functions)
	(Electric References, Reply Buffer Initialization)
	(Filling Cited Text, Selecting an Attribution)
	(Attribution Preferences)
	(Anonymous Attributions, Author Names)
	(Using Regi, Post-yank Formatting Commands)
	(Citing Commands, Insertion Commands)
	(Mail Field Commands)
	(Hints to MUA Authors, Thanks and History): Change from one space
	between sentences to two.
	(What Supercite Does): Typo fix.

	* newsticker.texi (Usage): Use @key for RET.

	* cl.texi (Argument Lists):
	(For Clauses):
	(Macros): Add indexes.

2013-08-05  Xue Fuqiao  <xfq.free@gmail.com>

	* cl.texi (Blocks and Exits): Add an index.

2013-08-04  Stephen Berman  <stephen.berman@gmx.net>

	* Makefile.in (INFO_TARGETS, DVI_TARGETS, PDF_TARGETS): Add todo-mode.
	(todo-mode, $(buildinfodir)/todo-mode$(INFO_EXT)):
	(todo-mode.dvi, todo-mode.pdf): New rules.

	* todo-mode.texi: New file.

2013-08-01  Lars Magne Ingebrigtsen  <larsi@gnus.org>

	* gnus.texi (Basic Usage): Mention that warp means jump here.
	(The notmuch Engine): Mention notmuch.

2013-07-30  Tassilo Horn  <tsdh@gnu.org>

	* gnus.texi (Sorting the Summary Buffer): Document new defcustom
	`gnus-subthread-sort-functions' and remove the obsolete documentation
	of `gnus-sort-threads-recursively'.

2013-07-29  David Engster  <deng@randomsample.de>

	* eieio.texi (top): Make clear that EIEIO is not a full CLOS
	implementation.
	(Introduction): Add further missing features.
	(Building Classes): Add introductory paragraph.
	(Wish List): Add metaclasses and EQL specialization.

2013-07-29  Michael Albinus  <michael.albinus@gmx.de>

	* tramp.texi (Frequently Asked Questions): Mention
	`tramp-use-ssh-controlmaster-options'.

2013-07-26  Tassilo Horn  <tsdh@gnu.org>

	* gnus.texi (Sorting the Summary Buffer): Document new defcustom
	`gnus-sort-threads-recursively'.
=======
2013-07-31  Glenn Morris  <rgm@gnu.org>

	* woman.texi (Top): Avoid mailto: in html output.
>>>>>>> df0d73aa

2013-07-25  Glenn Morris  <rgm@gnu.org>

	* Makefile.in (INFO_TARGETS, DVI_TARGETS, PDF_TARGETS): Add ido.
	(ido, $(buildinfodir)/ido$(INFO_EXT), ido.dvi, ido.pdf): New rules.

	* erc.texi (Special Features): Update contact information.
	(History): Avoid using @email.

	* eshell.texi (Bugs and ideas): Minor updates.

	* faq.texi (Reporting bugs, Origin of the term Emacs)
	(Setting up a customization file)
	(Using an already running Emacs process, Turning off beeping)
	(Packages that do not come with Emacs)
	(Replying to the sender of a message): Avoid using @email.

	* pcl-cvs.texi (Contributors, Bugs): Avoid using @email.

	* reftex.texi (Imprint): Avoid using @email.

	* ses.texi (Top): Update bug reporting instructions.
	(Acknowledgments): Avoid using @email.

	* woman.texi (Introduction, Background): Remove outdated information.
	(Bugs, Acknowledgments): Avoid using @email.

2013-07-24  Xue Fuqiao  <xfq.free@gmail.com>

	* ido.texi: New file.

2013-07-19  Geoff Kuenning  <geoff@cs.hmc.edu>  (tiny change)

	* gnus.texi (Customizing Articles): Document function predicates.

2013-07-08  Tassilo Horn  <tsdh@gnu.org>

	* gnus.texi (lines): Correct description of
	`gnus-registry-track-extra's default value.  Mention
	`gnus-registry-remove-extra-data'.

2013-07-06  Lars Ingebrigtsen  <larsi@gnus.org>

	* gnus.texi (Group Parameters): Mention regexp
	substitutions (bug#11688).

2013-07-06  Nathan Trapuzzano  <nbtrap@nbtrap.com>  (tiny change)

	* gnus.texi (Generic Marking Commands): Fix grammar (bug#13368).

2013-07-06  Lars Ingebrigtsen  <larsi@gnus.org>

	* gnus.texi (Emacsen): Fix version.

	* gnus-faq.texi (FAQ 1-6): Mention the correct Emacs version.

2013-07-06  Glenn Morris  <rgm@gnu.org>

	* mh-e.texi: Fix external links.
	(Using This Manual): Printed elisp manuals no longer available.

	* newsticker.texi (Overview): Update URL.

	* nxml-mode.texi (Introduction): Update URL.

	* org.texi (JavaScript support): Fix URL.

	* wisent.texi (Wisent Overview): Remove incorrect, unnecessary uref.

	* eudc.texi (CCSO PH/QI): Remove defunct URL.

	* dbus.texi (Introspection): Update URL to a less defunct one.

	* gnus.texi (Top): Restrict "Other related manuals" to info output.
	(Foreign Groups): Use @indicateurl for examples.
	(Direct Functions): Remove defunct URL.
	(RSS): Update URL.

	* gnus-faq.texi (FAQ 5-8, FAQ 6-3): Remove defunct URLs.
	(FAQ 7-1): Update URL.

	* pgg.texi (Top, Overview): Add note about obsolescence.

2013-07-03  Paul Eggert  <eggert@cs.ucla.edu>

	* texinfo.tex: Merge from gnulib.

2013-07-03  Glenn Morris  <rgm@gnu.org>

	* bovine.texi (top):
	* cc-mode.texi (AWK Mode Font Locking):
	* mh-e.texi (Preface):
	* url.texi (URI Parsing): Fix cross-references to other manuals.

2013-07-02  Lars Magne Ingebrigtsen  <larsi@gnus.org>

	* gnus.texi (Client-Side IMAP Splitting):
	Note that `nnimap-inbox' now can be a list.

2013-06-24  Glenn Morris  <rgm@gnu.org>

	* eshell.texi: Fix cross-references to other manuals.

2013-06-23  Glenn Morris  <rgm@gnu.org>

	* Makefile.in (HTML_TARGETS, html, emacs-faq.html, emacs-faq):
	Remove; not needed now we use a standard html layout for the faq.
	(clean): Remove HTML_TARGETS, emacs-faq.text.

2013-06-21  Eduard Wiebe  <usenet@pusto.de>

	* flymake.texi (Parsing the output, Customizable variables):
	Add reference to `flymake-warning-predicate'.

2013-06-19  Michael Albinus  <michael.albinus@gmx.de>

	* tramp.texi (Top, Configuration): Insert section `Predefined
	connection information' in menu.
	(Predefined connection information): New section.
	(Android shell setup): Make a reference to `Predefined connection
	information'.

2013-06-19  Glenn Morris  <rgm@gnu.org>

	* Makefile.in (version): New, set by configure.
	(clean): Delete dist tar file.
	(infoclean): New, split from maintainer-clean.
	(maintainer-clean): Run infoclean.
	(dist): New rule, to make tarfile for www.gnu.org.

2013-06-13  Albert Krewinkel  <tarleb@moltkeplatz.de>

	* sieve.texi (Managing Sieve): Fix port in example, fix documentation
	for keys q and Q.
	(Standards): Reference RFC5804 as the defining document of the
	managesieve protocol.

2013-06-10  Aidan Gauland  <aidalgol@amuri.net>

	* eshell.texi (Input/Output): Expand to cover new visual-command
	options, eshell-visual-subcommands and eshell-visual-options.
	Divide into separate Visual Commands and Redirection sections.

2013-06-10  Glenn Morris  <rgm@gnu.org>

	* epa.texi (Cryptographic operations on files): Update epa-decrypt-file.

2013-06-04  Katsumi Yamaoka  <yamaoka@jpl.org>

	* gnus.texi (Article Date):
	Fix description of gnus-article-update-date-headers.

2013-05-28  Xue Fuqiao  <xfq.free@gmail.com>

	* erc.texi (Special Features): ERC is being maintained within
	Emacs now.

2013-05-25  Xue Fuqiao  <xfq.free@gmail.com>

	* flymake.texi: Change from one space between sentences to two.

2013-05-04  Stefan Monnier  <monnier@iro.umontreal.ca>

	* cl.texi (Obsolete Macros): Describe replacements for `flet'
	(bug#14293).

2013-04-16  Michael Albinus  <michael.albinus@gmx.de>

	* tramp.texi (Frequently Asked Questions): Precise, how to define
	an own ControlPath.

2013-04-15  Michael Albinus  <michael.albinus@gmx.de>

	* tramp.texi (Frequently Asked Questions): New item for
	ControlPath settings.

2013-03-31  Jay Belanger  <jay.p.belanger@gmail.com>

	* calc.texi (Basic Operations on Units): Streamline some
	descriptions.

2013-03-27  Aidan Gauland  <aidalgol@no8wireless.co.nz>

	* eshell.texi (Built-ins): Update manual to mention tramp module.

2013-03-18  Michael Albinus  <michael.albinus@gmx.de>

	* tramp.texi (Filename Syntax): Host names are not allowed to be
	any method name, unless method name is specified explicitly.
	Remove restriction on unibyte filenames.

	* trampver.texi: Update release number.

2013-03-17  Paul Eggert  <eggert@cs.ucla.edu>

	doc: convert some TeX accents to UTF-8
	* emacs-mime.texi (Interface Functions): Use 'ï' rather than
	'@"{@dotless{i}}'.

2013-03-15  Michael Albinus  <michael.albinus@gmx.de>

	Sync with Tramp 2.2.7.

	* trampver.texi: Update release number.

2013-03-09  Jay Belanger  <jay.p.belanger@gmail.com>

	* calc.texi (Basic Operations on Units): Streamline some
	descriptions.

2013-03-08  Glenn Morris  <rgm@gnu.org>

	* faq.texi (Top): Don't say this was updated @today.
	That's irrelevant and leads to spurious diffs.

2013-03-08  Jay Belanger  <jay.p.belanger@gmail.com>

	* calc.texi (Basic Operations on Units):
	Fix cross-reference.

2013-03-07  Katsumi Yamaoka  <yamaoka@jpl.org>

	* gnus-faq.texi (FAQ 3-11): Now Gnus supports POP3 UIDL.

2013-03-06  Alan Mackenzie  <acm@muc.de>

	* cc-mode.texi (Custom Line-Up): Clarify position of point on
	calling a line-up function.

2013-03-04  Paul Eggert  <eggert@cs.ucla.edu>

	* emacs-mime.texi, htmlfontify.texi, mairix-el.texi, mh-e.texi:
	* ses.texi: Switch from Latin-1 to UTF-8.

2013-03-03  Michael Albinus  <michael.albinus@gmx.de>

	* tramp.texi (External methods): Tramp does not connect Android
	devices by itself.

2013-03-02  Bill Wohler  <wohler@newt.com>

	Release MH-E manual version 8.5.

	* mh-e.texi (VERSION, EDITION, UPDATED, UPDATE-MONTH): Update for
	release 8.5.

	* mh-e.texi (Preface, Conventions, Getting Started)
	(Using This Manual, Folder Selection, Viewing, Aliases)
	(Identities, Speedbar, Menu Bar, Tool Bar, Scan Line Formats)
	(Bug Reports, Mailing Lists, MH FAQ and Support, Getting MH-E):
	Update URLs.

2013-03-01  Michael Albinus  <michael.albinus@gmx.de>

	* tramp.texi (Inline methods): Remove "ssh1", "ssh2", "plink1"
	and "plink2" entries.  "plink2" is obsolete for a long time.
	(External methods): Remove "scp1" and "scp2" entries.
	Explain user name and host name specification for "adb".

2013-02-28  Michael Albinus  <michael.albinus@gmx.de>

	* tramp.texi (External methods): Mention `tramp-adb-program'.

2013-02-28  Bastien Guerry  <bzg@gnu.org>

	* org.texi (Visibility cycling): Suggest to set
	`org-agenda-inhibit-startup' to nil if user wants the startup
	visibility settings to be honored in any circumstances.
	(Progress logging, Checkboxes): Fix typos.

2013-02-28  Michael Albinus  <michael.albinus@gmx.de>

	* tramp.texi (top) [xxx, yyy, trampfn]: Provide two versions of
	the macros, for Texinfo 4.13 and 5.0.

2013-02-24  Michael Albinus  <michael.albinus@gmx.de>

	Port Tramp documentation to Texinfo 5.0.
	* tramp.texi (top) [xxx, yyy, trampfn]: Remove superfluous @c.
	(Filename Syntax): Do not use @trampfn{} in @item.
	(Filename completion): Use @columnfractions in @multitable.

2013-02-22  Glenn Morris  <rgm@gnu.org>

	* flymake.texi (Syntax check statuses): Fix multitable continued rows.

2013-02-21  Paul Eggert  <eggert@cs.ucla.edu>

	* Makefile.in (html): New rule.

2013-02-20  Michael Albinus  <michael.albinus@gmx.de>

	* tramp.texi (Android shell setup): Improve.  Reported by Thierry
	Volpiatto <thierry.volpiatto@gmail.com>.

2013-02-16  Michael Albinus  <michael.albinus@gmx.de>

	* tramp.texi (Top, Configuration): Insert section `Android shell
	setup' in menu.
	(Android shell setup): New section.
	(Connection types, Default Method)
	(Frequently Asked Questions): Mention "scp" instead of "scpc".
	(External methods): Remove "scpc" and "rsyncc" entries.
	(Frequently Asked Questions): Remove entry about ControlPersist.

2013-02-13  Glenn Morris  <rgm@gnu.org>

	* message.texi (News Headers): Don't mention yow any more.

2013-02-09  Jay Belanger  <jay.p.belanger@gmail.com>

	* calc.texi (Basic Operations on Units):
	(Customizing Calc): Mention the variable `calc-allow-units-as-numbers'.

2013-02-08  Aidan Gauland  <aidalgol@no8wireless.co.nz>

	* eshell.texi: Fill most of the missing sections.

2013-02-07  Bastien Guerry  <bzg@gnu.org>

	* org.texi (References): Clarify an example.
	(Installation): Fix instructions.
	(Org-Plot): Fix link.
	(Checkboxes, Radio lists): Fix typos.

2013-02-07  Glenn Morris  <rgm@gnu.org>

	* cl.texi (Equality Predicates): Mention memql.

2013-02-07  Eric Ludlam  <zappo@gnu.org>

	* doc/misc/ede.texi (Creating a project): Make ede-new doc less
	specific, and only about items it supports, indicating that there
	might be more.  Remove refs to simple project and direct automake
	from ede new.
	(Simple projects): Re-write to not talk about ede-simple-project
	which is deprecated, and instead use the term to mean projects
	that don't do much management, just project wrapping.
	Add ede-generic-project link.
	(ede-generic-project): New node (bug#11441).

2013-02-07  Glenn Morris  <rgm@gnu.org>

	* cl.texi (Equality Predicates): Fix eq/eql pedantry.

2013-02-01  Glenn Morris  <rgm@gnu.org>

	* calc.texi (Help Commands): Update calc-view-news description.
	Mention etc/CALC-NEWS.

2013-01-24  Michael Albinus  <michael.albinus@gmx.de>

	* tramp.texi (Filename Syntax): Filenames must be unibyte strings.

2013-01-13  Bastien Guerry  <bzg@gnu.org>

	* org.texi (Installation): Simplify.

2013-01-13  François Allisson  <francois@allisson.co>  (tiny change)

	* org.texi (Handling links): Update the mention to the obsolete
	variable `org-link-to-org-use-id' with a mention to the newer
	variable `org-id-link-to-org-use-id'.  Mention the need to load
	the org-id library.

2013-01-10  Michael Albinus  <michael.albinus@gmx.de>

	* tramp.texi (Default Host): Introduce `tramp-default-host-alist'.

2013-01-09  Bastien Guerry  <bzg@gnu.org>

	* org.texi (Pushing to MobileOrg): Add footnote about using
	symbolic links in `org-directory'.
	(Timestamps, Deadlines and scheduling): Use `diary-float' instead
	of the now obsolete alias `org-float'.
	(TODO basics): Add `org-use-fast-todo-selection' to the variable
	index.  Fix description of TODO keywords cycling.
	(Advanced features): Add missing argument for @item.
	(Storing searches): Add index entries and a note about
	*-tree agenda views.
	(Structure editing): Document `org-mark-element' and
	`org-mark-subtree'.
	(Tag inheritance): Document `org-agenda-use-tag-inheritance'.

2013-01-08  Juri Linkov  <juri@jurta.org>

	* info.texi (Go to node): Mention the abbreviated format
	`(FILENAME)' equal to `(FILENAME)Top'.  (Bug#13365)

2013-01-06  Andreas Schwab  <schwab@linux-m68k.org>

	* autotype.texi: Remove undefined command @subtitlefont.
	* cc-mode.texi: Likewise.

	* org.texi (Advanced features): Use `@w{ }' instead of `@ ' in
	@item argument.
	(Property searches): Use \\ instead of @backslashchar{}.
	* pgg.texi (VERSION): Move @set below @setfilename.

2013-01-05  Andreas Schwab  <schwab@linux-m68k.org>

	* ada-mode.texi: Remove braces from @title argument.
	* eudc.texi: Likewise.
	* smtpmail.texi: Likewise.
	* auth.texi (VERSION): Set before first use.
	* emacs-gnutls.texi (VERSION): Likewise.
	* pgg.texi (VERSION): Likewise.
	* ede.texi (Top): Rename from top, all uses changed.
	* eshell.texi: Add missing argument to @sp.
	* forms.texi (Top): Reorder menu to match structure.
	* htmlfontify.texi (Customisation): Add missing @item in
	@enumerate.
	* org.texi (Advanced features): Add missing argument for @item.
	(Property searches): Use @backslashchar{} in macro argument.
	* pcl-cvs.texi: Add missing argument to @sp.
	(Movement commands): Fix use of @itemx.
	* vip.texi (Misc Commands, Viewing the Buffer): Likewise.
	* reftex.texi (Options (Creating Citations)): Add missing newline
	before @end.
	* tramp.texi (Obtaining Tramp): Remove extra dots.
	(Configuration): Reorder menu to match structure.
	(Remote shell setup): Replace literal NUL character by \0.
	* viper.texi (Marking): Add missing argument for @item.

2013-01-04  Glenn Morris  <rgm@gnu.org>

	* Makefile.in (INFO_TARGETS, DVI_TARGETS, PDF_TARGETS):
	Add htmlfontify.
	(htmlfontify, $(buildinfodir)/htmlfontify$(INFO_EXT))
	(htmlfontify.dvi, htmlfontify.pdf): New targets.
	* makefile.w32-in (INFO_TARGETS, DVI_TARGETS, clean): Add htmlfontify.
	($(infodir)/htmlfontify$(INFO_EXT), htmlfontify.dvi): New targets.

	* htmlfontify.texi: Miscellaneous fixes and updates.
	Set copyright to FSF, update license to GFDL 1.3+.

2013-01-04  Vivek Dasmohapatra  <vivek@etla.org>

	* htmlfontify.texi: New file.

2013-01-02  Jay Belanger  <jay.p.belanger@gmail.com>

	* calc.texi (Free-Form Dates): Expand on the date reading
	algorithm.

2012-12-27  Glenn Morris  <rgm@gnu.org>

	* viper.texi (Rudimentary Changes, Key Bindings, Key Bindings):
	Avoid some overfull lines.

	* widget.texi (Programming Example): Break some long lines.

	* wisent.texi (Wisent Overview): Fix xref.
	(Grammar format, Understanding the automaton): Avoid overfill.

	* bovine.texi (Optional Lambda Expression): Allow line break.

	* auth.texi (Help for users): Break long lines.

	* ada-mode.texi (Project file variables):
	Reword to reduce underfull hbox.
	(No project files, Use GNAT project file):
	Use smallexample to make some overfull lines less terrible.

	* autotype.texi, bovine.texi, ede.texi, eieio.texi, pcl-cvs.texi:
	Fix cross-references to separate manuals.

	* Makefile.in (gfdl): New variable.  Use throughout where
	appropriate so that targets depend on doclicense.texi.

2012-12-25  Lars Ingebrigtsen  <larsi@gnus.org>

	* gnus.texi (Customizing the IMAP Connection): Mention the other
	authenticators.

2012-12-24  Lars Ingebrigtsen  <larsi@gnus.org>

	* gnus.texi (Browse Foreign Server):
	Document `gnus-browse-delete-group'.

2012-12-22  Glenn Morris  <rgm@gnu.org>

	* ada-mode.texi, ebrowse.texi, ediff.texi, ert.texi, eshell.texi:
	* eudc.texi, idlwave.texi, pcl-cvs.texi, rcirc.texi, reftex.texi:
	* remember.texi, ses.texi, speedbar.texi, vip.texi, viper.texi:
	* widget.texi, wisent.texi: Nuke hand-written node pointers.

	* Makefile.in (gfdl): New variable.  Use throughout where
	appropriate so that targets depend on doclicense.texi.

2012-12-22  Eli Zaretskii  <eliz@gnu.org>

	* makefile.w32-in ($(INFO_TARGETS), $(DVI_TARGETS)): Depend on
	doclicense.texi.  Remove doclicense.texi from all targets that
	mentioned it explicitly.
	($(infodir)/woman$(INFO_EXT), woman.dvi): Depend on
	$(emacsdir)/emacsver.texi.
	($(infodir)/erc$(INFO_EXT), erc.dvi): Don't depend on gpl.texi.

2012-12-21  Glenn Morris  <rgm@gnu.org>

	* woman.texi (UPDATED, VERSION): Remove in favor of EMACSVER.
	Include emacsver.texi.  Nuke hand-written node pointers.
	* Makefile.in ($(buildinfodir)/woman$(INFO_EXT), woman.dvi, woman.pdf):
	Depend on emacsver.texi.

	* auth.texi, emacs-gnutls.texi, epa.texi, ert.texi:
	* gnus-coding.texi, info.texi, nxml-mode.texi, sasl.texi:
	May as well just include doclicense.texi in everything.

	* ede.texi, eieio.texi, mairix-el.texi: Include a copy of GFDL,
	which @copying says is included.

	* ada-mode.texi, auth.texi, autotype.texi, bovine.texi, calc.texi:
	* cc-mode.texi, cl.texi, dbus.texi, dired-x.texi, ebrowse.texi:
	* ede.texi, ediff.texi, edt.texi, eieio.texi, emacs-gnutls.texi:
	* emacs-mime.texi, epa.texi, erc.texi, ert.texi, eshell.texi:
	* eudc.texi, flymake.texi, forms.texi, gnus-coding.texi, gnus.texi:
	* idlwave.texi, info.texi, mairix-el.texi, message.texi, mh-e.texi:
	* newsticker.texi, nxml-mode.texi, pcl-cvs.texi, pgg.texi:
	* rcirc.texi, reftex.texi, remember.texi, sasl.texi, sc.texi:
	* semantic.texi, ses.texi, sieve.texi, smtpmail.texi, speedbar.texi:
	* srecode.texi, tramp.texi, url.texi, vip.texi, viper.texi:
	* widget.texi, wisent.texi, woman.texi: Do not mention buying
	copies from the FSF, which does not publish these manuals.

	* erc.texi: No need to include gpl in this small manual.

	* org.texi (copying): Include a copy of the GFDL.
	(GNU Free Documentation License): New section.

2012-12-21  Bastien Guerry  <bzg@gnu.org>

	* org.texi: Fix typos.

2012-12-16  Paul Eggert  <eggert@cs.ucla.edu>

	* calc.texi (ISO 8601): Rename from ISO-8601,
	as it's typically spelled without a hyphen.

2012-12-16  Jay Belanger  <jay.p.belanger@gmail.com>

	* calc.texi (ISO-8601): New section.
	(Date Formatting Codes): Mention new codes.
	(Standard Date Formats): Mention new formats.

2012-12-14  Michael Albinus  <michael.albinus@gmx.de>

	* tramp.texi (External methods): Move `adb' method here.

2012-12-13  Glenn Morris  <rgm@gnu.org>

	* cl.texi (Modify Macros, Obsolete Macros): Now letf == cl-letf.

	* wisent.texi: Small edits.  Set copyright to FSF, update license to
	GFDL 1.3+.
	* Makefile.in (INFO_TARGETS, DVI_TARGETS, PDF_TARGETS): Add wisent.
	(wisent, $(buildinfodir)/wisent$(INFO_EXT), wisent.dvi, wisent.pdf):
	New targets.
	* makefile.w32-in (INFO_TARGETS, DVI_TARGETS, clean): Add wisent.
	($(infodir)/wisent$(INFO_EXT), wisent.dvi): New targets.

	* bovine.texi: Small edits.  Set copyright to FSF, update license to
	GFDL 1.3+, remove empty index.
	* Makefile.in (INFO_TARGETS, DVI_TARGETS, PDF_TARGETS): Add bovine.
	(bovine, $(buildinfodir)/bovine$(INFO_EXT), bovine.dvi, bovine.pdf):
	New targets.
	* makefile.w32-in (INFO_TARGETS, DVI_TARGETS, clean): Add bovine.
	($(infodir)/bovine$(INFO_EXT), bovine.dvi): New targets.

2012-12-13  Eric Ludlam  <zappo@gnu.org>
	    David Ponce  <david@dponce.com>
	    Richard Kim  <emacs18@gmail.com>

	* bovine.texi, wisent.texi: New files, imported from CEDET trunk.

2012-12-13  Glenn Morris  <rgm@gnu.org>

	* flymake.texi (Customizable variables, Locating the buildfile):
	Remove refs to flymake-buildfile-dirs, removed 2007-07-20.  (Bug#13148)

	* srecode.texi: Small edits.  Set copyright to FSF, add explicit
	GFDL 1.3+ license, fix up index.
	* Makefile.in (INFO_TARGETS, DVI_TARGETS, PDF_TARGETS): Add srecode.
	(srecode, $(buildinfodir)/srecode$(INFO_EXT), srecode.dvi)
	(srecode.pdf): New targets.
	* makefile.w32-in (INFO_TARGETS, DVI_TARGETS, clean): Add srecode.
	($(infodir)/srecode$(INFO_EXT), srecode.dvi): New targets.

2012-12-13  Eric Ludlam  <zappo@gnu.org>

	* srecode.texi: New file, imported from CEDET trunk.

2012-12-13  Bastien Guerry  <bzg@gnu.org>

	* org.texi (Summary, Code block specific header arguments)
	(Code block specific header arguments)
	(Header arguments in function calls, var, noweb)
	(Results of evaluation, Code evaluation security):
	Small reformatting: add a blank line before some example.

	* org.texi (System-wide header arguments)
	(Header arguments in Org mode properties, Conflicts)
	(Dynamic blocks, Using the mapping API):
	Fix indentation of Elisp code examples.

	* org.texi (Comment lines): Fix description of the comment syntax.

	* org.texi (Installation): Mention "make test" in the correct section.

2012-12-06  Paul Eggert  <eggert@cs.ucla.edu>

	* doclicense.texi, gpl.texi: Update to latest version from FSF.
	These are just minor editorial changes.

2012-12-04  Michael Albinus  <michael.albinus@gmx.de>

	* tramp.texi (History): Mention ADB.
	(Inline methods): Add `adb' method.

2012-12-03  Michael Albinus  <michael.albinus@gmx.de>

	* tramp.texi (Top, Obtaining Tramp): Replace CVS by Git.
	(External methods): Fix typo.

2012-12-03  Glenn Morris  <rgm@gnu.org>

	* rcirc.texi (Notices): Fix typo.

2012-11-25  Bill Wohler  <wohler@newt.com>

	Release MH-E manual version 8.4.

	* mh-e.texi (VERSION, EDITION, UPDATED, UPDATE-MONTH, Preface):
	Update for release 8.4.

	* mh-e.texi (Sequences): Add mh-whitelist-preserves-sequences-flag.
	(Junk): Add mh-whitelist-preserves-sequences-flag,
	mh-blacklist-msg-hook, mh-whitelist-msg-hook,
	mh-folder-blacklisted, mh-folder-whitelisted (closes SF #2945712).

2012-11-25  Paul Eggert  <eggert@cs.ucla.edu>

	* mh-e.texi (Procmail): Fix two @ typos.

2012-11-24  Paul Eggert  <eggert@cs.ucla.edu>

	* doclicense.texi, gpl.texi: Update to latest version from FSF.
	These are just minor editorial changes.

2012-11-23  Jay Belanger  <jay.p.belanger@gmail.com>

	* calc.texi (Date Formatting Codes): Mention the new beginning of
	the date numbering system.

2012-11-22  Paul Eggert  <eggert@cs.ucla.edu>

	* calc.texi: Fix TeX issues with capitals followed by ".", "?", "!".
	(Date Forms): Correct off-by-one error in explanation of
	Julian day numbers.  Give Gregorian equivalent of its origin.

2012-11-22  Jay Belanger  <jay.p.belanger@gmail.com>

	* doc/misc/calc.texi (Date Forms): Mention the customizable
	Gregorian-Julian switch.
	(Customizing Calc): Mention the variable `calc-gregorian-switch'.

2012-11-17  Paul Eggert  <eggert@cs.ucla.edu>

	Calc now uses the Gregorian calendar for all dates (Bug#12633).
	It also uses January 1, 1 AD as its day number 1.
	* calc.texi (Date Forms): Document this.

2012-11-16  Glenn Morris  <rgm@gnu.org>

	* cl.texi (Function Bindings): Clarify that cl-flet is lexical.
	(Obsolete Macros): Move example here from Function Bindings.

	* erc.texi: Use @code{nil} rather than just "nil".
	(Modules): Undocument obsolete "hecomplete".
	Add "notifications".
	(Connecting): Add brief section on passwords.
	(Options): Make a start by adding erc-hide-list, erc-lurker-hide-list.

2012-11-13  Glenn Morris  <rgm@gnu.org>

	* flymake.texi (Customizable variables)
	(Highlighting erroneous lines): Mention flymake-error-bitmap,
	flymake-warning-bitmap, and flymake-fringe-indicator-position.

2012-11-12  Vincent Belaïche  <vincentb1@users.sourceforge.net>

	* ses.texi: Doc for ses-rename-cell, ses-repair-cell-reference-all & ses-range.
	In all file place SES into @acronym{...}.
	(Advanced Features): Add key index and function index for
	ses-set-header-row.  Add description for function
	ses-rename-cell.  Add description for function
	ses-repair-cell-reference-all.
	(Ranges in formulas): Add description for ses-range flags.

2012-11-12  Paul Eggert  <eggert@cs.ucla.edu>

	* texinfo.tex: Merge from gnulib.

2012-11-10  Chong Yidong  <cyd@gnu.org>

	* url.texi (Introduction): Move url-configuration-directory to
	Customization node.
	(Parsed URIs): Split into its own node.
	(URI Encoding): New node.
	(Defining New URLs): Remove empty chapter.
	(Retrieving URLs): Add an introduction.  Doc fix for url-retrieve.
	Improve docs for url-queue-*.
	(Supported URL Types): Copyedits.  Delete empty subnodes.

	* url.texi (Introduction): Rename from Getting Started.
	Rewrite the introduction.
	(URI Parsing): Rewrite.  Omit the obsolete attributes slot.

2012-11-10  Glenn Morris  <rgm@gnu.org>

	* cl.texi (Obsolete Setf Customization):
	Revert defsetf example to the more correct let rather than prog1.
	Give define-modify-macro, defsetf, and define-setf-method
	gv.el replacements.

	* cl.texi (Overview): Mention EIEIO here, as well as the appendix.
	(Setf Extensions): Remove obsolete reference.
	(Obsolete Setf Customization):
	Move note on lack of setf functions to lispref/variables.texi.
	Undocument get-setf-method, since it no longer exists.
	Mention simple defsetf replaced by gv-define-simple-setter.

2012-11-03  Glenn Morris  <rgm@gnu.org>

	* cl.texi: Further general copyedits.
	(List Functions): Remove copy-tree, standard elisp for some time.
	(Efficiency Concerns): Comment out examples that no longer apply.
	(Compiler Optimizations): Rename from "Optimizing Compiler"; reword.
	(Creating Symbols, Random Numbers): De-emphasize internal
	variables cl--gensym-counter and cl--random-state.  (Bug#12788)
	(Naming Conventions, Type Predicates, Macros)
	(Predicates on Numbers): No longer mention cl-floatp-safe.

2012-11-02  Katsumi Yamaoka  <yamaoka@jpl.org>

	* gnus.texi (Mail Source Specifiers):
	Document :leave keyword used for pop mail source.

2012-11-01  Glenn Morris  <rgm@gnu.org>

	* cl.texi: General copyedits for style, line-breaks, etc.
	(Time of Evaluation, Iteration): Add xref to Emacs Lisp manual.
	(Macro Bindings, Blocks and Exits):
	Acknowledge existence of lexical-binding.
	(Iteration): Mainly defer to doc of standard dolist, dotimes.

2012-10-31  Glenn Morris  <rgm@gnu.org>

	* ert.texi (Introduction, The @code{should} Macro):
	Refer to "cl-assert" rather than "assert".

	* cl.texi (Function Bindings): Update for cl-flet and cl-labels.
	(Obsolete Lexical Binding): Rename section from "Lexical Bindings".
	(Obsolete Macros): Rename section from "Obsolete Lexical Macros".
	Reword, and add details of flet and labels.
	(Modify Macros, Function Bindings): Add some xrefs.

2012-10-30  Glenn Morris  <rgm@gnu.org>

	* cl.texi (Modify Macros): Update for cl-letf changes.
	(Obsolete Lexical Macros): Say a little more about letf/cl-letf.
	(Setf Extensions): Partially restore note about cl-getf,
	mainly moved to lispref/variables.texi.
	(Property Lists): Fix cl-getf typos.
	(Mapping over Sequences): Mention cl-mapc naming oddity.

2012-10-29  Glenn Morris  <rgm@gnu.org>

	* cl.texi (Organization): More details on cl-lib.el versus cl.el.
	(Setf Extensions): Remove `apply' setf since it seems to be disabled.
	(Customizing Setf): Move contents to "Obsolete Setf Customization".
	(Modify Macros, Multiple Values, Other Clauses):
	Remove mentions of obsolete features.
	(Obsolete Setf Customization): Don't mention `apply' setf.

2012-10-28  Glenn Morris  <rgm@gnu.org>

	* cl.texi (Multiple Values, Common Lisp Compatibility):
	More namespace updates.
	(Obsolete Features): Copyedits.
	(Obsolete Lexical Macros, Obsolete Setf Customization):
	New subsections.

	* cl.texi (Porting Common Lisp, Lexical Bindings):
	Add some xrefs to the Elisp manual.

	* cl.texi (Lexical Bindings): Move to appendix of obsolete features.
	(Porting Common Lisp): Emacs Lisp can do true lexical binding now.
	(Obsolete Features): New appendix.  Move Lexical Bindings here.

2012-10-27  Glenn Morris  <rgm@gnu.org>

	* cl.texi: Use defmac for macros rather than defspec.
	(Efficiency Concerns): Related copyedit.

	* cl.texi (Control Structure): Update for setf now being in core.
	(Setf Extensions): Rename from Basic Setf.  Move much of the
	former content to lispref/variables.texi.
	(Modify Macros): Move pop, push details to lispref/variables.texi.
	(Customizing Setf): Copyedits for setf etc being in core.
	(Modify Macros, Efficiency Concerns, Porting Common Lisp):
	Further namespaces updates.

2012-10-26  Bastien Guerry  <bzg@gnu.org>

	* org.texi (Installation): Update the link to Org's ELPA.
	Also don't mention org-install.el anymore as the replacement file
	org-loaddefs.el is now loaded by org.el.

2012-10-25  Michael Albinus  <michael.albinus@gmx.de>

	* tramp.texi (Frequently Asked Questions):
	Mention `tramp-completion-reread-directory-timeout' for performance
	improvement.

2012-10-25  Glenn Morris  <rgm@gnu.org>

	* cl.texi: Don't mess with the TeX section number counter.
	Use Texinfo recommended convention for quotes+punctuation.
	(Overview, Sequence Functions): Rephrase for better line-breaking.
	(Time of Evaluation, Type Predicates, Modify Macros, Function Bindings)
	(Macro Bindings, Conditionals, Iteration, Loop Basics)
	(Random Numbers, Mapping over Sequences, Structures)
	(Porting Common Lisp): Further updates for cl-lib namespace.
	(Modify Macros, Declarations, Macro Bindings, Structures):
	Break long lines in examples.
	(Dynamic Bindings): Update for changed progv behavior.
	(Loop Examples, Efficiency Concerns): Markup fixes.
	(Structures): Remove TeX margin change.
	(Declarations): Fix typos.

2012-10-24  Glenn Morris  <rgm@gnu.org>

	* cl.texi (Overview, Multiple Values, Creating Symbols)
	(Numerical Functions): Say less/nothing about the original cl.el.
	(Old CL Compatibility): Remove.
	(Assertions): Remove ignore-errors (standard Elisp for some time).

	* cl.texi (Basic Setf, Macros, Declarations, Symbols, Numbers)
	(Sequences, Lists, Structures, Assertions, Efficiency Concerns)
	(Efficiency Concerns, Efficiency Concerns)
	(Common Lisp Compatibility, Old CL Compatibility):
	Further updates for cl-lib namespace.

2012-10-24  Paul Eggert  <eggert@penguin.cs.ucla.edu>

	Update manual for new time stamp format (Bug#12706).
	* emacs-mime.texi (time-date): Update for new format.
	Also, fix bogus time stamp and modernize a bit.

2012-10-23  Glenn Morris  <rgm@gnu.org>

	* cl.texi: Include emacsver.texi.  Use Emacs version number rather
	than unchanging cl.el version number.
	End all menu descriptions with a period.
	Do not use @dfn{CL} for every instance of "CL".
	(Overview): Remove no-runtime caveat, and note about foo* names.
	(Usage): Use cl-lib rather than cl.
	(Organization, Naming Conventions): Update for cl-lib.el.
	(Installation): Remove long-irrelevant node.
	(Program Structure, Predicates, Control Structure):
	Start updating for cl-lib namespace.
	* Makefile.in ($(buildinfodir)/cl$(INFO_EXT), cl.dvi, cl.pdf):
	Depend on emacsver.texi.

2012-10-09  Michael Albinus  <michael.albinus@gmx.de>

	* trampver.texi: Update release number.

2012-10-06  Glenn Morris  <rgm@gnu.org>

	* erc.texi: Include emacsver.texi, and use EMACSVER rather than
	ERC version.
	(Introduction): ERC is distributed with Emacs.
	(Obtaining ERC, Installation): Remove chapters, no longer relevant.
	(Getting Started): Simplify.
	(Getting Help and Reporting Bugs): Refer to general Emacs lists.
	(History): Mention ERC maintained as part of Emacs now.
	* Makefile.in ($(buildinfodir)/erc$(INFO_EXT), erc.dvi, erc.pdf):
	Add dependency on emacsver.texi.

	* erc.texi: Remove hand-written node pointers.

2012-10-05  Glenn Morris  <rgm@gnu.org>

	* newsticker.texi (Overview, Requirements, Usage, Configuration):
	Copyedits.

2012-10-01  Eric Ludlam  <zappo@gnu.org>

	* ede.texi (Quick Start, Project Local Variables)
	(Miscellaneous commands, ede-java-root, Development Overview)
	(Detecting a Project): New nodes.
	(Simple projects): Node deleted.

	* eieio.texi (Building Classes): Some slot attributes cannot be
	overridden.
	(Slot Options): Remove an example.
	(Method Invocation, Documentation): New nodes.

2012-10-01  Glenn Morris  <rgm@gnu.org>

	* Makefile.in ($(buildinfodir)/reftex$(INFO_EXT)), reftex.dvi)
	(reftex.pdf): Add dependency on emacsver.texi.
	* reftex.texi: Don't include directory part for emacsver.texi;
	the Makefile's -I handles it.

2012-09-30  Ralf Angeli  <angeli@caeruleus.net>

	Merge from standalone RefTeX repository.

	* reftex.texi: Express TeX, LaTeX, AUCTeX, BibTeX and RefTeX
	with macros.
	(Imprint): Mention Wolfgang in list of contributors.
	(Creating Citations): Give a hint about how to
	auto-revert the BibTeX database file when using external editors.
	(Referencing Labels): Simplify section about reference macro
	cycling.
	(Options (Referencing Labels)): Adapt to new structure of
	`reftex-ref-style-alist'.
	(Referencing Labels, Reference Styles): Document changes in the
	referencing functionality.
	(Commands): Mention options for definition of header and footer in
	BibTeX files.
	(Options (Creating Citations)): Document
	`reftex-create-bibtex-header' and `reftex-create-bibtex-footer'.
	(Reference Styles): New section.
	(varioref (LaTeX package), fancyref (LaTeX package)): Remove.
	(Options (Referencing Labels)): Remove descriptions of deprecated
	variables `reftex-vref-is-default' and `reftex-fref-is-default'.
	Add descriptions for `reftex-ref-style-alist' and
	`reftex-ref-style-default-list'.
	(Referencing Labels): Update regarding reference styles.
	(Citation Styles): Mention support for ConTeXt.
	(Options (Defining Label Environments)): Fix typo.
	(Options (Creating Citations)):
	Document `reftex-cite-key-separator'.

2012-09-30  Achim Gratz  <Stromeko@Stromeko.DE>

	* org.texi: Add description of ORG_ADD_CONTRIB to info
	documentation.  Add link to Worg for more details.

	* org.texi: Clarify installation procedure.  Provide link to the
	build system description on Worg.

	* org.texi: Remove reference to utils/, x11idle.c is now in
	contrib/scripts.

	* org.texi: Re-normalize to "Org mode" in manual.

	* org.texi (Installation): Adapt documentation to new build
	system.  Mention GNU ELPA (since it needs to be handled like Emacs
	built-in Org).

2012-09-30  Adam Spiers  <orgmode@adamspiers.org>  (tiny change)

	* org.texi: Fix typo in description of the 'Hooks' section.

	* org.texi: Add ID to the list of special properties.

2012-09-30  Andrew Hyatt  <ahyatt@gmail.com>  (tiny change)

	* org.texi (Moving subtrees): Document the ability to archive to a
	datetree.

2012-09-30  Bastien Guerry  <bzg@gnu.org>

	* org.texi (Installation, Feedback, Batch execution):
	Use (add-to-list 'load-path ... t) for the contrib dir.

	* org.texi (results): Update documentation for ":results drawer"
	and ":results org".

	* org.texi (Column width and alignment): Fix typo.

	* org.texi (Activation): Point to the "Conflicts" section.

	* org.texi (Conflicts): Mention filladapt.el in the list of
	conflicting packages.

	* org.texi (Activation): Adding org-mode to `auto-mode-alist' is
	not needed for versions of Emacs > 22.1.

	* org.texi (History and Acknowledgments): Fix typo.

	* org.texi (History and Acknowledgments): Add my own
	acknowledgments.

	* org.texi (Agenda commands): Document the new command and the new
	option.

	* org.texi (Agenda commands): Delete `org-agenda-action' section.
	(Agenda commands): Reorder.  Document `*' to toggle persistent
	marks.

	* org.texi (Agenda dispatcher):
	Mention `org-toggle-agenda-sticky'.
	(Agenda commands, Exporting Agenda Views): Fix typo.

	* org.texi (Templates in contexts, Setting Options): Update to
	reflect changes in how contexts options are processed.

	* org.texi (Templates in contexts): Document the new structure of
	the variables `org-agenda-custom-commands-contexts' and
	`org-capture-templates-contexts'.

	* org.texi (Templates in contexts): Document the new option
	`org-capture-templates-contexts'.
	(Storing searches): Document the new option
	`org-agenda-custom-commands-contexts'.

	* org.texi (Formula syntax for Lisp): Reformat.

	* org.texi (Special properties, Column attributes)
	(Agenda column view): Document the new special property
	CLOCKSUM_T.

	* org.texi (Template expansion): Document the new %l template.

	* org.texi (Fast access to TODO states): Fix documentation about
	allowed characters for fast todo selection.

	* org.texi (Weekly/daily agenda): Mention APPT_WARNTIME and its
	use in `org-agenda-to-appt'.

	* org.texi (Comment lines): Update wrt comments.

	* org.texi (Resolving idle time): Document new keybinding.

	* org.texi (Clocking commands): Document the use of S-M-<up/down>
	on clock timestamps.

	* org.texi (Fast access to TODO states): Explicitely says only
	letters are supported as fast TODO selection keys.

	* org.texi (Link abbreviations): Illustrate the use of the "%h"
	specifier.  Document the new "%(my-function)" specifier.

	* org.texi (Clocking commands): New cindex.
	(Clocking commands): Update documentation for `org-clock-in'.
	Document `org-clock-in-last'.  Mention `org-clock-out' and
	`org-clock-in-last' as commands that can be globally bound.
	(Resolving idle time): Document continuous clocking.

	* org.texi (Top, Introduction): Fix formatting.
	(Activation): Add index entries.
	(Conventions): Update section.
	(Embedded @LaTeX{}): Fix formatting.

	* org.texi (Visibility cycling): Document `show-children'.

	* org.texi (Using capture): Mention the `org-capture-last-stored'
	bookmark as a way to jump to the last stored capture.

	* org.texi (Uploading files): Fix typo.

	* org.texi (Using capture): Document `C-0' as a prefix argument
	for `org-capture'.

	* org.texi (Agenda commands): Document persistent marks.

	* org.texi (Template expansion): Update doc to reflect change.

	* org.texi (Radio tables): Document the :no-escape parameter.

	* org.texi (Repeated tasks): Document repeat cookies for years,
	months, weeks, days and hours.

	* org.texi (Export options): State that you can use the d: option
	by specifying a list of drawers.

	* org.texi (HTML preamble and postamble): Small doc improvement.

2012-09-30  Brian van den Broek  <vanden@gmail.com>  (tiny change)

	* org.texi: The sections in the Exporting section of the manual
	left out articles in the description of the org-export-as-*
	commands, among other places.  This patch adds them, adds a few
	missing prepositions, and switches instances of "an HTML" to "a
	html" for internal consistency.

	* org.texi: Alter several examples of headings with timestamps in
	them to include the timestamps in the body instead of the heading.

2012-09-30  Carsten Dominik  <carsten.dominik@gmail.com>

	* org.texi (Agenda dispatcher): Document sticky agenda views and
	the new key for them.

2012-09-30  Charles  <millarc@verizon.net>  (tiny change)

	* org.texi (Advanced features): Fix error in table.

2012-09-30  Feng Shu  <tumashu@gmail.com>

	* org.texi (@LaTeX{} fragments): Document imagemagick as an
	alternative to dvipng.

2012-09-30  François Allisson  <francois@allisson.co>  (tiny change)

	* org.texi: Remove extra curly bracket.

2012-09-30  Giovanni Ridolfi  <giovanni.ridolfi@yahoo.it>  (tiny change)

	* org.texi (org-clock-in-last and org-clock-cancel): Update the
	defkeys.

2012-09-30  Ippei FURUHASHI  <top.tuna+orgmode@gmail.com>  (tiny change)

	* org.texi (Agenda commands): Fix two typos by giving
	corresponding function names, according to
	`org-agenda-view-mode-dispatch'.

2012-09-30  Jan Böcker  <jan.boecker@jboecker.de>

	* org.texi (The spreadsheet): Fix typo.

2012-09-30  Memnon Anon  <gegendosenfleisch@gmail.com>  (tiny change)

	* org.texi (Tracking your habits): Point to the "Tracking TODO
	state changes" section.

2012-09-30  Nicolas Goaziou  <n.goaziou@gmail.com>

	* org.texi (Literal examples): Remove reference to unknown
	`org-export-latex-minted' variable.  Also simplify footnote since
	`org-export-latex-listings' documentation is exhaustive already.

	* org.texi (Plain lists): Remove reference to now hard-coded
	`bullet' automatic rule.

2012-09-30  Toby S. Cubitt  <tsc25@cantab.net>

	* org.texi: Updated documentation accordingly.

2012-09-13  Paul Eggert  <eggert@cs.ucla.edu>

	* texinfo.tex: Merge from gnulib.

2012-09-12  Michael Albinus  <michael.albinus@gmx.de>

	Sync with Tramp 2.2.6.

	* tramp.texi (Bug Reports): Cleanup caches before a test run.

	* trampver.texi: Update release number.

2012-09-12  Paul Eggert  <eggert@cs.ucla.edu>

	* texinfo.tex: Merge from gnulib.

2012-08-06  Aurélien Aptel  <aurelien.aptel@gmail.com>

	* url.texi (Parsed URLs): Adjust to the code's use of defstruct
	(bug#12096).

2012-08-01  Jay Belanger  <jay.p.belanger@gmail.com>

	* calc.texi (Simplification modes, Conversions)
	(Operating on Selections): Mention "basic" simplification.
	(The Calc Mode Line): Mention the mode line display for Basic
	simplification mode.
	(Simplify Formulas): Refer to 'algebraic' rather than 'default'
	simplifications.
	(Basic Simplifications): Rename from "Limited Simplifications"
	Replace "limited" by "basic" throughout.
	(Algebraic Simplifications): Indicate that the algebraic
	simplifications are done by default.
	(Unsafe Simplifications): Mention `m E'.
	(Simplification of Units): Mention `m U'.
	(Trigonometric/Hyperbolic Functions, Reducing and Mapping)
	(Kinds of Declarations, Functions for Declarations):
	Mention "algebraic simplifications" instead of `a s'.
	(Algebraic Entry): Remove mention of default simplifications.

2012-07-30  Jay Belanger  <jay.p.belanger@gmail.com>

	* calc.texi (Getting Started, Tutorial): Change simulated
	Calc output to match actual output.
	(Simplifying Formulas): Mention that algebraic simplification is now
	the default.

2012-07-28  Eli Zaretskii  <eliz@gnu.org>

	* faq.texi (Right-to-left alphabets): Update for Emacs 24.
	(Bug#12073)

2012-07-25  Paul Eggert  <eggert@cs.ucla.edu>

	Prefer typical American spelling for "acknowledgment".
	* calc.texi (History and Acknowledgments): Rename from
	History and Acknowledgements.
	* idlwave.texi (Acknowledgments):
	* ses.texi (Acknowledgments):
	* woman.texi (Acknowledgments): Rename from Acknowledgements.

2012-07-09  Paul Eggert  <eggert@cs.ucla.edu>

	Rename configure.in to configure.ac (Bug#11603).
	* ede.texi (Compiler and Linker objects, ede-proj-project)
	(ede-step-project): Prefer the name configure.ac to configure.in.

2012-07-06  Michael Albinus  <michael.albinus@gmx.de>

	* tramp.texi (Multi-hops):
	Introduce `tramp-restricted-shell-hosts-alist'.

2012-06-26  Lars Magne Ingebrigtsen  <larsi@gnus.org>

	* gnus.texi (POP before SMTP): POP-before-SMTP works with all sending
	methods, so don't mention smtpmail here.

2012-06-26  Wolfgang Jenkner  <wjenkner@inode.at>

	* gnus.texi (Picons): Document gnus-picon-properties.

2012-06-26  Lars Magne Ingebrigtsen  <larsi@gnus.org>

	* gnus.texi: Remove mention of compilation, as that's no longer
	supported.

2012-06-26  Christopher Schmidt  <christopher@ch.ristopher.com>

	* gnus.texi (Archived Messages): Mention
	gnus-gcc-pre-body-encode-hook and gnus-gcc-post-body-encode-hook.

2012-06-26  Lars Ingebrigtsen  <larsi@gnus.org>

	* gnus.texi (Various Summary Stuff):
	Remove mention of `gnus-propagate-marks'.

2012-06-26  Lars Ingebrigtsen  <larsi@gnus.org>

	* gnus.texi: Remove mentions of nnml/nnfolder/nntp backend marks,
	which no longer exist.

2012-06-26  Katsumi Yamaoka  <yamaoka@jpl.org>

	* gnus.texi (Archived Messages):
	Document gnus-gcc-self-resent-messages.

2012-06-26  Lars Ingebrigtsen  <larsi@gnus.org>

	* message.texi (Mail Variables):
	Mention the optional user parameter for X-Message-SMTP-Method.

2012-06-26  Lars Ingebrigtsen  <larsi@gnus.org>

	* gnus.texi (Posting Styles): Mention X-Message-SMTP-Method.

	* message.texi (Mail Variables): Document X-Message-SMTP-Method.

2012-06-26  Lars Ingebrigtsen  <larsi@gnus.org>

	* gnus.texi (Key Index): Change encoding to utf-8.

2012-06-21  Glenn Morris  <rgm@gnu.org>

	* Makefile.in: Rename infodir to buildinfodir throughout.  (Bug#11737)

2012-06-11  Lars Magne Ingebrigtsen  <larsi@gnus.org>

	* gnus.texi (Group Timestamp): Mention where to find documentation for
	the `gnus-tmp-' variables (bug#11601).

2012-06-11  Michael Albinus  <michael.albinus@gmx.de>

	Sync with Tramp 2.2.6-pre.

	* tramp.texi (all): Use consequently @command{}, @env{} and @kbd{}
	where appropriate.
	(Ad-hoc multi-hops): New section.
	(Remote processes): New subsection "Running remote processes on
	Windows hosts".
	(History): Add remote commands on Windows, and ad-hoc multi-hop
	methods.
	(External methods): "ControlPersist" must be set to "no" for the
	`scpc' method.
	(Remote processes): Add a note about `auto-revert-tail-mode'.
	(Frequently Asked Questions): Use "scpx" in combination with
	"ControlPersist".  Reported by Adam Spiers <emacs@adamspiers.org>.

	* trampver.texi: Update release number.

2012-06-10  Chong Yidong  <cyd@gnu.org>

	* sc.texi: Remove bogus @ifinfo commands which prevent makeinfo
	compilation for html-mono.

2012-06-08  Paul Eggert  <eggert@cs.ucla.edu>

	* texinfo.tex: Merge from gnulib.

2012-05-29  Katsumi Yamaoka  <yamaoka@jpl.org>

	* Makefile.in (echo-info): Don't try to install info files named
	just ".info".

2012-05-28  Glenn Morris  <rgm@gnu.org>

	* calc.texi, dired-x.texi: Use @LaTeX rather than La@TeX.  (Bug#10910)

	* sc.texi: Nuke hand-written node pointers.
	Fix top-level menu to match actual node order.

2012-05-27  Glenn Morris  <rgm@gnu.org>

	* cl.texi, dired-x.texi: Nuke hand-written node pointers.
	Some associated fixes, including not messing with chapno in cl.texi.

2012-05-27  Bastien Guerry  <bzg@gnu.org>

	* org.texi (Durations and time values): Fix typo.

2012-05-19  Jay Belanger  <jay.p.belanger@gmail.com>

	* doc/misc/calc.texi (Basic Operations on Units, Customizing Calc):
	Mention `calc-ensure-consistent-units'.

2012-05-14  Andreas Schwab  <schwab@linux-m68k.org>

	* cc-mode.texi: Avoid space before macro in 4th argument of cross
	reference commands.  (Bug#11461)

	* Makefile.in (gnus.dvi): Use $@ instead of $*.dvi.

2012-05-12  Glenn Morris  <rgm@gnu.org>

	* Makefile.in (mostlyclean): Add more TeX intermediates.

	* Makefile.in: Make it look more like the other doc Makefiles.
	Use explicit $srcdir in all dependencies.
	Remove cd $srcdir from rules.
	(VPATH): Remove.
	(infodir): Set to an absolute path.
	(INFO_TARGETS): Use short names.
	(mkinfodir): infodir is now absolute.
	(echo-info, maintainer-clean): Update for new format of INFO_TARGETS.

	* Makefile.in (info.info): Rename from info, to avoid duplication.
	(.SUFFIXES): Disable implicit rules.

	* Makefile.in (MKDIR_P): New, set by configure.
	(mkinfodir): Use $MKDIR_P.

2012-05-07  Glenn Morris  <rgm@gnu.org>

	* forms.texi (Long Example): Update for changed location of files.

2012-05-04  Glenn Morris  <rgm@gnu.org>

	* Makefile.in (INFO_EXT, INFO_OPTS): New, set by configure.
	(INFO_TARGETS): Use $INFO_EXT.
	Make all rules generating info files use $INFO_EXT, $INFO_OPT, and -o.
	* makefile.w32-in (INFO_EXT, INFO_OPTS): New.
	(INFO_TARGETS): Use $INFO_EXT.
	Make all rules generating info files use $INFO_EXT, $INFO_OPT, and -o.

2012-05-02  Glenn Morris  <rgm@gnu.org>

	* Makefile.in (echo-info): New phony target, used by top-level.

	* viper.texi: Make direntry shorter (also it is no longer "newest").

	* emacs-gnutls.texi, ert.texi, org.texi:
	Fix dircategory, direntry to match info/dir.

	* faq.texi: Convert @inforefs to @xrefs.
	Fix some malformed cross-references.
	(File-name conventions): Shorten section name to avoid overfull line.
	(How to add fonts): Use smallexample to avoid overfull lines.

2012-05-01  Teodor Zlatanov  <tzz@lifelogs.com>

	* auth.texi (Help for users): Update for .gpg file being second.

2012-04-27  Ippei Furuhashi  <top.tuna+orgmode@gmail.com>  (tiny change)

	* org.texi (Agenda commands): Fix two typos: give corresponding
	function names, according to `org-agenda-view-mode-dispatch'.

2012-04-27  Glenn Morris  <rgm@gnu.org>

	* faq.texi (Major packages and programs): Remove section.
	There is no point listing 6 packages (cf etc/MORE.STUFF).
	(Finding Emacs and related packages): Move "Spell-checkers" here.

2012-04-22  Michael Albinus  <michael.albinus@gmx.de>

	* dbus.texi (Version): New node.
	(Properties and Annotations): Mention the object manager
	interface.  Describe dbus-get-all-managed-objects.
	(Type Conversion): Floating point numbers are allowed, if an
	anteger does not fit Emacs's integer range.
	(Synchronous Methods): Remove obsolete dbus-call-method-non-blocking.
	(Asynchronous Methods): Fix description of
	dbus-call-method-asynchronously.
	(Receiving Method Calls): Fix some minor errors.
	Add dbus-interface-emacs.
	(Signals): Describe unicast signals and the new match rules.
	(Alternative Buses): Add the PRIVATE optional argument to
	dbus-init-bus.  Describe its new return value.  Add dbus-setenv.

2012-04-20  Glenn Morris  <rgm@gnu.org>

	* faq.texi (New in Emacs 24): New section.
	(Packages that do not come with Emacs): Mention M-x list-packages.

2012-04-14  Alan Mackenzie  <acm@muc.de>

	* cc-mode.texi (c-offsets-alist): Correct a typo.

2012-04-14  Jérémie Courrèges-Anglas  <jca@wxcvbn.org>  (tiny change)

	* org.texi (Deadlines and scheduling): Fix the example: the
	DEADLINE item should come right after the headline.  We enforce
	this convention, so it is a bug not to illustrate it correctly in
	the manual.

2012-04-14  Ippei FURUHASHI  <top.tuna+orgmode@gmail.com>  (tiny change)

	* org.texi (Agenda commands): Fix documentation bug by swapping
	the equivalent keybindings to `org-agenda-next-line' with the ones
	to `org-agenda-previous-line'.

2012-04-14  Glenn Morris  <rgm@gnu.org>

	* Makefile.in: Replace non-portable use of $< in ordinary rules.

2012-04-09  Eli Zaretskii  <eliz@gnu.org>

	* makefile.w32-in (INFO_TARGETS, DVI_TARGETS, clean):
	Add emacs-gnutls.
	($(infodir)/emacs-gnutls, emacs-gnutls.dvi): New targets.

2012-04-09  Teodor Zlatanov  <tzz@lifelogs.com>

	* Makefile.in: Add emacs-gnutls.texi to build.

	* emacs-gnutls.texi: Add documentation for the GnuTLS integration.

2012-04-05  Teodor Zlatanov  <tzz@lifelogs.com>

	* auth.texi (Secret Service API): Edit further and give examples.
	(Secret Service API): Adjust @samp to @code for collection names.

2012-04-04  Glenn Morris  <rgm@gnu.org>

	* auth.texi (Secret Service API): Copyedits.
	(Help for developers): Fill in some missing function doc-strings.
	(Help for users, Help for developers)
	(GnuPG and EasyPG Assistant Configuration): Markup fixes.

2012-04-04  Michael Albinus  <michael.albinus@gmx.de>

	* auth.texi (Secret Service API): Add the missing text.

2012-04-04  Chong Yidong  <cyd@gnu.org>

	* message.texi (Using PGP/MIME): Note that epg is now the default.

	* gnus.texi: Reduce references to obsolete pgg library.
	(Security): Note that epg is now the default.

	* gnus-faq.texi (FAQ 8-2): Mention EasyPG.

	* nxml-mode.texi (Completion): C-RET is no longer bound to
	nxml-complete.

2012-04-01  Jambunathan K  <kjambunathan@gmail.com>

	* org.texi (Customizing tables in ODT export): Correct few errors.

2012-04-01  Jambunathan K  <kjambunathan@gmail.com>

	* org.texi (Links in ODT export): Update.
	(Labels and captions in ODT export): New node.

2012-04-01  Jambunathan K  <kjambunathan@gmail.com>

	* org.texi (Literal examples in ODT export): htmlfontify.el in
	Emacs-24.1 now supports fontification.  So ODT source blocks will
	be fontified by default.

2012-04-01  Julian Gehring  <julian.gehring@googlemail.com>  (tiny change)

	* org.texi (Refiling notes): Remove duplicated keybinding.

2012-04-01  Eric Schulte  <eric.schulte@gmx.com>

	* org.texi (noweb): Documentation of this new option to the :noweb
	header argument.

2012-04-01  Suvayu Ali  <fatkasuvayu+linux@gmail.com>

	* org.texi (Header and sectioning): Add example demonstrating how
	to use "LaTeX_CLASS_OPTIONS".

2012-04-01  Eric Schulte  <eric.schulte@gmx.com>

	* org.texi (Noweb reference syntax): Describe the ability to
	execute noweb references in the manual.

2012-04-01  Eric Schulte  <eric.schulte@gmx.com>

	* org.texi (cache): Improve cache documentation when session
	evaluation is used.

2012-04-01  Nicolas Goaziou  <n.goaziou@gmail.com>

	* org.texi (Plain lists): Document removal.

2012-04-01  Michael Brand  <michael.ch.brand@gmail.com>

	* org.texi: Decapitalize file name in references to Calc manual.

2012-04-01  Nicolas Goaziou  <n.goaziou@gmail.com>

	* org.texi (Plain lists): Document removal.

2012-04-01  Jambunathan K  <kjambunathan@gmail.com>

	* org.texi (Top, OpenDocument Text export)
	(ODT export commands, Extending ODT export)
	(Images in ODT export, Tables in ODT export)
	(Configuring a document converter): Add or Update.

2012-04-01  Carsten Dominik  <carsten.dominik@gmail.com>

	* org.texi (MobileOrg): Change the wording to reflect that the
	Android Version is no longer just the little brother of the iOS
	version.

2012-04-01  Eric Schulte  <eric.schulte@gmx.com>

	* org.texi (Key bindings and useful functions): Update babel key
	binding documentation in manual.

2012-04-01  Eric Schulte  <eric.schulte@gmx.com>

	* org.texi (noweb): Document new noweb header value.

2012-04-01  Eric Schulte  <eric.schulte@gmx.com>

	* org.texi (noweb-sep): Document new header argument.

2012-04-01  Eric Schulte  <eric.schulte@gmx.com>

	* org.texi (noweb-ref): Documentation of this new custom variable.

2012-04-01  Eric Schulte  <eric.schulte@gmx.com>

	* org.texi (wrap): Update the new :wrap documentation to match the
	current implementation.

2012-04-01  Thomas Dye  <dk@poto.myhome.westell.com>

	* org.texi: Added documentation for :wrap.

2012-04-01  Thomas Dye  <dk@poto.myhome.westell.com>

	* org.texi: #+RESULTS now user-configurable.

2012-04-01  Thomas Dye  <dk@poto.myhome.westell.com>

	* org.texi: Documented :noweb no-export.

2012-04-01  Thomas Dye  <dk@poto.local>

	* org.texi: Edit :noweb no header argument for correctness.

2012-04-01  Bastien Guerry  <bzg@gnu.org>

	* org.texi (Customization): Update the approximate number of Org
	variables.

2012-04-01  Thomas Dye  <dk@poto.local>

	* org.texi: The :results wrap produces a drawer instead of a
	begin_results block.

2012-03-22  Peder O. Klingenberg  <peder@klingenberg.no>  (tiny change)

	* gnus.texi (Archived Messages): Update `gnus-message-archive-group' to
	reflect the new default.

2012-03-10  Eli Zaretskii  <eliz@gnu.org>

	* info.texi (Expert Info): Move the index entry for "Texinfo" from
	"Getting Started" to this node.  (Bug#10450)

2012-03-10  Chong Yidong  <cyd@gnu.org>

	* flymake.texi (Example -- Configuring a tool called via make):
	Mention the Automake COMPILE variable (Bug#8715).

	* info.texi (Getting Started): Add an index entry (Bug#10450).

2012-03-02  Michael Albinus  <michael.albinus@gmx.de>

	* dbus.texi (Signals): Known names will be mapped onto unique
	names, when registering for signals.

2012-02-29  Glenn Morris  <rgm@gnu.org>

	* url.texi: Fix quote usage in body text.

	* sem-user.texi, url.texi, woman.texi: Use "" quotes in menus.

	* cl.texi: Use @code{} in menus when appropriate.

2012-02-28  Glenn Morris  <rgm@gnu.org>

	* calc.texi, cc-mode.texi, cl.texi, ebrowse.texi, ediff.texi:
	* eshell.texi, gnus-faq.texi, gnus-news.texi, gnus.texi:
	* idlwave.texi, info.texi, newsticker.texi, nxml-mode.texi:
	* org.texi, sc.texi, vip.texi, viper.texi:
	Standardize possessive apostrophe usage.

2012-02-26  Chong Yidong  <cyd@gnu.org>

	* ediff.texi (Quick Help Commands): Add a couple of index entries
	(Bug#10834).

2012-02-17  Glenn Morris  <rgm@gnu.org>

	* gnus.texi (Posting Styles):
	* remember.texi (Org): Fix cross-refs to other manuals.

2012-02-15  Glenn Morris  <rgm@gnu.org>

	* smtpmail.texi (Emacs Speaks SMTP): General update for 24.1.
	(Encryption): New chapter, split out from previous.

2012-02-13  Lars Ingebrigtsen  <larsi@gnus.org>

	* gnus.texi (Customizing the IMAP Connection):
	Mention nnimap-record-commands.

2012-02-10  Glenn Morris  <rgm@gnu.org>

	* url.texi (Retrieving URLs): Update url-retrieve arguments.
	Mention url-queue-retrieve.

2012-02-09  Glenn Morris  <rgm@gnu.org>

	* sem-user.texi (Semantic mode user commands): Typo fix.

	* info.texi (Create Info buffer): Mention info-display-manual.

2012-02-07  Lars Ingebrigtsen  <larsi@gnus.org>

	* gnus.texi (Mail Source Specifiers): Add a pop3 via an SSH tunnel
	example (modified from an example by Michael Albinus).

2012-01-30  Philipp Haselwarter  <philipp.haselwarter@gmx.de>  (tiny change)

	* gnus.texi (Agent Basics): Fix outdated description of
	`gnus-agent-auto-agentize-methods'.

2012-01-28  Andreas Schwab  <schwab@linux-m68k.org>

	* cc-mode.texi: Always @defindex ss.
	(Config Basics): Fix argument of @itemize.
	(Macro Backslashes): Add @code around index entry.

2012-01-23  Glenn Morris  <rgm@gnu.org>

	* pcl-cvs.texi (About PCL-CVS): Refer to vc-dir rather than vc-dired.

2012-01-19  Eric Hanchrow  <eric.hanchrow@gmail.com>

	* tramp.texi (File): Tweak wording for the `scpc' option.

2012-01-06  Lars Magne Ingebrigtsen  <larsi@gnus.org>

	* gnus.texi (Group Parameters): Really note precedence.

2012-01-04  Lars Magne Ingebrigtsen  <larsi@gnus.org>

	* gnus.texi (Group Parameters): Note precedence.

2012-01-03  Eric Schulte  <eric.schulte@gmx.com>

	* org.texi (Noweb reference syntax): Adding documentation of
	the `*org-babel-use-quick-and-dirty-noweb-expansion*'
	variable.

2012-01-03  Bastien Guerry  <bzg@gnu.org>

	* org.texi (Plain lists): Split the table to fix the display
	of items.

2012-01-03  Bastien Guerry  <bzg@gnu.org>

	* org.texi (Plain lists): Fix misplaced explanation.

2012-01-03  Bastien Guerry  <bzg@gnu.org>

	* org.texi (Plain lists, Agenda files): Add index entries.

2012-01-03  Julian Gehring  <julian.gehring@googlemail.com>

	* org.texi: Use "Org mode" instead of alternatives like
	"Org-mode" or "org-mode".

2012-01-03  Bernt Hansen  <bernt@norang.ca>

	* org.texi (Agenda commands):
	Document `org-clock-report-include-clocking-task'.

2012-01-03  Bastien Guerry  <bzg@gnu.org>

	* org.texi (Checkboxes): Document the new behavior of `C-u C-c
	C-c' on checkboxes.

2012-01-03  Julian Gehring  <julian.gehring@googlemail.com>

	* org.texi: End sentences with two spaces.

2012-01-03  Michael Brand  <michael.ch.brand@gmail.com>

	* org.texi (External links): Document the link types file+sys
	and file+emacs, slightly narrow used page width.

2012-01-03  Eric Schulte  <eric.schulte@gmx.com>

	* org.texi (colnames): Note that colnames behavior may differ
	across languages.

2012-01-03  Bastien Guerry  <bzg@gnu.org>

	* org.texi (Weekly/daily agenda, Agenda commands): Fix typos.

2012-01-03  Thomas Dye  <dk@poto.westell.com>

	* org.texi: Augmented discussion of babel property
	inheritance.  Put footnote outside sentence ending period.

2012-01-03  Eric Schulte  <schulte.eric@gmail.com>

	* org.texi (eval): Documenting the full range of :eval header
	argument values.

2012-01-03  Eric Schulte  <schulte.eric@gmail.com>

	* org.texi (eval): Documentation of the new :eval option.

2012-01-03  Thomas Dye  <dk@poto.local>

	* org.texi: Add accumulated properties.

2012-01-03  Thomas Dye  <dk@poto.local>

	* org.texi: Documented no spaces in name=assign, another
	correction to :var table.

2012-01-03  Thomas Dye  <dk@poto.local>

	* org.texi: Changed DATA to NAME in Working With Source Code
	section.

2012-01-03  Tom Dye  <tsd@tsdye.com>

	* org.texi: Minor change to :var table.

2012-01-03  Tom Dye  <tsd@tsdye.com>

	* org.texi: More changes to :var table (some examples were wrong).

2012-01-03  Tom Dye  <tsd@tsdye.com>

	* org.texi: Cleaned up :var table.

2012-01-03  Bastien Guerry  <bzg@gnu.org>

	* org.texi (Timestamps, Weekly/daily agenda)
	(Weekly/daily agenda): Add @cindex for "appointment".

2012-01-03  Eric Schulte  <schulte.eric@gmail.com>

	* org.texi (Literal examples): A new link to the template for
	inserting empty code blocks.
	(Structure of code blocks): A new link to the template for
	inserting empty code blocks.

2012-01-03  Rafael Laboissiere  <rafael@laboissiere.net>  (tiny change)

	* org.texi (External links): Add footnote on how the behavior
	of the text search in Org files are controled by the variable
	`org-link-search-must-match-exact-headline'.

2012-01-03  Eric Schulte  <schulte.eric@gmail.com>

	* org.texi (Buffer-wide header arguments):
	Update documentation to reflect removal of #+PROPERTIES.

2012-01-03  Carsten Dominik  <carsten.dominik@gmail.com>

	* org.texi (The clock table): Mention that ACHIVED trees
	contribute to the clock table.

2012-01-03  Carsten Dominik  <carsten.dominik@gmail.com>  (tiny change)

	* org.texi (Conflicts): Better yasnippet config info.

2012-01-03  Bastien Guerry  <bzg@gnu.org>  (tiny change)

	* org.texi (Selective export): Explicitely mention the default
	values for `org-export-select-tags',
	`org-export-exclude-tags'.

2012-01-03  Tom Dye  <tsd@tsdye.com>

	* org.texi: Added a line to specify that header arguments are
	lowercase.

2012-01-03  Tom Dye  <tsd@tsdye.com>

	* org.texi: :var requires default value when declared.

2012-01-03  Bastien Guerry  <bzg@gnu.org>

	* org.texi (Handling links): Add a note about the
	`org-link-frame-setup' option.

2012-01-03  David Maus  <dmaus@ictsoc.de>

	* org.texi (Exporting Agenda Views, Extracting agenda
	information): Fix command line syntax, quote symbol parameter
	values.

2012-01-03  David Maus  <dmaus@ictsoc.de>

	* org.texi (Exporting Agenda Views): Fix command line syntax.

2011-12-28  Paul Eggert  <eggert@cs.ucla.edu>

	* gnus.texi (Mail Source Customization, Mail Back End Variables):
	Use octal notation for file permissions, which are normally
	thought of in octal.
	(Mail Back End Variables): Use more-plausible modes in example.

2011-12-20  Alan Mackenzie  <acm@muc.de>

	* cc-mode.texi: Update version string 5.31 -> 5.32.

2011-12-06  Juanma Barranquero  <lekktu@gmail.com>

	* gnus-faq.texi (FAQ 2-1, FAQ 3-8, FAQ 4-14, FAQ 9-1): Fix typos.

2011-11-24  Glenn Morris  <rgm@gnu.org>

	* gnus.texi, smtpmail.texi: Fix case of "GnuTLS".

2011-11-24  Juanma Barranquero  <lekktu@gmail.com>

	* makefile.w32-in: Update dependencies.

2011-11-20  Glenn Morris  <rgm@gnu.org>

	* gnus.texi (Group Information):
	Remove gnus-group-fetch-faq, command deleted 2010-09-24.

2011-11-20  Juanma Barranquero  <lekktu@gmail.com>

	* gnus-coding.texi (Gnus Maintenance Guide):
	Rename from "Gnus Maintainance Guide".

	* ede.texi (ede-compilation-program, ede-compiler, ede-linker):
	* eieio.texi (Customizing):
	* gnus.texi (Article Washing):
	* gnus-news.texi:
	* sem-user.texi (Smart Jump): Fix typos.

2011-11-16  Juanma Barranquero  <lekktu@gmail.com>

	* org.texi (Agenda commands, Exporting Agenda Views): Fix typos.

2011-11-15  Juanma Barranquero  <lekktu@gmail.com>

	* ede.texi (project-am-texinfo):
	* gnus.texi (Sending or Not Sending):
	* org.texi (Template elements): Fix typos.

2011-11-14  Juanma Barranquero  <lekktu@gmail.com>

	* ediff.texi (Hooks):
	* sem-user.texi (Semanticdb Roots): Fix typos.

2011-11-11  Juanma Barranquero  <lekktu@gmail.com>

	* semantic.texi (Tag handling): Fix typo.

2011-10-31  Katsumi Yamaoka  <yamaoka@jpl.org>

	* gnus.texi (Other Gnus Versions): Remove.

2011-10-28  Alan Mackenzie  <acm@muc.de>

	* cc-mode.texi (Indentation Commands): Mention "macros with semicolons".
	(Other Special Indentations): Add an xref to "Macros with ;".
	(Customizing Macros): Add stuff about syntax in macros.  Add an xref to
	"Macros with ;".
	(Macros with ;): New page.

	* cc-mode.texi (Movement Commands): Document `c-defun-tactic'.
	Document the new handling of nested scopes for movement by defuns.

2011-10-23  Michael Albinus  <michael.albinus@gmx.de>

	Sync with Tramp 2.2.3.

	* trampver.texi: Update release number.

2011-10-14  Glenn Morris  <rgm@gnu.org>

	* ert.texi (Introduction, How to Run Tests)
	(Running Tests Interactively, Expected Failures)
	(Tests and Their Environment, Useful Techniques)
	(Interactive Debugging, Fixtures and Test Suites):
	Minor rephrasings.
	(Running Tests Interactively, The @code{should} Macro): Add xrefs.
	(Running Tests in Batch Mode): Simplify loading instructions.
	(Test Selectors): Clarify some selectors.
	(Expected Failures, Useful Techniques):
	Make examples fit in 80 columns.

2011-10-13  Jay Belanger  <jay.p.belanger@gmail.com>

	* calc.texi (Basic Operations on Units): Discuss temperature
	conversion (`u t') alongside with other unit conversions ('u c').

2011-10-12  Glenn Morris  <rgm@gnu.org>

	* ert.texi: Whitespace trivia to make main menu items line up better.

2011-10-08  Glenn Morris  <rgm@gnu.org>

	* Makefile.in: Fix ert rules.

2011-10-06  Lars Magne Ingebrigtsen  <larsi@gnus.org>

	* gnus.texi (Gnus Utility Functions): Add more references and
	explanations (bug#9683).

2011-09-21  Lars Magne Ingebrigtsen  <larsi@gnus.org>

	* gnus.texi (Archived Messages): Note the default (bug#9552).

2011-09-21  Bill Wohler  <wohler@newt.com>

	Release MH-E manual version 8.3.

	* mh-e.texi (VERSION, EDITION, UPDATED, UPDATE-MONTH): Update for
	release 8.3.
	(Preface): Update support information.
	(From Bill Wohler): Reset text to original version.  As a
	historical quote, the tense should be correct in the time that it
	was written.

2011-09-11  Lars Magne Ingebrigtsen  <larsi@gnus.org>

	* gnus.texi (Listing Groups): Explain `gnus-group-list-limit'.
	(Finding the News): Doc clarification.
	(Terminology): Mention naming.

2011-09-10  Lars Magne Ingebrigtsen  <larsi@gnus.org>

	* gnus.texi: Remove mentions of `recent', which are now obsolete.
	(Interactive): Document `quiet'.

2011-08-15  Suvayu Ali  <fatkasuvayu+linux@gmail.com>  (tiny change)

	* org.texi (Images in LaTeX export): Rewrite.

2011-08-15  Bastien Guerry  <bzg@gnu.org>

	* org.texi (Using the mapping API): Mention 'region as a possible
	scope for `org-map-entries'.

2011-08-15  Carsten Dominik  <carsten.dominik@gmail.com>

	* org.texi (Visibility cycling): Document `org-copy-visible'.

2011-08-15  Bastien Guerry  <bzg@gnu.org>

	* org.texi (Template expansion): Order template sequences in the
	proper order.

2011-08-15  Eric Schulte  <schulte.eric@gmail.com>

	* org.texi (eval): Expand discussion of the :eval header argument.

2011-08-15  Bastien Guerry  <bzg@gnu.org>

	* org.texi (Languages): Add Lilypond and Awk as supported
	languages.

2011-08-15  Achim Gratz  <stromeko@nexgo.de>

	* org.texi: Document that both CLOCK_INTO_DRAWER and
	LOG_INTO_DRAWER can be used to override the contents of variable
	org-clock-into-drawer (or if unset, org-log-into-drawer).

	* org.texi: Replace @xref->@pxref.

2011-08-15  Eric Schulte  <schulte.eric@gmail.com>

	* org.texi (Evaluating code blocks): Documenting the new option
	for inline call lines.

2011-08-15  Eric Schulte  <schulte.eric@gmail.com>

	* org.texi (Results of evaluation): More explicit about the
	mechanism through which interactive evaluation of code is
	performed.

2011-08-15  Eric Schulte  <schulte.eric@gmail.com>

	* org.texi (noweb-ref): New header argument documentation.

2011-08-15  Eric Schulte  <schulte.eric@gmail.com>

	* org.texi (Extracting source code): Documentation of the new
	org-babel-tangle-named-block-combination variable.

2011-08-15  Eric Schulte  <schulte.eric@gmail.com>

	* org.texi (Structure of code blocks): Explicitly state that the
	behavior of multiple blocks of the same name is undefined.

2011-08-15  Christian Egli  <christian.egli@sbszh.ch>

	* org.texi (TaskJuggler export): Modify the example to reflect the
	new effort durations.

2011-08-15  David Maus  <dmaus@ictsoc.de>

	* org.texi (Images in LaTeX export): Escape curly brackets in
	LaTeX example.

2011-08-15  Carsten Dominik  <carsten.dominik@gmail.com>

	* org.texi (The clock table): Document the :properties and
	:inherit-props arguments for the clocktable.

2011-08-15  Carsten Dominik  <carsten.dominik@gmail.com>

	* org.texi (Tables in LaTeX export): Document specifying placement
	options for tables.

2011-08-15  Eric Schulte  <schulte.eric@gmail.com>

	* org.texi (Evaluating code blocks): More specific documentation
	about the different types of header arguments.

2011-08-15  Manuel Giraud  <manuel.giraud@univ-nantes.fr>

	* org.texi (Sitemap): Document `:sitemap-sans-extension' property.

2011-08-15  Carsten Dominik  <carsten.dominik@gmail.com>

	* org.texi (Built-in table editor): Document the table field
	follow mode.

2011-08-15  Robert P. Goldman  <rpgoldman@real-time.com>

	* org.texi (Easy Templates): Document new template.

2011-08-15  Robert P. Goldman  <rpgoldman@real-time.com>

	* org.texi (Literal examples): Add a cross-reference from "Literal
	Examples" to "Easy Templates."

2011-08-15  Carsten Dominik  <carsten.dominik@gmail.com>

	* org.texi (The clock table): Add link to match syntax.

2011-08-15  Carsten Dominik  <carsten.dominik@gmail.com>

	* org.texi (Agenda commands): Document clock consistency checks.

2011-08-15  Carsten Dominik  <carsten.dominik@gmail.com>

	* org.texi (Built-in table editor): Document that \vert represents
	a vertical bar in a table field.

2011-08-15  Eric Schulte  <schulte.eric@gmail.com>

	* org.texi (Literal examples): Link from "Markup" > "Literate
	Examples" to "Working with Source Code".

2011-08-15  Puneeth Chaganti  <punchagan@gmail.com>

	* org.texi (Agenda commands): Doc for function option to bulk
	action.

2011-08-15  Carsten Dominik  <carsten.dominik@gmail.com>

	* org.texi (Template expansion): Document new %<...> template
	escape.

2011-08-15  Carsten Dominik  <carsten.dominik@gmail.com>

	* org.texi (Selective export): Document exclusion of any tasks
	from export.

2011-08-15  Carsten Dominik  <carsten.dominik@gmail.com>

	* org.texi (Selective export): Document how to exclude DONE tasks
	from export.
	(Publishing options): Document the properties to be used to turn off
	export of DONE tasks.

2011-08-15  Carsten Dominik  <carsten.dominik@gmail.com>

	* org.texi (The date/time prompt): Document date range protection.

2011-08-15  Eric Schulte  <schulte.eric@gmail.com>

	* org.texi (padline): Documentation of the new padline header
	argument.

2011-08-15  Eric Schulte  <schulte.eric@gmail.com>

	* org.texi (var): Adding "[" to list of characters triggering
	elisp evaluation.

2011-08-15  Eric Schulte  <schulte.eric@gmail.com>

	* org.texi (var): Documentation of Emacs Lisp evaluation during
	variable assignment.

2011-08-15  Eric Schulte  <schulte.eric@gmail.com>

	* org.texi (colnames): Reference indexing into variables, and note
	that colnames are *not* removed before indexing occurs.
	(rownames): Reference indexing into variables, and note that
	rownames are *not* removed before indexing occurs.

2011-08-15  Eric Schulte  <schulte.eric@gmail.com>

	* org.texi (var): Clarification of indexing into tabular
	variables.

2011-08-15  Eric Schulte  <schulte.eric@gmail.com>

	* org.texi (results): Documentation of the `:results wrap' header
	argument.

2011-08-15  Bastien Guerry  <bzg@gnu.org>

	* org.texi (LaTeX and PDF export): Add a note about a limitation
	of the LaTeX export: the org file has to be properly structured.

2011-08-15  Bastien Guerry  <bzg@gnu.org>

	* org.texi (Dynamic blocks, Structure editing):
	Mention the function `org-narrow-to-block'.

2011-08-15  Eric Schulte  <schulte.eric@gmail.com>

	* org.texi (Languages): Updating list of code block supported
	languages.

2011-08-15  Carsten Dominik  <carsten.dominik@gmail.com>

	* org.texi (Special properties): CATEGORY is a special property,
	but it may also used in the drawer.

2011-08-15  Eric Schulte  <schulte.eric@gmail.com>

	* org.texi (mkdirp): Documentation of the :mkdirp header argument.

2011-08-15  Puneeth Chaganti  <punchagan@gmail.com>

	* org.texi (Include files): Document :lines.

2011-08-15  Eric Schulte  <schulte.eric@gmail.com>

	* org.texi (comments): Documentation of the ":comments noweb" code
	block header argument.

2011-08-15  Eric Schulte  <schulte.eric@gmail.com>

	* org.texi (Conflicts): Change "yasnippets" to "yasnippet" and
	added extra whitespace around functions to be consistent with the
	rest of the section.

2011-08-15  Eric Schulte  <schulte.eric@gmail.com>

	* org.texi (Evaluating code blocks): Expand discussion of
	#+call: line syntax.
	(Header arguments in function calls): Expand discussion of
	#+call: line syntax.

2011-08-15  Eric Schulte  <schulte.eric@gmail.com>

	* org.texi (Evaluating code blocks): More explicit about how to
	pass variables to #+call lines.

2011-08-15  Eric Schulte  <schulte.eric@gmail.com>

	* org.texi (Results of evaluation): Link to the :results header
	argument list from the "Results of evaluation" section.

2011-08-15  Eric Schulte  <schulte.eric@gmail.com>

	* org.texi (Conflicts): Adding additional information about
	resolving org/yasnippet conflicts.

2011-08-15  David Maus  <dmaus@ictsoc.de>

	* org.texi (Publishing options): Document style-include-scripts
	publishing project property.

2011-08-15  Carsten Dominik  <carsten.dominik@gmail.com>

	* org.texi (Sparse trees): Document the next-error /
	previous-error functionality.

2011-08-15  Tom Dye  <tsd@tsdye.com>

	* org.texi (cache): Improve documentation of code block caches.

2011-08-15  Tom Dye  <tsd@tsdye.com>

	* org.texi (Code block specific header arguments):
	Documentation of multi-line header arguments.

2011-08-15  Eric Schulte  <schulte.eric@gmail.com>

	* org.texi (Code evaluation security): Add example for using a
	function.

2011-08-15  Eric Schulte  <schulte.eric@gmail.com>

	* org.texi (Tables in LaTeX export): Documentation of new
	attr_latex options for tables.

2011-08-03  Michael Albinus  <michael.albinus@gmx.de>

	* trampver.texi: Update release number.

2011-07-30  Michael Albinus  <michael.albinus@gmx.de>

	Sync with Tramp 2.2.2.

	* trampver.texi: Update release number.

2011-07-15  Lars Magne Ingebrigtsen  <larsi@gnus.org>

	* flymake.texi (Example -- Configuring a tool called via make):
	Use /dev/null instead of the Windows "nul" (bug#8715).

2011-07-14  Lars Magne Ingebrigtsen  <larsi@gnus.org>

	* widget.texi (Setting Up the Buffer): Remove mention of the
	global keymap parent, which doesn't seem to be accurate
	(bug#7045).

2011-07-12  Lars Magne Ingebrigtsen  <larsi@gnus.org>

	* org.texi (Special agenda views): Fix double quoting (bug#3509).

2010-07-10  Kevin Ryde  <user42@zip.com.au>

	* cl.texi (For Clauses): Add destructuring example processing an
	alist (bug#6596).

2011-07-07  Lars Magne Ingebrigtsen  <larsi@gnus.org>

	* ediff.texi (Major Entry Points): Remove mention of `require',
	since that's not pertinent in the installed Emacs (bug#9016).

2011-07-05  Lars Magne Ingebrigtsen  <larsi@gnus.org>

	* gnus.texi (Expiring Mail): Document gnus-auto-expirable-marks.
	(Filtering New Groups): Clarify how simple the "options -n" format is.
	(Agent Expiry): Remove mention of `gnus-request-expire-articles', which
	is internal.

2011-07-04  Michael Albinus  <michael.albinus@gmx.de>

	* tramp.texi (Cleanup remote connections):
	Add `tramp-cleanup-this-connection'.

2011-07-03  Lars Magne Ingebrigtsen  <larsi@gnus.org>

	* gnus.texi (Subscription Methods): Link to "Group Levels" to explain
	zombies.
	(Checking New Groups): Ditto (bug#8974).
	(Checking New Groups): Move the reference to the right place.

2011-07-03  Dave Abrahams  <dave@boostpro.com>  (tiny change)

	* gnus.texi (Startup Files): Clarify that we're talking about numbered
	backups, and not actual vc (bug#8975).

2011-07-03  Kevin Ryde  <user42@zip.com.au>

	* cl.texi (For Clauses): @items for hash-values and key-bindings
	to make them more visible when skimming.  Add examples of `using'
	clause to them, examples being clearer than a description in
	words (bug#6599).

2011-07-01  Alan Mackenzie  <acm@muc.de>

	* cc-mode.texi (Guessing the Style): New page.
	(Styles): Add a short introduction to above.

2011-06-28  Deniz Dogan  <deniz@dogan.se>

	* rcirc.texi (Configuration): Bug-fix:
	`rcirc-default-user-full-name' is now `rcirc-default-full-name'.
	Reported by Elias Pipping <pipping@exherbo.org>.

2011-06-26  Lars Magne Ingebrigtsen  <larsi@gnus.org>

	* gnus.texi (Summary Mail Commands):
	Document `gnus-summary-reply-to-list-with-original'.

2011-06-20  Stefan Monnier  <monnier@iro.umontreal.ca>

	* eshell.texi (Known problems): Fix typo.

2011-06-12  Michael Albinus  <michael.albinus@gmx.de>

	* tramp.texi (Customizing Completion): Mention authinfo-style files.
	(Password handling): `auth-source-debug' is good for debug messages.

2011-05-31  Teodor Zlatanov  <tzz@lifelogs.com>

	* gnus.texi (Store custom flags and keywords): Refer to
	`gnus-registry-article-marks-to-{chars,names}' instead of
	`gnus-registry-user-format-function-{M,M2}'.

2011-05-27  Paul Eggert  <eggert@cs.ucla.edu>

	* texinfo.tex: Merge from gnulib.

2011-05-18  Teodor Zlatanov  <tzz@lifelogs.com>

	* gnus.texi (Gnus Registry Setup): Rename from "Setup".
	(Store custom flags and keywords):
	Mention `gnus-registry-user-format-function-M' and
	`gnus-registry-user-format-function-M2'.

2011-05-17  Paul Eggert  <eggert@cs.ucla.edu>

	* texinfo.tex: Sync from gnulib, version 2011-05-11.16.

2011-05-17  Glenn Morris  <rgm@gnu.org>

	* gnus.texi (Face): Fix typo.

2011-05-14  Glenn Morris  <rgm@gnu.org>

	* dired-x.texi (Omitting Examples): Minor addition.

2011-05-10  Jim Meyering  <meyering@redhat.com>

	* ede.texi: Fix typo "or or -> or".

2011-05-03  Peter Münster  <pmlists@free.fr>  (tiny change)

	* gnus.texi (Summary Buffer Lines):
	gnus-summary-user-date-format-alist does not exist.
	(Sorting the Summary Buffer): More about sorting threads.

2011-04-25  Michael Albinus  <michael.albinus@gmx.de>

	* trampver.texi: Update release number.

2011-04-14  Michael Albinus  <michael.albinus@gmx.de>

	* tramp.texi (Frequently Asked Questions): New item for disabling
	Tramp in other packages.

2011-04-14  Teodor Zlatanov  <tzz@lifelogs.com>

	* gnus.texi (nnmairix caveats, Setup, Registry Article Refer Method)
	(Fancy splitting to parent, Store arbitrary data):
	Update gnus-registry docs.

2011-04-13  Juanma Barranquero  <lekktu@gmail.com>

	* ede.texi: Fix typos.

2011-04-12  Lars Magne Ingebrigtsen  <larsi@gnus.org>

	* gnus.texi (Window Layout): @itemize @code doesn't exist.
	It's @table @code.

2011-03-19  Antoine Levitt  <antoine.levitt@gmail.com>

	* gnus.texi (Listing Groups): Document gnus-group-list-ticked.

2011-03-17  Jay Belanger  <jay.p.belanger@gmail.com>

	* calc.texi (Logarithmic Units): Update the function names.

2011-03-15  Lars Magne Ingebrigtsen  <larsi@gnus.org>

	* message.texi (Various Commands): Document format specs in the
	ellipsis.

2011-03-15  Antoine Levitt  <antoine.levitt@gmail.com>

	* message.texi (Insertion Variables): Document message-cite-style.

2011-03-14  Michael Albinus  <michael.albinus@gmx.de>

	* tramp.texi (Remote processes): New subsection "Running shell on
	a remote host".

2011-03-12  Teodor Zlatanov  <tzz@lifelogs.com>

	* auth.texi (Help for developers): Update docs to explain that the
	:save-function will only run the first time.

2011-03-12  Glenn Morris  <rgm@gnu.org>

	* Makefile.in (emacs-faq.html): Fix some more cross-refs.
	(emacs-faq.text): New target.
	(clean): Add emacs-faq.

2011-03-12  Michael Albinus  <michael.albinus@gmx.de>

	Sync with Tramp 2.2.1.

	* trampver.texi: Update release number.

2011-03-11  Glenn Morris  <rgm@gnu.org>

	* Makefile.in (HTML_TARGETS): New.
	(clean): Delete $HTML_TARGETS.
	(emacs-faq.html): New, for use with the gnu.org Emacs webpage.

2011-03-08  Teodor Zlatanov  <tzz@lifelogs.com>

	* auth.texi (Help for developers): Show example of using
	`auth-source-search' with prompts and :save-function.

2011-03-07  Chong Yidong  <cyd@stupidchicken.com>

	* Version 23.3 released.

2011-03-07  Antoine Levitt  <antoine.levitt@gmail.com>

	* message.texi (Message Buffers): Update default value of
	message-generate-new-buffers.

2011-03-06  Jay Belanger  <jay.p.belanger@gmail.com>

	* calc.texi (Logarithmic Units): Rename calc-logunits-dblevel
	and calc-logunits-nplevel to calc-dblevel and calc-nplevel,
	respectively.
	(Musical Notes): New section.
	(Customizing Calc): Mention the customizable variable
	calc-note-threshold.

2011-03-03  Glenn Morris  <rgm@gnu.org>

	* url.texi (Dealing with HTTP documents): Remove reference to
	function url-decode-text-part; never seems to have existed.  (Bug#6038)
	(Configuration): Update url-configuration-directory description.

2011-03-02  Glenn Morris  <rgm@gnu.org>

	* dired-x.texi (Multiple Dired Directories): Remove mentions
	of dired-default-directory-alist and dired-default-directory.
	Move dired-smart-shell-command here...
	(Miscellaneous Commands): ... from here.

2011-03-02  Paul Eggert  <eggert@cs.ucla.edu>

	* texinfo.tex: Update to version 2011-02-24.09.

2011-03-02  Glenn Morris  <rgm@gnu.org>

	* dired-x.texi (Omitting Variables): Refer to add-dir-local-variable
	instead of the obsoleted dired-omit-here-always.

2011-02-28  Michael Albinus  <michael.albinus@gmx.de>

	* tramp.texi (Frequently Asked Questions): Add Emacs 24 to
	supported systems.

2011-02-28  Glenn Morris  <rgm@gnu.org>

	* dbus.texi (Type Conversion): Grammar fix.

2011-02-23  Michael Albinus  <michael.albinus@gmx.de>

	* tramp.texi: Use consistently "Emacs" (instead of "GNU Emacs") and
	"Debian GNU/Linux".

	* trampver.texi [xemacs]: Set emacsothername to "Emacs".

2011-02-23  Glenn Morris  <rgm@gnu.org>

	* dired-x.texi (Features): Minor rephrasing.
	(Local Variables): Fix typos.

	* edt.texi, erc.texi, gnus.texi, idlwave.texi, mh-e.texi:
	Standardize some Emacs/XEmacs terminology.

	* dired-x.texi (Features): Don't advertise obsolete local variables.
	Simplify layout.
	(Omitting Variables): Update local variables example.
	(Local Variables): Say this is obsolete.  Fix description of
	dired-enable-local-variables possible values.

2011-02-22  Teodor Zlatanov  <tzz@lifelogs.com>

	* auth.texi (Help for users): Mention ~/.netrc is also searched by
	default now.

2011-02-21  Lars Ingebrigtsen  <larsi@gnus.org>

	* gnus.texi (Article Date): Clarify gnus-article-update-date-headers.

2011-02-20  Lars Ingebrigtsen  <larsi@gnus.org>

	* gnus.texi (Window Layout): Document layout names.

2011-02-19  Eli Zaretskii  <eliz@gnu.org>

	* ada-mode.texi: Sync @dircategory with ../../info/dir.
	* auth.texi: Sync @dircategory with ../../info/dir.
	* autotype.texi: Sync @dircategory with ../../info/dir.
	* calc.texi: Sync @dircategory with ../../info/dir.
	* cc-mode.texi: Sync @dircategory with ../../info/dir.
	* cl.texi: Sync @dircategory with ../../info/dir.
	* dbus.texi: Sync @dircategory with ../../info/dir.
	* dired-x.texi: Sync @dircategory with ../../info/dir.
	* ebrowse.texi: Sync @dircategory with ../../info/dir.
	* ede.texi: Sync @dircategory with ../../info/dir.
	* ediff.texi: Sync @dircategory with ../../info/dir.
	* edt.texi: Sync @dircategory with ../../info/dir.
	* eieio.texi: Sync @dircategory with ../../info/dir.
	* emacs-mime.texi: Sync @dircategory with ../../info/dir.
	* epa.texi: Sync @dircategory with ../../info/dir.
	* erc.texi: Sync @dircategory with ../../info/dir.
	* eshell.texi: Sync @dircategory with ../../info/dir.
	* eudc.texi: Sync @dircategory with ../../info/dir.
	* flymake.texi: Sync @dircategory with ../../info/dir.
	* forms.texi: Sync @dircategory with ../../info/dir.
	* gnus.texi: Sync @dircategory with ../../info/dir.
	* idlwave.texi: Sync @dircategory with ../../info/dir.
	* mairix-el.texi: Sync @dircategory with ../../info/dir.
	* message.texi: Sync @dircategory with ../../info/dir.
	* mh-e.texi: Sync @dircategory with ../../info/dir.
	* newsticker.texi: Sync @dircategory with ../../info/dir.
	* nxml-mode.texi: Sync @dircategory with ../../info/dir.
	* org.texi: Sync @dircategory with ../../info/dir.
	* pcl-cvs.texi: Sync @dircategory with ../../info/dir.
	* pgg.texi: Sync @dircategory with ../../info/dir.
	* rcirc.texi: Sync @dircategory with ../../info/dir.
	* reftex.texi: Sync @dircategory with ../../info/dir.
	* remember.texi: Sync @dircategory with ../../info/dir.
	* sasl.texi: Sync @dircategory with ../../info/dir.
	* sc.texi: Sync @dircategory with ../../info/dir.
	* semantic.texi: Sync @dircategory with ../../info/dir.
	* ses.texi: Sync @dircategory with ../../info/dir.
	* sieve.texi: Sync @dircategory with ../../info/dir.
	* smtpmail.texi: Sync @dircategory with ../../info/dir.
	* speedbar.texi: Sync @dircategory with ../../info/dir.
	* trampver.texi [emacs]: Set emacsname to "Emacs".
	* tramp.texi: Sync @dircategory with ../../info/dir.
	* url.texi: Sync @dircategory with ../../info/dir.
	* vip.texi: Sync @dircategory with ../../info/dir.
	* viper.texi: Sync @dircategory with ../../info/dir.
	* widget.texi: Sync @dircategory with ../../info/dir.
	* woman.texi: Sync @dircategory with ../../info/dir.

2011-02-19  Glenn Morris  <rgm@gnu.org>

	* dired-x.texi (Technical Details): No longer redefines
	dired-add-entry, dired-initial-position, dired-clean-up-after-deletion,
	dired-read-shell-command, or dired-find-buffer-nocreate.

2013-02-18  Aidan Gauland  <aidalgol@no8wireless.co.nz>

	* eshell.texi (Input/Output): Document insert output redirection operator, >>>.

2011-02-18  Glenn Morris  <rgm@gnu.org>

	* dired-x.texi (Optional Installation File At Point): Simplify.

2011-02-17  Teodor Zlatanov  <tzz@lifelogs.com>

	* auth.texi (Help for users): Use :port instead of :protocol for all
	auth-source docs.
	(GnuPG and EasyPG Assistant Configuration): Mention the default now is
	to have two files in `auth-sources'.

2011-02-16  Glenn Morris  <rgm@gnu.org>

	* dired-x.texi: Use emacsver.texi to get Emacs version.
	* Makefile.in ($(infodir)/dired-x, dired-x.dvi, dired-x.pdf):
	Depend on emacsver.texi.

	* dired-x.texi: Drop meaningless version number.
	(Introduction): Remove old info.
	(Optional Installation Dired Jump): Autoload from dired-x.
	Remove incorrect info about loaddefs.el.
	(Bugs): Just refer to M-x report-emacs-bug.

	* dired-x.texi (Multiple Dired Directories): Update for rename of
	default-directory-alist.
	(Miscellaneous Commands): No longer mention very old VM version 4.

2011-02-15  Paul Eggert  <eggert@cs.ucla.edu>

	Merge from gnulib.
	* texinfo.tex: Update to version 2011-02-14.11.

2011-02-14  Teodor Zlatanov  <tzz@lifelogs.com>

	* auth.texi (Help for users):
	Login collection is "Login" and not "login".

2011-02-13  Michael Albinus  <michael.albinus@gmx.de>

	* tramp.texi (History): Remove IMAP support.
	(External methods, Frequently Asked Questions): Remove `imap' and
	`imaps' methods.
	(Password handling): Remove IMAP entries for ~/.authinfo.gpg.

	* trampver.texi: Remove default value of `emacsimap'.

2011-02-13  Glenn Morris  <rgm@gnu.org>

	* ada-mode.texi, dired-x.texi, ebrowse.texi, ediff.texi, eudc.texi:
	* idlwave.texi, reftex.texi, sc.texi, speedbar.texi: Add @top.

2011-02-12  Glenn Morris  <rgm@gnu.org>

	* sc.texi (Getting Connected): Remove old index entries.

2011-02-12  Ulrich Mueller  <ulm@gentoo.org>

	* url.texi: Remove duplicate @dircategory (Bug#7942).

2011-02-11  Teodor Zlatanov  <tzz@lifelogs.com>

	* auth.texi (Overview, Help for users, Help for developers):
	Update docs.
	(Help for users): Talk about spaces.

2011-02-09  Paul Eggert  <eggert@cs.ucla.edu>

	* texinfo.tex: Update to version 2011-02-07.16.

2011-02-07  Michael Albinus  <michael.albinus@gmx.de>

	* dbus.texi (Bus names): Adapt descriptions for
	dbus-list-activatable-names and dbus-list-known-names.

2011-02-07  Jay Belanger  <jay.p.belanger@gmail.com>

	* calc.texi (Logarithmic Units): New section.

2011-02-05  Teodor Zlatanov  <tzz@lifelogs.com>

	* gnus-overrides.texi: Renamed from overrides.texi and all the relevant
	manuals use it now.

	* Makefile.in (nowebhack): Fix to use -D flag instead of overrides.

2011-02-05  Katsumi Yamaoka  <yamaoka@jpl.org>

	* overrides.texi: Remove.

	* sieve.texi, sasl.texi, pgg.texi, message.texi, gnus.texi:
	* emacs-mime.texi, auth.texi, Makefile.in: Revert last changes.

2011-02-05  Michael Albinus  <michael.albinus@gmx.de>

	* tramp.texi (Frequently Asked Questions): Mention problems with
	WinSSHD.

	* trampver.texi: Update release number.

2011-02-05  Era Eriksson  <era+tramp@iki.fi>  (tiny change)

	* tramp.texi:
	Replace "delimet" with "delimit" globally.
	Replace "explicite" with "explicit" globally.
	Replace "instead of" with "instead" where there was nothing after "of".
	Audit use of comma before interrogative pronoun, "that", or "which".
	Minor word order, spelling, wording changes.

2011-02-04  Teodor Zlatanov  <tzz@lifelogs.com>

	* overrides.texi: New file to set or clear WEBHACKDEVEL.

	* sieve.texi: Use WEBHACKDEVEL.

	* sasl.texi: Use WEBHACKDEVEL.

	* pgg.texi: Use WEBHACKDEVEL.

	* message.texi: Use WEBHACKDEVEL.

	* gnus.texi: Use WEBHACKDEVEL.

	* emacs-mime.texi: Use WEBHACKDEVEL.

	* auth.texi: Use WEBHACKDEVEL.

	* Makefile.in (webhack, nowebhack): Hacks to produce for-the-web
	manuals.

2011-02-04  Lars Ingebrigtsen  <larsi@gnus.org>

	* gnus.texi: Add DEVEL header (suggested by Andreas Schwab).

2011-02-03  Paul Eggert  <eggert@cs.ucla.edu>

	* texinfo.tex: Update to version 2011-02-01.10 from gnulib,
	which in turn is copied from ftp://tug.org/tex/.

2011-02-03  Glenn Morris  <rgm@gnu.org>

	* faq.texi (Contacting the FSF): Mainly just refer to the web-site.
	(Binding combinations of modifiers and function keys):
	Let's assume people reading this are not using Emacs 18.

2011-02-03  Lars Ingebrigtsen  <larsi@gnus.org>

	* gnus.texi (Article Date): Remove mention of gnus-stop-date-timer,
	since it's run automatically.

2011-02-01  Lars Ingebrigtsen  <larsi@gnus.org>

	* gnus.texi (Customizing Articles): Fix typo.

2011-01-31  Lars Ingebrigtsen  <larsi@gnus.org>

	* gnus.texi (Customizing Articles): Document the new way of customizing
	the date headers(s).

2011-01-30  Lars Ingebrigtsen  <larsi@gnus.org>

	* gnus.texi (Client-Side IMAP Splitting): Add a complete nnimap fancy
	splitting example.

2011-01-29  Eli Zaretskii  <eliz@gnu.org>

	* makefile.w32-in (MAKEINFO): Remove options, leave only program name.
	(MAKEINFO_OPTS): New variable.
	(ENVADD, $(infodir)/emacs): Use $(MAKEINFO_OPTS).
	($(infodir)/info, $(infodir)/ccmode, $(infodir)/ada-mode)
	($(infodir)/pcl-cvs, $(infodir)/eshell, $(infodir)/cl)
	($(infodir)/dbus, $(infodir)/dired-x, $(infodir)/ediff)
	($(infodir)/flymake, $(infodir)/forms, $(infodir)/gnus)
	($(infodir)/message, $(infodir)/emacs-mime, $(infodir)/sieve)
	($(infodir)/pgg, $(infodir)/mh-e, $(infodir)/reftex)
	($(infodir)/remember, $(infodir)/sasl, $(infodir)/sc)
	($(infodir)/vip, $(infodir)/viper, $(infodir)/widget)
	($(infodir)/efaq, $(infodir)/autotype, $(infodir)/calc)
	($(infodir)/idlwave, $(infodir)/eudc, $(infodir)/ebrowse)
	($(infodir)/woman, $(infodir)/speedbar, $(infodir)/tramp)
	($(infodir)/ses, $(infodir)/smtpmail, $(infodir)/org)
	($(infodir)/url, $(infodir)/newsticker, $(infodir)/nxml-mode)
	($(infodir)/rcirc, $(infodir)/erc, $(infodir)/ert)
	($(infodir)/epa, $(infodir)/mairix-el, $(infodir)/auth)
	($(infodir)/eieio, $(infodir)/ede, $(infodir)/semantic)
	($(infodir)/edt): Use $(MAKEINFO_OPTS).

2011-01-26  Lars Ingebrigtsen  <larsi@gnus.org>

	* gnus.texi (Article Date): Document gnus-article-update-lapsed-header.

2011-01-24  Teodor Zlatanov  <tzz@lifelogs.com>

	* message.texi (IDNA): Explain what it is.

2011-01-24  Lars Ingebrigtsen  <larsi@gnus.org>

	* gnus.texi (The Empty Backend): Document nnnil (bug #7653).

2011-01-23  Werner Lemberg  <wl@gnu.org>

	* Makefile.in (MAKEINFO): Now controlled by `configure'.
	(MAKEINFO_OPTS): New variable.  Use it where appropriate.
	(ENVADD): Update.

2011-01-18  Glenn Morris  <rgm@gnu.org>

	* ert.texi: Relicense under GFDL 1.3+, and standardize license notice.

2011-01-14  Eduard Wiebe  <usenet@pusto.de>

	* nxml-mode.texi (Introduction): Fix file name typos.

2011-01-13  Christian Ohler  <ohler@gnu.org>

	* ert.texi: New file.

	* Makefile.in:
	* makefile.w32-in: Add ert.texi.

2011-01-10  Jan Moringen  <jan.moringen@uni-bielefeld.de>

	* dbus.texi (Receiving Method Calls): New function
	dbus-register-service.  Rearrange node.

2011-01-07  Paul Eggert  <eggert@cs.ucla.edu>

	* texinfo.tex: Update to version 2010-12-23.17 from gnulib,
	which in turn is copied from ftp://tug.org/tex/.

2011-01-04  Jan Moringen  <jan.moringen@uni-bielefeld.de>

	* dbus.texi (Receiving Method Calls): Describe new optional
	parameter dont-register-service of dbus-register-{method,property}.

2010-12-17  Daiki Ueno  <ueno@unixuser.org>

	* epa.texi (Encrypting/decrypting *.gpg files):
	Mention epa-file-select-keys.

2010-12-16  Lars Magne Ingebrigtsen  <larsi@gnus.org>

	* gnus.texi (Archived Messages): Remove outdated text.

2010-12-16  Teodor Zlatanov  <tzz@lifelogs.com>

	* gnus.texi (Foreign Groups): Add clarification of foreign groups.

2010-12-15  Andrew Cohen  <cohen@andy.bu.edu>

	* gnus.texi (The hyrex Engine): Say that this engine is obsolete.

2010-12-14  Andrew Cohen  <cohen@andy.bu.edu>

	* gnus.texi (The swish++ Engine): Add customizable parameters
	descriptions.
	(The swish-e Engine): Ditto.

2010-12-14  Michael Albinus  <michael.albinus@gmx.de>

	* tramp.texi (Inline methods): Add "ksu" method.
	(Remote processes): Add example with remote `default-directory'.

2010-12-14  Glenn Morris  <rgm@gnu.org>

	* faq.texi (Expanding aliases when sending mail):
	Now build-mail-aliases is interactive.

2010-12-13  Andrew Cohen  <cohen@andy.bu.edu>

	* gnus.texi: First pass at adding (rough) nnir documentation.

2010-12-13  Lars Magne Ingebrigtsen  <larsi@gnus.org>

	* gnus.texi (Filtering New Groups):
	Mention gnus-auto-subscribed-categories.
	(The First Time): Remove, since default-subscribed-newsgroups has been
	removed.

2010-12-13  Glenn Morris  <rgm@gnu.org>

	* cl.texi (For Clauses): Small fixes for frames and windows.

2010-12-11  Carsten Dominik  <carsten.dominik@gmail.com>

	* org.texi (Using capture): Document using prefix arguments for
	finalizing capture.
	(Agenda commands): Document prefix argument for the bulk scatter
	command.
	(Beamer class export): Document that also overlay arguments can be
	passed to the column environment.
	(Template elements): Document the new entry type.

2010-12-11  Puneeth Chaganti  <punchagan@gmail.com>

	* org.texi (Include files): Document :minlevel.

2010-12-11  Julien Danjou  <julien@danjou.info>

	* org.texi (Categories): Document category icons.

2010-12-11  Eric Schulte  <schulte.eric@gmail.com>

	* org.texi (noweb): Fix typo.

2010-12-06  Tassilo Horn  <tassilo@member.fsf.org>

	* gnus.texi (Server Commands): Point to the rest of the server
	commands.

2010-12-04  Lars Magne Ingebrigtsen  <larsi@gnus.org>

	* gnus.texi (Paging the Article): Note the reverse meanings of `C-u C-u
	g'.

2010-12-02  Julien Danjou  <julien@danjou.info>

	* gnus.texi (Archived Messages): Remove gnus-outgoing-message-group.

2010-11-28  Lars Magne Ingebrigtsen  <larsi@gnus.org>

	* gnus.texi (Customizing the IMAP Connection): Note the new defaults.
	(Direct Functions): Note the STARTTLS upgrade.

2010-11-27  Glenn Morris  <rgm@gnu.org>
	    James Clark  <none@example.com>

	* nxml-mode.texi (Introduction): New section.

2010-11-21  Lars Magne Ingebrigtsen  <larsi@gnus.org>

	* gnus.texi (Server Commands): Document gnus-server-show-server.

2010-11-20  Michael Albinus  <michael.albinus@gmx.de>

	Sync with Tramp 2.2.0.

	* trampver.texi: Update release number.

2010-11-19  Jay Belanger  <jay.p.belanger@gmail.com>

	* calc.texi (TeX and LaTeX Language Modes, Predefined Units):
	Mention that the TeX specific units won't use the `tex' prefix
	in TeX mode.

2010-11-18  Katsumi Yamaoka  <yamaoka@jpl.org>

	* gnus.texi (Misc Article): Document gnus-inhibit-images.

2010-11-17  Glenn Morris  <rgm@gnu.org>

	* edt.texi: Remove information about Emacs 19.

2010-11-17  Michael Albinus  <michael.albinus@gmx.de>

	* trampver.texi: Update release number.

2010-11-12  Katsumi Yamaoka  <yamaoka@jpl.org>

	* gnus.texi (Article Washing): Fix typo.

2010-11-11  Noorul Islam  <noorul@noorul.com>

	* org.texi: Fix typo.

2010-11-11  Carsten Dominik  <carsten.dominik@gmail.com>

	* org.texi (Using capture): Explain that refiling is
	sensitive to cursor position.

2010-11-11  Carsten Dominik  <carsten.dominik@gmail.com>

	* org.texi (Images and tables): Add cross reference to link section.

2010-11-11  Carsten Dominik  <carsten.dominik@gmail.com>

	* org.texi: Document the <c> cookie.

2010-11-11  Eric Schulte  <schulte.eric@gmail.com>

	* org.texi: Multi-line header arguments :PROPERTIES: :ID:
	b77c8857-6c76-4ea9-8a61-ddc2648d96c4 :END:.

2010-11-11  Carsten Dominik  <carsten.dominik@gmail.com>

	* org.texi (CSS support): Document :HTML_CONTAINER_CLASS: property.

2010-11-11  Carsten Dominik  <carsten.dominik@gmail.com>

	* org.texi (Project alist): Mention that this is a property list.

2010-11-11  Carsten Dominik  <carsten.dominik@gmail.com>

	* org.texi (Setting up the staging area): Document that
	file names remain visible when encrypting the MobileOrg files.

2010-11-11  Carsten Dominik  <carsten.dominik@gmail.com>

	* org.texi (Setting up the staging area): Document which
	versions are needed for encryption.

2010-11-11  Eric Schulte  <schulte.eric@gmail.com>

	* org.texi (noweb): Update :noweb documentation to
	reflect the new "tangle" argument.

2010-11-11  Eric Schulte  <schulte.eric@gmail.com>

	* org.texi (Batch execution): Improve tangling script in
	documentation.

2010-11-11  Carsten Dominik  <carsten.dominik@gmail.com>

	* org.texi (Handling links):
	(In-buffer settings): Document inlining images on startup.

2010-11-11  Carsten Dominik  <carsten.dominik@gmail.com>

	* org.texi (Setting up the staging area): Document use of
	crypt password.

2010-11-11  David Maus  <dmaus@ictsoc.de>

	* org.texi (Template expansion): Add date related link type escapes.

2010-11-11  David Maus  <dmaus@ictsoc.de>

	* org.texi (Template expansion): Add mew in table for link type
	escapes.

2010-11-11  David Maus  <dmaus@ictsoc.de>

	* org.texi (Template expansion): Fix typo in link type escapes.

2010-11-11  Eric Schulte  <schulte.eric@gmail.com>

	* org.texi (Structure of code blocks): Another documentation tweak.

2010-11-11  Eric Schulte  <schulte.eric@gmail.com>

	* org.texi (Structure of code blocks): Documentation tweak.

2010-11-11  Eric Schulte  <schulte.eric@gmail.com>

	* org.texi (Structure of code blocks):
	Update documentation to mention inline code block syntax.

2010-11-11  Eric Schulte  <schulte.eric@gmail.com>

	* org.texi (comments): Improve wording.

2010-11-11  Eric Schulte  <schulte.eric@gmail.com>

	* org.texi (comments): Document the new :comments header arguments.

2010-11-11  Carsten Dominik  <carsten.dominik@gmail.com>

	* org.texi (Installation): Remove the special
	installation instructions for XEmacs.

2010-11-11  Jambunathan K  <kjambunathan@gmail.com>  (tiny change)

	* org.texi (Easy Templates): New section.  Documents quick
	insertion of empty structural elements.

2010-11-11  Noorul Islam  <noorul@noorul.com>

	* org.texi: Fix doc.

2010-11-11  Jambunathan K  <kjambunathan@gmail.com>  (tiny change)

	* org.texi (The date/time prompt): Document specification
	of time ranges.

2010-11-11  Carsten Dominik  <carsten.dominik@gmail.com>

	* org.texi (Internal links): Document the changes in
	internal links.

2010-11-11  Carsten Dominik  <carsten.dominik@gmail.com>

	* org.texi (Agenda commands): Document the limitation for
	the filter preset - it can only be used for an entire agenda
	view, not in an individual block in a block agenda.

2010-11-11  Eric S Fraga  <e.fraga@ucl.ac.uk>

	* org.texi (iCalendar export): Document alarm creation.

2010-11-10  Michael Albinus  <michael.albinus@gmx.de>

	* dbus.texi (Type Conversion): Introduce `:unix-fd' type mapping.

2010-11-09  Lars Magne Ingebrigtsen  <larsi@gnus.org>

	* gnus.texi (Article Washing): Document gnus-article-treat-non-ascii.

2010-11-09  Jay Belanger  <jay.p.belanger@gmail.com>

	* calc.texi: Use emacsver.texi to determine Emacs version.

2010-11-04  Lars Magne Ingebrigtsen  <larsi@gnus.org>

	* gnus.texi (Customizing the IMAP Connection): Remove nnir mention,
	since that works by default.

2010-11-03  Kan-Ru Chen  <kanru@kanru.info>  (tiny change)

	* gnus.texi (Customizing the IMAP Connection): Document
	`nnimap-expunge' and remove `nnimap-expunge-inbox' from example.

2010-11-04  Michael Albinus  <michael.albinus@gmx.de>

	* tramp.texi (Remote shell setup): New item "Interactive shell
	prompt".  Reported by Christian Millour <cm@abtela.com>.
	(Remote shell setup, Remote processes): Use @code{} for
	environment variables.

2010-11-03  Glenn Morris  <rgm@gnu.org>

	* ediff.texi (Quick Help Commands, Miscellaneous):
	* gnus.texi (Agent Variables, Configuring nnmairix): Spelling fix.

2010-10-31  Lars Magne Ingebrigtsen  <larsi@gnus.org>

	* gnus.texi (Paging the Article): Document C-u g/C-u C-u g.

2010-10-31  Glenn Morris  <rgm@gnu.org>

	* mh-e.texi (Preface, From Bill Wohler): Change 23 to past tense.

2010-10-31  Glenn Morris  <rgm@gnu.org>

	* cc-mode.texi: Remove reference to defunct viewcvs URL.

2010-10-29  Lars Magne Ingebrigtsen  <larsi@gnus.org>

	* gnus.texi (Client-Side IMAP Splitting):
	Mention nnimap-unsplittable-articles.

2010-10-29  Julien Danjou  <julien@danjou.info>

	* gnus.texi (Finding the News): Remove references to obsoletes
	variables `gnus-nntp-server' and `gnus-secondary-servers'.

2010-10-29  Eli Zaretskii  <eliz@gnu.org>

	* makefile.w32-in (MAKEINFO): Add -I$(emacsdir).
	(ENVADD): Remove extra -I$(emacsdir), included in $(MAKEINFO).
	($(infodir)/efaq): Remove -I$(emacsdir), included in $(MAKEINFO).
	($(infodir)/calc, calc.dvi): Depend on $(emacsdir)/emacsver.texi.

2010-10-28  Glenn Morris  <rgm@gnu.org>

	* Makefile.in (MAKEINFO, ENVADD): Add $emacsdir to include path.
	(($(infodir)/calc, calc.dvi, calc.pdf): Depend on emacsver.texi.
	($(infodir)/efaq): Remove -I option now in $MAKEINFO.

2010-10-25  Daiki Ueno  <ueno@unixuser.org>

	* epa.texi (Mail-mode integration): Add alternative key bindings
	for epa-mail commands; escape comma.
	Don't use the word "PGP", since it is a non-free program.

2010-10-24  Jay Belanger  <jay.p.belanger@gmail.com>

	* calc.texi: Use emacsver.texi to determine Emacs version.

2010-10-24  Juanma Barranquero  <lekktu@gmail.com>

	* gnus.texi (Group Parameters, Buttons): Fix typos.

2010-10-22  Tassilo Horn  <tassilo@member.fsf.org>

	* gnus.texi (Subscription Commands): Mention that you can also
	subscribe to new groups via the Server buffer, which is probably more
	convenient when subscribing to many groups.

2010-10-21  Julien Danjou  <julien@danjou.info>

	* message.texi (Message Headers): Allow message-default-headers to be a
	function.

2010-10-21  Lars Magne Ingebrigtsen  <larsi@gnus.org>

	* gnus-news.texi: Mention new archive defaults.

2010-10-21  Katsumi Yamaoka  <yamaoka@jpl.org>

	* gnus.texi (RSS): Remove nnrss-wash-html-in-text-plain-parts.

2010-10-20  Lars Magne Ingebrigtsen  <larsi@gnus.org>

	* gnus.texi (HTML): Document the function value of
	gnus-blocked-images.
	(Article Washing): shr and gnus-w3m, not the direct function names.

2010-10-20  Julien Danjou  <julien@danjou.info>

	* emacs-mime.texi (Flowed text): Add a note about mml-enable-flowed
	variable.

2010-10-19  Lars Magne Ingebrigtsen  <larsi@gnus.org>

	* gnus.texi (Customizing the IMAP Connection): The port strings are
	strings.
	(Document Groups): Mention git.

2010-10-18  Lars Magne Ingebrigtsen  <larsi@gnus.org>

	* gnus-coding.texi (Gnus Maintainance Guide): Update to mention Emacs
	bzr/Gnus git sync.

2010-10-15  Eli Zaretskii  <eliz@gnu.org>

	* auth.texi (GnuPG and EasyPG Assistant Configuration): Fix last
	change.

2010-10-13  Lars Magne Ingebrigtsen  <larsi@gnus.org>

	* auth.texi (GnuPG and EasyPG Assistant Configuration): Fix up the
	@item syntax for in-Emacs makeinfo.

2010-10-13  Teodor Zlatanov  <tzz@lifelogs.com>

	* auth.texi (GnuPG and EasyPG Assistant Configuration): Fix syntax and
	trim sentence.

2010-10-12  Daiki Ueno  <ueno@unixuser.org>

	* epa.texi (Caching Passphrases):
	* auth.texi (GnuPG and EasyPG Assistant Configuration):
	Clarify some configurations require to set up gpg-agent.

2010-10-11  Glenn Morris  <rgm@gnu.org>

	* Makefile.in (.texi.dvi): Remove unnecessary suffix rule.

2010-10-09  Lars Magne Ingebrigtsen  <larsi@gnus.org>

	* gnus.texi (Spam Package Introduction): Mention `$'.

2010-10-09  Eli Zaretskii  <eliz@gnu.org>

	* makefile.w32-in (emacsdir): New variable.
	($(infodir)/efaq, faq.dvi): Depend on emacsver.texi.
	(ENVADD, $(infodir)/efaq): Add -I$(emacsdir).

2010-10-09  Glenn Morris  <rgm@gnu.org>

	* Makefile.in (mostlyclean): Delete *.toc.

	* Makefile.in: Use $< in rules.

	* Makefile.in (maintainer-clean): Remove harmless, long-standing error.

	* Makefile.in ($(infodir)): Delete rule.
	(mkinfodir): New.  Use it in all the info rules, rather than depending
	on infodir.

2010-10-09  Glenn Morris  <rgm@gnu.org>

	* gnus.texi (Article Washing): Fix previous change.

	* Makefile.in (emacsdir): New variable.
	($(infodir)/efaq): Pass -I $(emacsdir) to makeinfo.
	Depend on emacsver.texi.

	* faq.texi (VER): Replace with EMACSVER from emacsver.texi.

	* Makefile.in (.PHONY): Declare info, dvi, pdf and the clean rules.

2010-10-08  Julien Danjou  <julien@danjou.info>

	* gnus.texi: Add mm-shr.

2010-10-08  Ludovic Courtès  <ludo@gnu.org>

	* gnus.texi (Finding the Parent, The Gnus Registry)
	(Registry Article Refer Method): Update docs for nnregistry.el.

2010-10-08  Daiki Ueno  <ueno@unixuser.org>

	* auth.texi (Help for users)
	(GnuPG and EasyPG Assistant Configuration): Update docs.

2010-10-08  Glenn Morris  <rgm@gnu.org>

	* cl.texi (Organization, Installation, Old CL Compatibility):
	Deprecate cl-compat for new code.
	(Usage, Installation): Remove outdated information.

	* eudc.texi (CCSO PH/QI, LDAP Requirements): Remove old information.

2010-10-07  Katsumi Yamaoka  <yamaoka@jpl.org>

	* gnus.texi (Gravatars): Document gnus-gravatar-too-ugly.

2010-10-06  Julien Danjou  <julien@danjou.info>

	* sieve.texi (Manage Sieve API): Document sieve-manage-authenticate.

	* message.texi (PGP Compatibility): Remove reference to gpg-2comp,
	broken link.

	* gnus-faq.texi (FAQ 8-3): Remove references to my.gnus.org.

	* gnus.texi (Comparing Mail Back Ends): Remove broken link and allusion
	to ReiserFS.

	* gnus-faq.texi (FAQ 5-5): Fix Flyspell URL.
	(FAQ 7-1): Fix getmail URL.

2010-10-06  Daiki Ueno  <ueno@unixuser.org>

	* epa.texi (Caching Passphrases): New section.

2010-10-06  Glenn Morris  <rgm@gnu.org>

	* Makefile.in (SHELL): Set it.
	(info): Move the mkdir dependency to the individual info files.
	(mostlyclean): Tidy up.
	(clean): Only delete the specific dvi and pdf files.
	(maintainer-clean): Be more restrictive in what we delete.
	($(infodir)): Add parallel build workaround.

2010-10-04  Lars Magne Ingebrigtsen  <larsi@gnus.org>

	* gnus.texi (Misc Article): Document gnus-widen-article-window.

2010-10-03  Julien Danjou  <julien@danjou.info>

	* emacs-mime.texi (Display Customization):
	Update mm-inline-large-images documentation and add documentation for
	mm-inline-large-images-proportion.

2010-10-03  Michael Albinus  <michael.albinus@gmx.de>

	* tramp.texi (Frequently Asked Questions):
	Mention remote-file-name-inhibit-cache.

2010-10-02  Lars Magne Ingebrigtsen  <larsi@gnus.org>

	* gnus.texi (Splitting Mail): Fix @xref syntax.
	(Splitting Mail): Really fix the @ref syntax.

2010-10-01  Lars Magne Ingebrigtsen  <larsi@gnus.org>

	* gnus.texi (Splitting Mail): Mention the new fancy splitting function.
	(Article Hiding): Add google banner example.
	Suggested by Benjamin Xu.

2010-09-30  Teodor Zlatanov  <tzz@lifelogs.com>

	* gnus.texi (Spam Package Configuration Examples, SpamOracle):
	Remove nnimap-split-rule from examples.

2010-09-30  Lars Magne Ingebrigtsen  <larsi@gnus.org>

	* gnus.texi (Mail Source Specifiers): Remove webmail.el mentions.
	(NNTP): Document nntp-server-list-active-group.  Suggested by Barry
	Fishman.
	(Client-Side IMAP Splitting): Add nnimap-split-fancy.

2010-09-30  Julien Danjou  <julien@danjou.info>

	* gnus.texi (Gravatars): Fix documentation about
	gnu-gravatar-properties.

2010-09-29  Daiki Ueno  <ueno@unixuser.org>

	* epa.texi (Bug Reports): New section.

2010-09-29  Glenn Morris  <rgm@gnu.org>

	* Makefile.in (top_srcdir): Remove unused variable.

2010-09-29  Lars Magne Ingebrigtsen  <larsi@gnus.org>

	* gnus.texi (Using IMAP): Remove the @acronyms from the headings.
	(Client-Side IMAP Splitting): Document 'default.

2010-09-27  Lars Magne Ingebrigtsen  <larsi@gnus.org>

	* gnus.texi (Customizing the IMAP Connection):
	Document nnimap-fetch-partial-articles.

2010-09-26  Lars Magne Ingebrigtsen  <larsi@gnus.org>

	* gnus-news.texi: Mention nnimap-inbox.

	* gnus.texi (Picons): Document gnus-picon-inhibit-top-level-domains.

2010-09-26  Julien Danjou  <julien@danjou.info>

	* gnus.texi (Oort Gnus): Remove mention of ssl.el.

2010-09-26  Lars Magne Ingebrigtsen  <larsi@gnus.org>

	* gnus.texi (Security): Remove gpg.el mention.

2010-09-26  Andreas Seltenreich  <seltenreich@gmx.de>

	* gnus.texi (Browse Foreign Server): New variable
	gnus-browse-subscribe-newsgroup-method.

	* gnus-news.texi: Mention it.

2010-09-26  Lars Magne Ingebrigtsen  <larsi@gnus.org>

	* gnus.texi (NoCeM): Remove.
	(Startup Variables): No jingle.

2010-09-25  Ulrich Mueller  <ulm@gentoo.org>

	* woman.texi (Interface Options): xz compression is now supported.

2010-09-25  Lars Magne Ingebrigtsen  <larsi@gnus.org>

	* gnus.texi (Article Commands): Document gnus-fetch-partial-articles.
	(Unavailable Servers): Document gnus-server-copy-server.
	(Using IMAP): Document the new nnimap.

2010-09-25  Julien Danjou  <julien@danjou.info>

	* gnus.texi (Customizing Articles): Remove gnus-treat-translate.

2010-09-24  Glenn Morris  <rgm@gnu.org>

	* url.texi (Disk Caching): Tweak previous change.

2010-09-24  Julien Danjou  <julien@danjou.info>

	* url.texi (Disk Caching): Mention url-cache-expire-time,
	url-cache-expired, and url-fetch-from-cache.

2010-09-24  Julien Danjou  <julien@danjou.info>

	* gnus.texi: Add Gravatars.

2010-09-23  Lars Magne Ingebrigtsen  <larsi@gnus.org>

	* gnus.texi (Startup Variables): Mention gnus-use-backend-marks.

2010-09-21  Lars Magne Ingebrigtsen  <larsi@gnus.org>

	* gnus.texi (Expunging mailboxes): Update name of the expunging
	command.

2010-09-20  Katsumi Yamaoka  <yamaoka@jpl.org>

	* emacs-mime.texi (rfc2047): Update description for
	rfc2047-encode-parameter.

2010-09-13  Michael Albinus  <michael.albinus@gmx.de>

	* tramp.texi (Inline methods): Remove "ssh1_old", "ssh2_old" and
	"fish" methods.
	(External methods): Remove "scp1_old" and "scp2_old" methods.

2010-09-09  Michael Albinus  <michael.albinus@gmx.de>

	* tramp.texi: Remove Japanese manual.  Fix typo.

	* trampver.texi: Update release number.  Remove japanesemanual.

2010-09-09  Glenn Morris  <rgm@gnu.org>

	* org.texi: Restore clobbered changes (copyright years, untabify).

2010-09-04  Julien Danjou  <julien@danjou.info>  (tiny change)

	* gnus.texi (Adaptive Scoring): Fix typo.

2010-09-03  Lars Magne Ingebrigtsen  <larsi@gnus.org>

	* gnus.texi (Article Display): Document gnus-html-show-images.

2010-09-02  Jan Djärv  <jan.h.d@swipnet.se>

	* cl.texi (Basic Setf): Remove x-get-cut-buffer and x-get-cutbuffer.

2010-09-01  Lars Magne Ingebrigtsen  <larsi@gnus.org>

	* gnus.texi (HTML): Document gnus-max-image-proportion.

2010-08-31  Lars Magne Ingebrigtsen  <larsi@gnus.org>

	* gnus.texi (HTML): Document gnus-blocked-images.

	* message.texi (Wide Reply): Document message-prune-recipient-rules.

2010-08-30  Lars Magne Ingebrigtsen  <larsi@gnus.org>

	* gnus.texi (Summary Mail Commands): Note that only the addresses from
	the first message are used for wide replies.
	(Changing Servers): Remove documentation on gnus-change-server and
	friends, since it's been removed.

2010-08-29  Lars Magne Ingebrigtsen  <larsi@gnus.org>

	* gnus.texi (Drafts): Mention B DEL.

2010-08-29  Tim Landscheidt  <tim@tim-landscheidt.de>  (tiny change)

	* gnus.texi (Delayed Articles): Mention that the Date header is the
	original one, even if you delay.

2010-08-29  Lars Magne Ingebrigtsen  <larsi@gnus.org>

	* gnus.texi (Asynchronous Fetching):
	Document gnus-async-post-fetch-function.
	(HTML): Made into its own section.

2010-08-26  Michael Albinus  <michael.albinus@gmx.de>

	Sync with Tramp 2.1.19.

	* tramp.texi (Inline methods, Default Method):
	Mention `tramp-inline-compress-start-size'.  Remove "kludgy" phrase.
	Remove remark about doubled "-t" argument.
	(Auto-save and Backup): Remove reference to Emacs 21.
	(Filename Syntax): Describe port numbers.
	(Frequently Asked Questions): Adapt supported (X)Emacs versions.  Adapt
	supported MS Windows versions.  Remove obsolete URL.  Recommend "sshx"
	and "scpx" for echoing shells.  Use the $() syntax, texi2dvi reports
	errors with the backquotes.
	(External packages): File attributes cache flushing for asynchronous
	processes.
	(Traces and Profiles): Describe verbose level 9.

	* trampver.texi: Update release number.

2010-08-23  Michael Albinus  <michael.albinus@gmx.de>

	* dbus.texi (Alternative Buses): New chapter.

2010-08-12  Stefan Monnier  <monnier@iro.umontreal.ca>

	* cl.texi (Mapping over Sequences): Rename mapc => cl-mapc.

2010-08-09  Jay Belanger  <jay.p.belanger@gmail.com>

	* calc.texi (Customizing Calc): Rearrange description of new
	variables to match the presentation of other variables.

2010-08-08  Juanma Barranquero  <lekktu@gmail.com>

	* org.texi (Footnotes, Tables in HTML export): Fix typos.

2010-08-08  Jay Belanger  <jay.p.belanger@gmail.com>

	* calc.texi (Making Selections, Selecting Subformulas)
	(Customizing Calc): Mention how to use faces to emphasize selected
	sub-formulas.

2010-08-05  Michael Albinus  <michael.albinus@gmx.de>

	* tramp.texi (External packages): File attributes cache flushing
	for asynchronous processes.

2010-08-01  Alan Mackenzie  <acm@muc.de>

	Enhance the manual for the latest Java Mode.

	* cc-mode.texi (Syntactic Symbols): New symbols annotation-top-cont and
	annotation-var-cont.
	(Java Symbols): Page renamed from Anonymous Class Symbol.  Document the
	two new symbols.

2010-07-28  Michael Albinus  <michael.albinus@gmx.de>

	* tramp.texi (Traces and Profiles): Describe verbose level 9.

2010-07-27  Chong Yidong  <cyd@stupidchicken.com>

	* nxml-mode.texi (Limitations): Remove obsolete discussion (Bug#6708).

2010-07-19  Juanma Barranquero  <lekktu@gmail.com>

	* org.texi: Fix typo in previous change (2010-07-19T09:47:27Z!carsten.dominik@gmail.com).

2010-07-19  Carsten Dominik  <carsten.dominik@gmail.com>

	* org.texi: Add macros to get plain quotes in PDF output.
	List additional contributors.
	(Capture): New section, replaces the section about remember.
	(Working With Source Code): New chapter, focused on documenting Org
	Babel.
	(Code evaluation security): New section.
	(MobileOrg): Document DropBox support.
	(TaskJuggler export): Document taskjuggler and Gantt chart support.
	(Special symbols): Show how to display UTF8 characters for entities.
	(Global TODO list): Clarify the use of the "M" key and the differences
	to the "m" key.
	(RSS Feeds): Mention Atom feeds as well.
	(Setting tags): Remove paragraph about
	`org-complete-tags-always-offer-all-agenda-tags'.

2010-07-17  Michael Albinus  <michael.albinus@gmx.de>

	* tramp.texi (Inline methods): Remove remark about doubled "-t"
	argument.
	(Frequently Asked Questions): Recommend "sshx" and "scpx" for
	echoing shells.

2010-07-10  Michael Albinus  <michael.albinus@gmx.de>

	* tramp.texi (Inline methods): Remove "kludgy" phrase.
	(Filename Syntax): Describe port numbers.

2010-07-09  Michael Albinus  <michael.albinus@gmx.de>

	* dbus.texi (Top): Introduce Index.  Emphasize "nil" whereever
	forgotten.
	(Type Conversion): Precise conversion of natural numbers.
	(Errors and Events): Add "debugging" to concept index.  Add variable
	`dbus-debug'.

2010-07-04  Michael Albinus  <michael.albinus@gmx.de>

	* dbus.texi (Receiving Method Calls): Add optional argument
	EMITS-SIGNAL to `dbus-register-property'.

2010-06-27  Alex Schroeder  <alex@gnu.org>

	* nxml-mode.texi (Commands for locating a schema): Fix typo.

2010-06-24  Glenn Morris  <rgm@gnu.org>

	* ada-mode.texi, auth.texi, autotype.texi, calc.texi, cc-mode.texi:
	* dired-x.texi, ebrowse.texi, ede.texi, edt.texi, eieio.texi:
	* emacs-mime.texi, epa.texi, erc.texi, eshell.texi, eudc.texi:
	* flymake.texi, gnus.texi, info.texi, mairix-el.texi, message.texi:
	* newsticker.texi, org.texi, pgg.texi, rcirc.texi, reftex.texi:
	* remember.texi, sasl.texi, semantic.texi, ses.texi, smtpmail.texi:
	* speedbar.texi, tramp.texi, url.texi, viper.texi, widget.texi:
	* woman.texi: Start direntry descriptions in column 32, per Texinfo
	convention.   Make them end with a period.

2010-06-23  Glenn Morris  <rgm@gnu.org>

	* autotype.texi, cl.texi, dired-x.texi, ebrowse.texi, ede.texi:
	* eieio.texi, epa.texi, faq.texi, flymake.texi, forms.texi:
	* gnus-faq.texi, idlwave.texi, mh-e.texi, nxml-mode.texi, org.texi:
	* pcl-cvs.texi, pgg.texi, reftex.texi, sasl.texi, sc.texi,
	* sem-user.texi, semantic.texi, sieve.texi, smtpmail.texi,
	* speedbar.texi, vip.texi, viper.texi, widget.texi: Untabify.

2010-06-10  Glenn Morris  <rgm@gnu.org>

	* idlwave.texi (Load-Path Shadows):
	* org.texi (Handling links): Fix typos.

2010-06-07  Teodor Zlatanov  <tzz@lifelogs.com>

	* gnus.texi (Interactive): Explain effect of gnus-expert-user better.

2010-05-26  Michael Albinus  <michael.albinus@gmx.de>

	* eshell.texi (Built-ins): Describe, how to disable a built-in command
	by an alias.  (Bug#6226)

2010-05-16  Jay Belanger  <jay.p.belanger@gmail.com>

	* calc.texi (Manipulating Vectors): Mention that vectors can
	be used to determine bins for `calc-histogram'.

2010-05-13  Jay Belanger  <jay.p.belanger@gmail.com>

	* calc.texi: Remove "\turnoffactive" commands throughout.

2010-05-08  Štěpán Němec  <stepnem@gmail.com>  (tiny change)

	* url.texi (HTTP language/coding, Customization):
	* message.texi (Header Commands, Responses):
	* cl.texi (Argument Lists): Fix typos.

2010-05-08  Chong Yidong  <cyd@stupidchicken.com>

	* ede.texi (EDE Mode): Refer to init file rather than `.emacs'.
	Note that Development menu is always available.
	(Creating a project): Fix terminology.
	(Add/Remove files): Fix typo.

2010-05-07  Chong Yidong  <cyd@stupidchicken.com>

	* Version 23.2 released.

2010-05-01  Daniel E. Doherty  <ddoherty03@gmail.com>  (tiny change)

	* calc.texi (Tutorial): Use "^{\prime}" to indicate primes.

2010-05-01  Michael Albinus  <michael.albinus@gmx.de>

	* tramp.texi (Inline methods, Default Method):
	Mention `tramp-inline-compress-start-size'.

2010-04-18  Teodor Zlatanov  <tzz@lifelogs.com>

	* gnus.texi (Gnus Versions, Oort Gnus): Mention the Git repo instead of
	the CVS repo.  Put the Git repo in the news section.

	* gnus-coding.texi (Gnus Maintainance Guide): Fix title typo.
	Removed some mentions of CVS.  Mention the new Git repo.

2010-04-18  Andreas Seltenreich  <seltenreich@gmx.de>

	* gnus.texi (Score File Format): Fix typo.  Reported by Štěpán Němec.
	(Mail Group Commands): Add index entry.

2010-04-18  Glenn Morris  <rgm@gnu.org>

	* info.texi (Search Index): Mention Emacs's Info-virtual-index.

2010-04-18  Jay Belanger  <jay.p.belanger@gmail.com>

	* calc.texi (Radix modes): Mention that the option prefix will
	turn on twos-complement mode.
	(Inverse and Hyperbolic Flags): Mention the Option flag.

2010-04-15  Carsten Dominik  <carsten.dominik@gmail.com>

	* org.texi (LaTeX and PDF export): Add a footnote about xetex.
	(LaTeX/PDF export commands): Rename and Move section.
	(Sectioning structure): Update.
	(References): New use case for field coordinates.
	(The export dispatcher): Rename from ASCII export.
	(Setting up the staging area): Document the availability of
	encryption for MobileOrg.
	(Images and tables): Document how to reference labels.
	(Index entries): New section.
	(Generating an index): New section.
	(Column width and alignment): Document that <N> now
	means a fixed width, not a maximum width.
	(Publishing options): Document the :email option.
	(Beamer class export): Fix bug in the BEAMER example.
	(Refiling notes): Document refile logging.
	(In-buffer settings): Document refile logging keywords.
	(Drawers): Document `C-c C-z' command.
	(Agenda commands): Mention the alternative key `C-c C-z'.
	(Special properties): Document the BLOCKED property.
	(The spreadsheet): Mention the formula editor.
	(References): Document field coordinates.
	(Publishing action): Correct the documentation for the
	publishing function.
	(The date/time prompt): Document that we accept dates
	like month/day/year.
	(Cooperation): Document the changes in table.el support.
	(Faces for TODO keywords, Faces for TODO keywords)
	(Priorities): Document the easy colors.
	(Visibility cycling): Document the new double prefix
	arg for `org-reveal'.
	(Cooperation): Remember.el is part of Emacs.
	(Clean view): Mention that `wrap-prefix' is also set by
	org-indent-mode.
	(Agenda commands): Add information about prefix args to
	scheduling and deadline commands.
	(Search view): Point to the docstring of
	`org-search-view' for more details.
	(Agenda commands): Document that `>' prompts for a date.
	(Setting tags): Document variable
	org-complete-tags-always-offer-all-agenda-tags.
	(Column attributes): Cross-reference special properties.

2010-04-10  Michael Albinus  <michael.albinus@gmx.de>

	Synchronize with Tramp repository.

	* tramp.texi (Auto-save and Backup): Remove reference to Emacs 21.
	(Frequently Asked Questions): Adapt supported (X)Emacs versions.
	Adapt supported MS Windows versions.  Remove obsolete URL.  Use the $()
	syntax, texi2dvi reports errors with the backquotes.

	* trampver.texi: Update release number.

2010-04-01  Teodor Zlatanov  <tzz@lifelogs.com>

	* gnus.texi (Finding the News): Add pointers to the Server buffer
	because it's essential.

2010-03-31  Katsumi Yamaoka  <yamaoka@jpl.org>

	* gnus.texi (MIME Commands): Update description of
	gnus-article-browse-html-article.

2010-03-27  Teodor Zlatanov  <tzz@lifelogs.com>

	* auth.texi (Secret Service API): Add TODO node.
	(Help for users): Explain the new source options for `auth-sources'.

2010-03-24  Michael Albinus  <michael.albinus@gmx.de>

	* trampver.texi: Update release number.

2010-03-10  Chong Yidong  <cyd@stupidchicken.com>

	* Branch for 23.2.

2010-03-03  Chong Yidong  <cyd@stupidchicken.com>

	* faq.texi (Escape sequences in shell output): Note that ansi-color is
	now enabled by default.

2010-02-28  Michael Albinus  <michael.albinus@gmx.de>

	* dbus.texi (Errors and Events): D-Bus messages are retrieved only,
	when Emacs runs in interactive mode.  (Bug#5645)

2010-02-16  Glenn Morris  <rgm@gnu.org>

	* nxml-mode.texi (Commands for locating a schema): Fix keybinding.

2010-02-05  Mark A. Hershberger  <mah@everybody.org>

	* ede.texi, eieio.texi, semantic.texi: Use standard direntry format.

2010-01-21  Katsumi Yamaoka  <yamaoka@jpl.org>

	* gnus.texi (Score File Format): Fix typo.

2010-01-19  Mark A. Hershberger  <mah@everybody.org>

	* cc-mode.texi: Replace references to obsolete c-subword-mode.

2010-01-18  Juanma Barranquero  <lekktu@gmail.com>

	* ada-mode.texi (Project File Overview): Fix typo.

2010-01-17  Chong Yidong  <cyd@stupidchicken.com>

	* semantic.texi: Add Richard Y. Kim credit.

	* eieio.texi (Making New Objects): Fix typo (Bug#5406).

2010-01-17  Michael Albinus  <michael.albinus@gmx.de>

	* tramp.texi (Frequently Asked Questions): Add GNU Emacs 23 and
	SXEmacs 22 to the supported systems.  New item for hung ssh sessions.

2010-01-17  Glenn Morris  <rgm@gnu.org>

	* calc.texi (Reporting Bugs): Don't mention format of repository.

	* woman.texi (Bugs): Make "Emacs repository" less specific,
	and the URL for same more specific.

	* faq.texi (Latest version of Emacs): The repository is now Bazaar.

2010-01-17  Juanma Barranquero  <lekktu@gmail.com>

	* ede.texi (ede-step-project, ede-proj-target):
	* tramp.texi (Remote processes): Fix typos.

2010-01-16  Mario Lang  <mlang@delysid.org>

	* ede.texi (ede-target):
	* org.texi (Refiling notes): Remove duplicated words.

2010-01-04  Stefan Monnier  <monnier@iro.umontreal.ca>

	* gnus.texi (Posting Styles): Use with-current-buffer.
	* calc.texi (Defining Simple Commands): Prefer save-current-buffer.

2010-01-02  Kevin Ryde  <user42@zip.com.au>

	* eieio.texi (Naming Conventions): Correction to xref on elisp
	coding conventions, is "Tips" node not "Standards".

2009-12-24  Chong Yidong  <cyd@stupidchicken.com>

	* calc.texi (General Mode Commands): Calc file should be in .emacs.d.

	* faq.texi (New in Emacs 22): Max buffer size is now 512 MB.

2009-12-18  Katsumi Yamaoka  <yamaoka@jpl.org>

	* gnus.texi (Direct Functions): Add missing port number to tls method.

2009-12-15  Juanma Barranquero  <lekktu@gmail.com>

	* makefile.w32-in (INFO_TARGETS, DVI_TARGETS, clean): Add edt.
	($(infodir)/edt, edt.dvi): New targets.

2009-12-15  Glenn Morris  <rgm@gnu.org>

	* Makefile.in (INFO_TARGETS, DVI_TARGETS): Add edt.
	(edt, $(infodir)/edt, edt.dvi): New targets.
	* edt.texi: New file (etc/edt-user.doc converted to Texinfo).

	* Makefile.in (PDF_TARGETS, pdf): New.
	(clean): Add *.pdf.
	Add pdf rules for all manuals.

2009-12-15  Jay Belanger  <jay.p.belanger@gmail.com>

	* calc/calc.texi (Radix Modes): Clarify two's complement notation.

2009-12-14  Chong Yidong  <cyd@stupidchicken.com>

	* sem-user.texi (Semantic mode, Idle Scheduler, Smart Completion)
	(Smart Jump, Analyzer Debug): Copyedits.
	(Semantic mode user commands): Link to new nodes.
	(Speedbar, SymRef, MRU Bookmarks, Sticky Func Mode)
	(Highlight Func Mode, Tag Decoration Mode): New nodes, from the
	upstream Semantic manual.

	* semantic.texi (Introduction): Minor fix to diagram.

2009-12-09  Michael Albinus  <michael.albinus@gmx.de>

	* eshell.texi (History): Add the other built-in variables.
	(Built-ins): Explain built-ins, and how to apply the external commands.
	Add `history', `su' and `sudo'.

	* tramp.texi (Remote processes): Add missing <RET> in the example.

2009-12-01  Bill Wohler  <wohler@newt.com>

	* mh-e.texi (Searching): Use mh vfolder_format and fix typo in database
	path for mairix example.  Specify -q in namazu example since namazu is
	excessively garrulous.

2009-11-29  Michael Albinus  <michael.albinus@gmx.de>

	* tramp.texi (Remote processes): Improve eshell example with "su"
	and "sudo" commands.

2009-11-28  Chong Yidong  <cyd@stupidchicken.com>

	* semantic.texi (Analyzer Internals): Rename from Analyzer.

	* sem-user.texi (Semantic mode user commands): Fix key syntax.
	Document semantic-complete-analyze-inline.
	(Semanticdb search debugging commands): Minor clarification.
	(Analyzer, Smart Completion, Smart Summary, Smart Jump)
	(Analyzer Debug): New nodes, adapted from the upstream Semantic user
	manual.
	(Semantic mode): Link to Idle Scheduler.

2009-11-28  Kevin Ryde  <user42@zip.com.au>

	* cl.texi (Porting Common Lisp): Update EIEIO dead ftp link to a
	@pxref, now EIEIO is in Emacs.

	* erc.texi (Development): Correction to git tutorial url.

2009-11-26  Glenn Morris  <rgm@gnu.org>

	* faq.texi (Latest version of Emacs): Mention stability of development
	version.
	(Problems with very large files): Max buffer size increase in 23.2.
	(VM): VM has moved house again.

2009-11-22  Jay Belanger  <jay.p.belanger@gmail.com>

	* calc.texi (Radix modes): Discuss alternate bases for two's complement
	notations.

2009-11-20  Carsten Dominik  <dominik@u016822.science.uva.nl>

	* org.texi (Column attributes): Fix documentation of new operators.

2009-11-20  Chong Yidong  <cyd@stupidchicken.com>

	* sem-user.texi (Semanticdb Search Configuration): Rearrange nodes.
	(Search Throttle, Semanticdb Roots, Include paths, Idle Scheduler)
	(Idle Completions Mode): Numerous copyedits.

2009-11-17  Juanma Barranquero  <lekktu@gmail.com>

	* semantic.texi (Semantic Internals, Glossary):
	* sem-user.texi (Semantic mode, Include paths, Idle Scheduler)
	(Semanticdb search debugging commands): Fix typos.

2009-11-16  Jay Belanger  <jay.p.belanger@gmail.com>

	* calc.texi (Radix modes): Mention twos-complement notation.

2009-11-16  Juanma Barranquero  <lekktu@gmail.com>

	* makefile.w32-in (INFO_TARGETS, DVI_TARGETS, clean): Add semantic.
	($(infodir)/semantic, semantic.dvi): New targets.

2009-11-16  Chong Yidong  <cyd@stupidchicken.com>

	* Makefile.in: Build the Semantic manual.

	* semantic.texi, sem-user.texi: New files, adapted from the Semantic
	repository.

2009-11-16  Michael Albinus  <michael.albinus@gmx.de>

	* dbus.texi (Receiving Method Calls): New defun
	`dbus-unregister-service'.

2009-11-15  Carsten Dominik  <carsten.dominik@gmail.com>

	* org.texi (Speed keys): New section.

2009-11-13  Michael Albinus  <michael.albinus@gmx.de>

	* dbus.texi (Type Conversion): Fix typo.
	(Asynchronous Methods): Rename `dbus-registered-functions-table' to
	`dbus-registered-objects-table'.
	(Receiving Method Calls): New defun `dbus-register-property'.
	Move `dbus-unregister-object' here.

2009-11-13  Carsten Dominik  <carsten.dominik@gmail.com>

	* org.texi: Removed @Ie, @ie, @Eg, @eg macros.

2009-11-13  James TD Smith  <ahktenzero@mohorovi.cc>

	* org.texi (Column attributes): Add the new age summary operators.
	Also, mention the fact you can only use one summary operator per
	property.

2009-11-13  John Wiegley  <johnw@newartisans.com>

	* org.texi (Tracking your habits): Add a new section in the
	manual about how to track habits.
	(Resolving idle time): Add a section on how idle and
	dangling clocks are resolved.

2009-11-13  Carsten Dominik  <carsten.dominik@gmail.com>

	* org.texi (Agenda commands): Document the new `i' command.
	(Inserting deadline/schedule): Document logging changes
	of scheduling and deadline times stamps.
	(In-buffer settings): Document the in-buffer keywords for logging
	changes of scheduling and deadline times stamps.
	(Structure editing, Plain lists): Document indentation
	cycling in empty entries with TAB.
	(Archiving): Document the default archiving command.
	(Moving subtrees): Document the new keys for archiving.
	(Internal archiving): Fix incorrect key.
	(Agenda commands): Document the TODO set switching commands.
	(Agenda commands): Document the new archiving keys.
	(Clocking work time): Better description on how to save
	and restore a clock.
	(Resolving idle time): Mention the x11idle program to get true
	idleness also under X11.
	(Resolving idle time): Use @kbd instead of @key for normal
	letters, because this is how he rest of the manual does this.
	(Pushing to MobileOrg): Mention that `org-directory'
	should be set.
	(Agenda commands): Document that SPC is a filter for
	any tag.
	(Search view): Rename from "Keyword search".
	(Capure): New chapter.
	(Markup): New chapter.
	(Links in HTML export, Images in HTML export):
	Extend the section titles.
	(Images in HTML export): Document the align option.
	(Text areas in HTML export): Extend the section title.
	(Images in LaTeX export): Explain image placement in LaTeX.

2009-11-10  Glenn Morris  <rgm@gnu.org>

	* sc.texi (Hints to MUA Authors): MUA should do any decoding.

2009-11-08  Michael Albinus  <michael.albinus@gmx.de>

	* tramp.texi (Auto-save and Backup): Disable backups just for a
	method.

	* trampver.texi: Update release number.

2009-11-07  Michael Albinus  <michael.albinus@gmx.de>

	Sync with Tramp 2.1.17.

	* trampver.texi: Update release number.

2009-10-29  Glenn Morris  <rgm@gnu.org>

	* texinfo.tex: Update to version 2009-08-14.15 from ftp://tug.org/tex/.

2009-10-23  Michael Albinus  <michael.albinus@gmx.de>

	* tramp.texi (External methods): Temporary files are kept for
	`rsync' and `rsyncc' methods.

2009-10-09  Juanma Barranquero  <lekktu@gmail.com>

	* eieio.texi: Fix typos.

2009-10-07  Chong Yidong  <cyd@stupidchicken.com>

	* cl.texi (Argument Lists): Clarify explicit keyword arguments.

2009-10-07  Juanma Barranquero  <lekktu@gmail.com>

	* makefile.w32-in (INFO_TARGETS, DVI_TARGETS, clean): Add eieio, ede.
	($(infodir)/eieio, eieio.dvi, $(infodir)/ede, ede.dvi): New targets.

2009-10-07  Chong Yidong  <cyd@stupidchicken.com>

	* Makefile.in: Build EIEIO and EDE manuals.

2009-10-07  Eric Ludlam  <zappo@gnu.org>

	* eieio.texi:
	* ede.texi: New files.

2009-10-05  Michael Albinus  <michael.albinus@gmx.de>

	* tramp.texi (Remote processes): Association of a pty is not supported.

2009-10-01  Carsten Dominik  <carsten.dominik@gmail.com>

	* org.texi (Pushing to MobileOrg): Document `org-mobile-files'.
	(Processing LaTeX fragments): Document that the size of images can be
	changes using the variable `org-format-latex-options'.
	(The date/time prompt, Timestamps): Be more accurate over ISO format
	dates and times.
	(Visibility cycling): Document showeverything keyword.
	(In-buffer settings): Document showeverything keyword.
	(Setting up the staging area): Fix the example.
	(MobileOrg): New section.
	(Agenda commands, Exporting Agenda Views): Document exporting the
	agenda view to Org files.

2009-09-28  Michael Albinus  <michael.albinus@gmx.de>

	* tramp.texi (History): Add IMAP support.
	(External methods): Add `imap' and `imaps' methods.
	(GVFS based methods): Add indices for `davs'.
	(Password handling): Rename anchors.  Add IMAP entries for
	~/.authinfo.gpg.

	* trampver.texi: Set default value of `emacsimap'.

2009-09-22  Daiki Ueno  <ueno@unixuser.org>

	* gnus.texi (Security): Document mm-sign-option and mm-encrypt-option.

2009-09-13  Chong Yidong  <cyd@stupidchicken.com>

	* dired-x.texi (Technical Details):
	Delete dired-up-directory (Bug#4292).

2009-09-03  Michael Albinus  <michael.albinus@gmx.de>

	* tramp.texi (Frequently Asked Questions): New item for emacsclient.

2009-09-02  Carsten Dominik  <carsten.dominik@gmail.com>

	* org.texi (Effort estimates): Document new effort setting commands.
	(Agenda commands): Document the new keys fro agenda time motion.
	Document entry text mode.  Improve documentation of the keys to include
	inactive time stamps into the agenda view.
	(Feedback): Document the new bug report command.
	(Structure editing): Add an index entry for the sorting of subtrees.

2009-09-02  Teodor Zlatanov  <tzz@lifelogs.com>

	* auth.texi (Help for users): Corrected markup.

2009-09-02  Glenn Morris  <rgm@gnu.org>

	* emacs-mime.texi (time-date): Mention float-time.

2009-08-30  Jay Belanger  <jay.p.belanger@gmail.com>

	* calc.texi (Simplifying Formulas): Improve the wording.

2009-08-29  Teodor Zlatanov  <tzz@lifelogs.com>

	* auth.texi: Rewritten for coverage and clarity.

2009-08-29  Katsumi Yamaoka  <yamaoka@jpl.org>

	* gnus.texi (Expiring Mail):
	Mention gnus-mark-copied-or-moved-articles-as-expirable.
	(Various Various): Mention gnus-safe-html-newsgroups.

	* gnus-news.texi: Mention
	gnus-mark-copied-or-moved-articles-as-expirable.

	* emacs-mime.texi (Display Customization): Add xref to
	gnus-safe-html-newsgroups.

2009-08-28  Michael Albinus  <michael.albinus@gmx.de>

	* tramp.texi (Version Control): Remove.
	(Obtaining Tramp): Update cvs checkout command.  Remove nightly tarballs
	reference.
	(External methods): Correct `scpc' concept index entries.  New method
	`rsyncc'.
	(External packages): New subsections "Filename completion" and "File
	attributes cache".

2009-08-27  Jay Belanger  <jay.p.belanger@gmail.com>

	* calc.texi (Rewrite Rules): Improve the example.
	(Simplifying Formulas): Explain use of the I and H flags for
	simplification.

2009-08-25  Michael Albinus  <michael.albinus@gmx.de>

	* dbus.texi (Bus names): Add optional parameter TIMEOUT to dbus-ping.
	Describe autostart behavior of dbus-ping.
	(Synchronous Methods, Asynchronous Methods): Use English numeric format
	for timeout values.
	(Top): Remove footnote saying D-Bus is not enabled by
	default.  (Bug#4256)

2009-08-23  Daiki Ueno  <ueno@unixuser.org>

	* epa.texi (Quick start): Don't refer to nonexistent epa-mode.
	Reported by Jari Aalto (Bug#4211).
	(Mail-mode integration): Mention epa-mail-mode and
	epa-global-mail-mode.
	(Encrypting/decrypting *.gpg files): Don't refer to nonexistent
	epa-setup.

2009-08-16  Michael Albinus  <michael.albinus@gmx.de>

	* dbus.texi (Asynchronous Methods): Allow nil handler.

2009-08-15  Michael Kifer  <kifer@cs.stonybrook.edu>

	* ediff.texi (ediff-current-file): Add information about this new function.

	* viper.texi: Add information about C-s in viper's search command.

2009-08-09  Colin Williams  <lackita@gmail.com>  (tiny change)

	* calc.texi (Date Forms): Fix typos.

2009-08-08  Glenn Morris  <rgm@gnu.org>

	* org.texi (Agenda commands): Restore clobbered change.

2009-08-07  Eli Zaretskii  <eliz@gnu.org>

	* calc.texi (Graphics, Devices): Update with the peculiarities of
	operation on MS-Windows.

2009-08-06  Carsten Dominik  <carsten.dominik@gmail.com>

	* org.texi (Publishing action): Improve documentation of file
	names when publishing to the source directory.
	(Clean view): Document `org-indent-mode'.
	(Clocking work time): Add documentation for the
	new :timetamp option when creating a clock report.
	(Paragraphs): Fix many typos.
	(Plain lists): Remove duplicate explanation about the
	`C-c *' command.
	(Literal examples): Update to reflect the new behavior
	of the -n -r -k switches when exporting source code examples.
	(Structure editing): Add information about `C-c *',
	converting a plain list into a list of Org items.
	(Remember): Small rephrasing of the paragraph
	describing remember.el.  Also mentioned that remember.el is part
	of Emacs 23, not Emacs 22.
	(Clocking work time): Add documentation about
	displaying the current clocking time against the effort estimate.
	Also add a footnote about using `org-clock-in-prepare-hook' to add
	an effort estimate on the fly, just before clocking it.
	(Footnotes): Document automatic renumbering and
	sorting.
	(Agenda commands): Document new bulk commands.
	(Plain lists): Document new behavior of
	`org-cycle-include-plain-lists'.
	Hyphenation only in TeX.
	(Clocking work time): Document the key to update effort
	estimates.
	(Clocking work time): Document the clock time display.
	(Structure editing, TODO basics): Document new
	variables.
	(Column attributes): Document new colciew operators.
	(Publishing options): Document :xml-declaration.
	(Tracking TODO state changes): Document the
	LOG_INTO_DRAWER property.
	(Literal examples): Document the new implementation for
	editing source code.
	(Publishing action): Mention the new publishing
	function, to publish an Org source file.
	(Publishing links): Mention how to link to an Org source file.
	(Macro replacement): Document new macros.
	(Handling links): Document type-specific completion
	when inserting links.
	(Structure editing, Plain lists): Improve documentation
	on sorting.
	(Internal links): Document custom ids for links.
	(Handling links): Document custom ids for links.
	(CSS support): Document new class.
	(Refiling notes): Document the possibility to create new nodes
	during refiling.
	(Agenda commands): Document the "?" operator to find
	tasks without effort setting.
	(Exporting agenda information): Section moved.
	(RSS Feeds): New section.
	(Built-in table editor): Document M-e and M-a navigate
	inside table field.
	(Stuck projects): Docment that projects identified as
	un-stuck will still be searchd for stuck sub-projects.
	(Paragraphs): Document centering.
	(Creating timestamps, Agenda commands): Document new
	behavior when changing time stamps.
	(Structure editing): Document the new command
	`org-clone-subtree-with-time-shift'.
	(Publishing): Refresh this chapter.
	(Export options, Export options, In-buffer settings):
	Document the new keywords.
	(Matching tags and properties): Collect all
	documentation about tags/property matches here.
	(Setting tags): Document `org-tag-persistent-alist'.
	(Weekly/daily agenda): New section.
	(Orgstruct mode): Describe `orgstruct++-mode'.
	(Drawers): Mention the LOGBOOK drawer.
	(Export options, Sectioning structure): Document the
	#+LEATEX_HEADER in-buffer setting.
	(Bugs): Section removed.
	(Hooks): New section.
	(Add-on packages): Move here from old location.
	(Context-sensitive commands): New section.
	(Setting tags): Document newline option.
	(Global TODO list, Matching tags and properties):
	Mention more variables.
	(Checkboxes): Update to changed command behavior.

2009-08-02  Eric Yu  <sucode@gmail.com>  (tiny change)

	* speedbar.texi (Basic Key Bindings): Fix typo.

2009-07-30  Jay Belanger  <jay.p.belanger@gmail.com>

	* calc.texi (Vector/Matrix Functions): Add index entries for both
	"v" and "V" key bindings.  Mention that `calc-matrix-brackets' only
	affects matrices with more than one row.
	(Help Commands): Add index entries for "prefix ?" key bindings.

2009-07-29  Jay Belanger  <jay.p.belanger@gmail.com>

	* calc.texi (Stack Manipulation Commands): Add documentation for
	`calc-transpose-lines'.

2009-07-27  Michael Albinus  <michael.albinus@gmx.de>

	* dbus.texi (Receiving Method Calls): Describe special return value
	`:ignore'.

2009-07-24  Alan Mackenzie  <acm@muc.de>

	* cc-mode.texi (Config Basics, File Styles): Document that at mode
	initialization, any individual variable setting now takes precedence
	over one done via c-file-style/c-file-offsets.

2009-07-21  Jay Belanger  <jay.p.belanger@gmail.com>

	* calc.texi (Undoing Mistakes): Mention that the undo list will be
	truncated when Calc is quit.
	(Customizing Calc): Document `calc-undo-length'.

2009-07-20  Chong Yidong  <cyd@stupidchicken.com>

	* calc.texi (About This Manual): Don't mention chapter numbers in text.

2009-07-11  Kevin Ryde  <user42@zip.com.au>

	* pcl-cvs.texi (About PCL-CVS):
	* widget.texi (Basic Types):
	Fix cross-references.

2009-07-01  Andreas Schwab  <aschwab@redhat.com>

	* dbus.texi (Type Conversion): Don't use literal control character.

2009-07-01  Michael Albinus  <michael.albinus@gmx.de>

	* tramp.texi (GVFS based methods): New section.
	(Remote processes): Processes for GVFS based methods run locally.

2009-06-30  Michael Albinus  <michael.albinus@gmx.de>

	* tramp.texi (Inline methods, External methods, Gateway methods):
	Avoid the words "kludge" and hack".
	(External methods): Add `synce' method.

	* trampver.texi: Update release number.

2009-06-22  Michael Albinus  <michael.albinus@gmx.de>

	Sync with Tramp 2.1.16.

	* tramp.texi (History): Add GVFS support.
	(External methods): Precise `rsync' description.  Add `dav', `davs' and
	`obex' methods.  Add 'tramp-gvfs-methods' option.
	(Multi-hops): Cells of `tramp-default-proxies-alist' can also be Lisp
	forms.
	(Remote Programs): Introduce `tramp-own-remote-path'.
	(Remote processes): New subsection "Running remote programs that create
	local X11 windows".
	(Frequently Asked Questions): Improve code for disabling vc.

	* trampver.texi: Update release number.  Set default value of
	`emacsgvfs'.

2009-06-21  Chong Yidong  <cyd@stupidchicken.com>

	* Branch for 23.1.

2009-06-17  Glenn Morris  <rgm@gnu.org>

	* faq.texi (Obtaining the FAQ): Add reference to Savannah.
	(Latest version of Emacs): Mention source code repository.

2009-06-16  Glenn Morris  <rgm@gnu.org>

	* faq.texi (Top): Language tweak.
	(Extended commands): Most people have arrow keys.
	(Emacs manual): Say how to follow info links.
	(File-name conventions): Change title a bit.  Explain about source
	versus installed.  Condense etc description.
	(Guidelines for newsgroup postings): Mention Savannah list page.
	(Newsgroup archives): Simplify.
	(Contacting the FSF): Add contact URL.
	(Emacs Lisp documentation): Printed version not always available.
	(Installing Texinfo documentation): Explain how by hand installation is
	not normally needed.  Use add-to-list.  Remove duplicate reference.
	(Informational files for Emacs): Move info on Help menu here from
	"File-name conventions".
	(Help installing Emacs): Tweak uref.
	(Obtaining the FAQ): Mention repository.
	(Origin of the term Emacs): Explain "ITS".
	(Changing load-path): Use add-to-list.
	(Automatic indentation): Clarify this is for Text mode.
	Don't mention Indented Text mode.
	(Finding Emacs on the Internet): The FSF does not seem to offer a
	deluxe distribution on CD anymore.

2009-06-16  Glenn Morris  <rgm@gnu.org>

	* faq.texi (Top): Mention which Emacs version this FAQ is about.
	Recommend the latest release.  Mention how to get older FAQs.
	Recommend the Emacs manual.
	(Guidelines for newsgroup postings): Discourage cross-posts.
	(Underlining paragraphs): Remove.
	(Editing MS-DOS files): Remove pre-Emacs 20 information.
	(Bugs and problems): Update key-binding.
	(Problems with very large files): Mention 64-bit.
	(Shell process exits abnormally): Remove.
	(Problems with Shell Mode): Rename and update.
	(Spontaneous entry into isearch-mode)
	(Problems talking to certain hosts): Remove.  This is old information,
	in etc/PROBLEMS if needed.
	(Emacs takes a long time to visit files, Updating Emacs): Remove.
	(Dired claims that no file is on this line): Update.
	(Installing Emacs, Problems building Emacs): Simplify.
	(Emacs for MS-DOS): Refer to msdos/INSTALL rather than duplicating
	information.
	(Emacs for MS-Windows): Rename from "Emacs for Windows".  Simplify.
	(Emacs for Mac OS X): Rename from "Emacs for Apple computers".
	(JDEE): "JDEE", not "JDE".
	(Handling C-s and C-q with flow control, Binding C-s and C-q):
	Remove.  This is old information, in etc/PROBLEMS if needed.
	(stty and Backspace key, Kanji and Chinese characters): Remove.
	(Right-to-left alphabets): Update section.
	(Changing the included text prefix): Gnus uses message-yank-prefix.
	Add cross-reference to Supercite manual.
	(Saving a copy of outgoing mail): Simplify output file description.
	(Expanding aliases when sending mail): Refer to Emacs manual.
	Remove old info about RFC822.
	Correct description of how to rebuild aliases.
	(Rmail writes to /var/spool/mail): Update location from /usr/spool/mail.
	(MIME with Emacs mail packages)
	(Viewing articles with embedded underlining)
	(Saving a multi-part Gnus posting, Gnus hangs for a long time):
	Remove old sections.
	(Killing based on nonstandard headers): Remove.  Scoring is preferable,
	and is well-documented in the Gnus manual.
	(Reading news with Emacs): Merge "Learning more about Gnus" into here.
	(Making Gnus faster): Rename from "Starting Gnus faster".
	Merge "Catch-up is slow in Gnus" into here.

2009-06-14  Glenn Morris  <rgm@gnu.org>

	* faq.texi (Status of Emacs): Re-order with most recent releases first.
	(New in Emacs 23): New section.
	(Handling C-s and C-q with flow control): Add xref.

2009-06-13  Glenn Morris  <rgm@gnu.org>

	* faq.texi (Setting up a customization file): Grammar fix.
	Customize is no longer "new".
	(Displaying the current line or column): Line-number mode is on by
	default.  Don't mention `column' package.  Mention linum.el.
	(Turning on abbrevs by default): Explain how to do it for buffers,
	modes, and everywhere.
	(Associating modes with files): Use add-to-list.  Don't mention Emacs
	19.
	(Highlighting a region): On by default since 23.1.
	(Replacing highlighted text): Update doc quote.
	(Working with unprintable characters): Don't mention search-quote-char.
	(Using an already running Emacs process): Gnuclient is probably not an
	enhancement these days.
	(Indenting switch statements): Remove mention of pre-Emacs 20.
	(Horizontal scrolling): Abbreviate Emacs 20 description.
	(Replacing text across multiple files): Fix name of dired command.
	(Disabling backups): Use require not load.
	(Learning more about Gnus): Add cross-refs to Gnus manual and FAQ.

2009-06-13  Bill Wohler  <wohler@newt.com>

	Release MH-E manual version 8.2.

	* mh-e.texi (VERSION, EDITION, UPDATED, UPDATE-MONTH): Update for
	release 8.2.

2009-06-13  Glenn Morris  <rgm@gnu.org>

	* faq.texi: Remove the term "on-line" (meaning "Info") throughout, since
	in this day and age the common meaning is "on the web".
	(copying): Use @copyright in all cases.
	(Basic keys): Remove reference to deleted manual node "Text Characters".
	(File-name conventions): Use GNU as an example rather than SERVICE.
	default.el lives in site-lisp.  Update Info directory location.
	(Real meaning of copyleft): GPL actions have been brought, but all
	settled out of court.
	(Guidelines for newsgroup postings): Shorten section title.
	Simplify comp.emacs description.
	(Newsgroup archives): Change Google URL.  Describe Gmane.
	(Unsubscribing from Emacs lists): Remove discussion of "distribution
	points".  Mention List-Unsubscribe header.
	(Contacting the FSF): Update email and URLs.
	(Basic editing): Mention F1 for help.
	(Installing Texinfo documentation): Refer to Texinfo website rather
	than ftp server.
	(Printing a Texinfo file): Mention texi2pdf.
	(Informational files for Emacs): Don't describe FTP or SERVICE, they
	are just stubs nowadays.
	(Latest version of Emacs): Explain version numbers.
	(Spell-checkers, Checking TeX and *roff documents): Remove sections.
	(Turning on syntax highlighting): No need to mention hilit19 any more.
	(Finding Emacs on the Internet): Refer to URLs rather than DISTRIB, FTP.
	(Modes for various languages): Remove section.
	(Major packages and programs): Remove most version and maintainer
	information - it's hard to keep up-to-date, and adds nothing.
	Similarly with direct links to mailing lists.
	(Spell-checkers): Rename node from Ispell.  Mention Aspell and Hunspell.
	(Mailcrypt): Remove section - mailcrypt has not been updated in mnay
	years, and Emacs comes with tools for this now.
	(Patch): Remove section - this is a standard tool.
	(Using function keys under X): Remove section.

2009-06-12  Glenn Morris  <rgm@gnu.org>

	* faq.texi (Viewing Info files outside of Emacs): Xinfo is no more.
	(Help installing Emacs): Remove reference to deleted X11 node.
	(Associating modes with files): Interpreter-mode-alist is no longer
	subservient to auto-mode-alist.
	(Installing Emacs): Change future Emacs version.
	(Linking with -lX11 fails): Remove old section.
	(Packages that do not come with Emacs): Update ELL location.
	Emacs Lisp archive is dead.
	(Emacs for Windows): Remove reference to old CE port.
	(Emacs for OS/2, Emacs for Atari ST, Emacs for the Amiga)
	(Emacs for VMS and DECwindows): Remove old ports.
	(Emacs for GNUstep): Rename from "Emacs for NeXTSTEP" and update.
	(Removing flashing messages): Remove section about non-existent Gnus
	option.

	* faq.texi (Top): Add @top command.
	Remove the optional arguments from all @node commands: makeinfo can
	generate these automatically, and it is easier to edit and rearrange
	nodes without them.

2009-06-11  Glenn Morris  <rgm@gnu.org>

	* faq.texi (Common acronyms): Remove no-longer-existing OSF.
	(The LPF): Make the updated URL the sole reference point.
	(Learning how to do something): Update refcard price and format.
	(Getting a printed manual): Sources in doc/emacs/, not man/.
	Also available in PDF format.  Since the page count varies, be less
	precise.
	(Informational files for Emacs): Remove references to deleted files
	LPF and SUN-SUPPORT, and to UUCP.
	(Obtaining the FAQ): Refer to the service web-page rather than SERVICE.
	Remove many obsolete ways to get the FAQ, which now seems only to be
	distributed with Emacs.
	(Mail and news): Remove sections about Rmail Babyl that no longer apply.

2009-06-09  Chong Yidong  <cyd@stupidchicken.com>

	* org.texi (Org Plot): Fix tags (Bug#3507).
	(Workflow states, Agenda commands): Fix tags (Bug#3508).

	* ada-mode.texi (Installation, Compile commands)
	(Project File Overview, No project files, Set compiler options)
	(Use GNAT project file, Use multiple GNAT project files)
	(Identifier completion): Use @samp for menu items, and @kbd for key
	sequences (Bug#3504).

2009-06-04  Daiki Ueno  <ueno@unixuser.org>

	* gnus.texi (Security): Fix wording; add a link to epa.info.

2009-06-04  Ryan Yeske  <rcyeske@gmail.com>

	* message.texi (Header Commands): Fix descriptions to match
	keybindings.

2009-04-22  Daiki Ueno  <ueno@unixuser.org>

	* gnus.texi (Security): Mention that EasyPG is the current default.

2009-04-13  Chong Yidong  <cyd@stupidchicken.com>

	* ediff.texi (Session Commands): Fix typo.

2009-04-05  Reiner Steib  <Reiner.Steib@gmx.de>

	* gnus-faq.texi (FAQ 8-4): Fix wrong group name of
	news.software.readers.  Reported by Florian Rehnisch.

2009-04-02  Glenn Morris  <rgm@gnu.org>

	* auth.texi: Capitalize direntry.

	* mairix-el.texi: Copy the direntry from ../../info/dir, and avoid
	using a period in the entry name.  (Bug#2797)

2009-03-03  Juanma Barranquero  <lekktu@gmail.com>

	* makefile.w32-in (INFO_TARGETS, DVI_TARGETS, clean): Add auth.
	($(infodir)/auth, auth.dvi): New targets.

2009-03-03  Glenn Morris  <rgm@gnu.org>

	* auth.texi: Fix @setfilename.

	* Makefile.in (INFO_TARGETS, DVI_TARGETS): Add auth.
	(auth, $(infodir)/auth, auth.dvi): New rules.

2009-02-25  Glenn Morris  <rgm@gnu.org>

	* faq.texi (Emacs for minimalists): New node.  (Bug#2452)

2009-02-23  Katsumi Yamaoka  <yamaoka@jpl.org>

	* gnus.texi (NoCeM): Fix description of gnus-use-nocem.

2009-02-23  Katsumi Yamaoka  <yamaoka@jpl.org>

	* gnus.texi (NoCeM): Update default values for gnus-nocem-groups,
	gnus-nocem-issuers, and gnus-nocem-verifyer.

2009-02-20  Juanma Barranquero  <lekktu@gmail.com>

	* ada-mode.texi (Project files, Automatic Casing):
	* dbus.texi (Signals):
	* gnus.texi (Selecting a Group, Filtering Incoming Mail):
	* mh-e.texi (HTML):
	* nxml-mode.texi (Locating a schema)
	(Using the document's URI to locate a schema):
	* org.texi (Footnotes, Using the mapping API):
	* rcirc.texi (Channels): Remove duplicate words.

2009-02-20  Glenn Morris  <rgm@gnu.org>

	* dired-x.texi (Miscellaneous Commands):
	* gnus.texi: Minor updates for mbox Rmail.

2009-02-16  Karl Berry  <karl@gnu.org>

	* ada-mode.texi, auth.texi, autotype.texi, calc.texi, cc-mode.texi:
	* cl.texi, dbus.texi, dired-x.texi, ebrowse.texi, ediff.texi:
	* emacs-mime.texi, epa.texi, erc.texi, eshell.texi, eudc.texi:
	* faq.texi, flymake.texi, forms.texi, gnus-coding.texi, gnus.texi:
	* idlwave.texi, info.texi, mairix-el.texi, message.texi, mh-e.texi:
	* newsticker.texi, nxml-mode.texi, org.texi, pcl-cvs.texi:
	* pgg.texi, rcirc.texi, reftex.texi, remember.texi, sasl.texi:
	* sc.texi, ses.texi, sieve.texi, smtpmail.texi, speedbar.texi:
	* tramp.texi, url.texi, vip.texi, viper.texi, widget.texi, woman.texi:
	Consistently use @insertcopying in the Top node,
	@contents at the front (after @end titlepage),
	and @direntry after @copying.  (Bug#1988)

2009-02-13  Teodor Zlatanov  <tzz@lifelogs.com>

	* auth.texi: New file documenting auth-source.

2009-02-13  Carsten Dominik  <dominik@science.uva.nl>

	* org.texi (Org Plot): Fix link.

2009-02-09  Daiki Ueno  <ueno@unixuser.org>

	* epa.texi (Mail-mode integration): Mention the way to do
	"encrypt-to-self".  (Bug#1807)

2009-02-05  Arni Magnusson  <arnima@hafro.is>  (tiny change)

	* ada-mode.texi (No project files): Fix typo.  (Bug#2214)

2009-02-04  Reiner Steib  <Reiner.Steib@gmx.de>

	* gnus-news.texi: Print version about Incoming*.

2009-02-02  Carsten Dominik  <dominik@science.uva.nl>

	* org.texi (Structure editing, Handling links)
	(Fast access to TODO states, Javascript support): Make standard docs
	correctly reflect default variable settings.

2009-02-02  Glenn Morris  <rgm@gnu.org>

	* org.texi: Fix typos.

2009-02-01  Michael Albinus  <michael.albinus@gmx.de>

	Sync with Tramp 2.1.15.

	* trampver.texi: Update release number.

2009-01-31  Carsten Dominik  <carsten.dominik@gmail.com>

	* org.texi (TODO dependencies): Document TODO dependencies on
	checkboxes.

2009-01-30  Carsten Dominik  <dominik@science.uva.nl>

	* org.texi (TODO dependencies): Document key binding for toggling
	ORDERED property.

2009-01-28  Michael Albinus  <michael.albinus@gmx.de>

	* dbus.texi (Errors and Events): Fix typos.  Describe second parameter
	of hook functions.

2009-01-28  Carsten Dominik  <dominik@science.uva.nl>

	* org.texi (TODO dependencies): New section.

2009-01-27  Carsten Dominik  <dominik@science.uva.nl>

	* org.texi (Plain lists, TODO basics, Priorities)
	(Multiple sets in one file, Conflicts): Document interaction with
	`shift-selection-mode'.

2009-01-27  Jay Belanger  <jay.p.belanger@gmail.com>

	* calc.texi (Embedded Mode, Algebraic-Style Calculations):
	Make Calc the subject of sentences.
	(Rearranging Formulas using Selections): Discuss new options
	for `j *'.

2009-01-26  Michael Albinus  <michael.albinus@gmx.de>

	* dbus.texi (Errors and Events): New variable dbus-event-error-hooks.

2009-01-26  Glenn Morris  <rgm@gnu.org>

	* org.texi: Fix typos.

2009-01-26  Bill Wohler  <wohler@newt.com>

	* mh-e.texi (EDITION, UPDATED): Update.

2009-01-25  Carsten Dominik  <dominik@science.uva.nl>

	* org.texi (References): Add information about remote references.
	(Built-in table editor): Document `C-c RET' in tables.
	(Math symbols, Quoting LaTeX code): Mention that simple
	LaTeX macros survive LaTeX export.
	(Images in LaTeX export): Show how to create a reference to a
	figure.
	(Sectioning structure): Document that the LaTeX class can be
	specified in a property.
	(Text areas in HTML export): New section.
	(External links): Add examples for text search and ID links.
	(Built-in table editor): Remove the descriptio of `C-c
	C-q', it not longer works.
	(Literal examples): Document that a space must follow
	the colon in short examples.
	(Relative timer): Document `org-timer-stop'.
	(Footnotes): New section.
	(Footnote markup): Shorten section and refer to new Footnote
	section.
	(Literal examples): Add documentation for line
	numbering in and references to code examples.
	(CSS support): Fix the description of default CSS styles.
	(Capturing column view): Document
	"file:path/to/file.org" as an allowed value for the ID property of
	a dynamic block copying column view.

2009-01-23  Stephen Eglen  <stephen@gnu.org>

	* mh-e.texi (Getting Started): Describe $MH.

2009-01-21  Michael Albinus  <michael.albinus@gmx.de>

	* tramp.texi (all): Harmonize usage of "external method",
	"external transfer method" and "out-of-band method".
	(Connection types): Precise the differences of inline and external
	methods.  Written by Adrian Phillips <a.phillips@met.no>.

2009-01-19  Reiner Steib  <Reiner.Steib@gmx.de>

	* gnus.texi (Limiting): `/ N' and `/ o' are not really limiting
	commands as described at the top.  Reported by Allan Gottlieb
	<gottlieb@nyu.edu>.

2009-01-19  Katsumi Yamaoka  <yamaoka@jpl.org>

	* gnus.texi (Non-ASCII Group Names, RSS): Update description of
	nnmail-pathname-coding-system.

2009-01-17  Peter Tury  <tury.peter@gmail.com>  (tiny change)

	* org.texi (Relative timer): Fix typo.

2009-01-15  Juanma Barranquero  <lekktu@gmail.com>

	* org.texi (Clocking work time): Fix typo.
	Reported by Peter Tury <tury.peter@gmail.com>.  (Bug#1925)

2009-01-13  Glenn Morris  <rgm@gnu.org>

	* org.texi: Fix some more typos.

2009-01-13  Peter Tury  <tury.peter@gmail.com>  (tiny change)

	* org.texi: Fix some typos.

2009-01-09  Katsumi Yamaoka  <yamaoka@jpl.org>

	* gnus.texi (Group Parameters): Add note for local variables.

2009-01-09  Reiner Steib  <Reiner.Steib@gmx.de>

	* gnus.texi (Converting Kill Files): Fix URL.
	Include gnus-kill-to-score.el in contrib directory.

2009-01-09  Reiner Steib  <Reiner.Steib@gmx.de>

	* gnus.texi (Startup Variables): Fix gnus-before-startup-hook.
	Reported by Leo <sdl.web@gmail.com>.  (Bug#1660)
	(Paging the Article): Add index entry.

2009-01-03  Stephen Leake  <stephen_leake@member.fsf.org>

	* ada-mode.texi (Examples): Delete redundant text.

2009-01-03  Michael Albinus  <michael.albinus@gmx.de>

	* trampver.texi (top): Declare ipv6prefix and ipv6postfix.

	* tramp.texi (Filename Syntax, Filename completion): Handle IPv6
	addresses.

2009-01-03  Bill Wohler  <wohler@newt.com>

	* mh-e.texi (Scan Line Formats): Indicate that first column should be
	kept empty.

2008-12-20  Carsten Dominik  <dominik@science.uva.nl>

	* org.texi (Activation, Exporting, ASCII export, HTML export)
	(HTML Export commands, LaTeX/PDF export commands):
	Improve documentation about transient-mark-mode.
	(References): Document the use of special names like $LR1 to reference
	to fields in the last table row.

2008-12-19  Juri Linkov  <juri@jurta.org>

	* info.texi (Search Text): Remove mention of removed key binding M-s.

2008-12-18  Carsten Dominik  <dominik@science.uva.nl>

	* org.texi (References): Remove mentioning of @0 as reference for the
	last line, this has been reverted in the Lisp sources.

2008-12-17  Juanma Barranquero  <lekktu@gmail.com>

	* makefile.w32-in (INFO_TARGETS, clean): Add sasl.
	(DVI_TARGETS): Remove duplicates.  Add sasl.
	($(infodir)/sasl, sasl.dvi): New targets.

2008-12-17  Carsten Dominik  <dominik@science.uva.nl>

	* org.texi: Version number pushed to 6.15d.

2008-12-16  Carsten Dominik  <dominik@science.uva.nl>

	* org.texi (Tables in LaTeX export): New section.
	(Images in LaTeX export): New section.
	(Inlined images, Images in HTML export): Sections renamed.

2008-12-08  Reiner Steib  <Reiner.Steib@gmx.de>

	* message.texi (Insertion Variables): Don't advertise sc-cite-original.

2008-12-04  David Engster  <dengste@eml.cc>

	* gnus.texi (nnmairix): Mention mairix.el.  Point out the importance
	of nnml-get-new-mail.  Change URL for mairix patch.

2008-12-02  Carsten Dominik  <carsten.dominik@gmail.com>

	* org.texi (Using the mapping API): Fix bug in mapping example.
	(Publishing options): Make the list of properties complete again, in
	correspondence to the variable `org-export-plist-vars'.
	(Property searches): Document new special values for time comparisons.
	(Tag inheritance): Refine the description of tag inheritance.
	(Project alist): Add info about the publishing sequence of components.
	(Effort estimates): Document the new relative timer.

2008-12-01  Jay Belanger  <jay.p.belanger@gmail.com>

	* calc.texi (About This Manual): Clarify behavior of `C-x * t'.
	(Using Calc): Clarify use of `C-x * o'.
	(Embedded Mode (Overview)): Clarify use of `C-x * e'.

2008-11-28  Richard M Stallman  <rms@gnu.org>

	* dbus.texi (Receiving Method Calls): Clean up previous change.

2008-11-26  Michael Albinus  <michael.albinus@gmx.de>

	* dbus.texi (Type Conversion): New defuns `dbus-string-to-byte-array',
	`dbus-escape-as-identifier', `dbus-byte-array-to-string' and
	`dbus-unescape-from-identifier'.
	(Receiving Method Calls): New constants `dbus-service-emacs' and
	`dbus-path-emacs'.  Precise return values of `dbus-register-method'.
	(Signals): Use the constants in the example.

2008-11-24  Carsten Dominik  <dominik@science.uva.nl>

	* org.texi: Re-apply change to FDL 1.3.

2008-11-23  Carsten Dominik  <dominik@science.uva.nl>

	* org.texi (Setting up Remember): Document `org-remember-mode'.
	(External links): Document that bbdb links can use a regular
	expression.
	(External links): Document that elisp links can contain interactive
	commands.

2008-11-22  Michael Kifer  <kifer@cs.stonybrook.edu>

	* viper.texi (viper-translate-all-ESC-keysequences):
	Description removed.

2008-11-19  Glenn Morris  <rgm@gnu.org>

	* doclicense.texi: Change to FDL 1.3.
	Relicense all texi files under FDL 1.3 or later.

2008-11-17  Jay Belanger  <jay.p.belanger@gmail.com>

	* calc.texi (Tutorial): Clarify how to set up the on-line tutorial.

2008-11-16  Michael Kifer  <kifer@cs.stonybrook.edu>

	* viper.texi (viper-ESC-keyseq-timeout, viper-ESC-key): Remove.

	* ediff.texi: Version/date change.

2008-11-14  Chong Yidong  <cyd@stupidchicken.com>

	* ns-emacs.texi: Moved into macos.texi in the main Emacs manual.

2008-11-14  Jay Belanger  <jay.p.belanger@gmail.com>

	* calc.texi (About This Manual): Comment out a mention of
	marginal notes.

2008-11-12  Carsten Dominik  <dominik@science.uva.nl>

	* org.texi (Clocking work time): Document the :formula property of
	clock tables.
	(Structure editing, Refiling notes): Document refiling regions.
	(Agenda commands): Document the double-prefix version
	of the `l' command in the agenda.
	(Handling links): Explain the effect of a double prefix
	arg to `C-c C-o'.
	(TODO basics): Add documentation for tag triggers.

2008-10-23  Glenn Morris  <rgm@gnu.org>

	* cl.texi (Function Bindings): Mention `flet' fails to deal with
	byte-compiling things like `+'.

	* ns-emacs.texi: Merge copyright years of author now with assignment
	into FSF years.
	(VER): Use it for easier automatic updating.  Use Emacs version rather
	than standalone Emacs.app version.

2008-10-12  Carsten Dominik  <dominik@science.uva.nl>

	* org.texi: Lots of minor fixes.
	(Capture): New chapter.
	(Org Plot): New section.

2008-09-30  Magnus Henoch  <mange@freemail.hu>

	* cl.texi (Porting Common Lisp): Fix parenthesis order in example.

2008-09-30  Jay Belanger  <jay.p.belanger@gmail.com>

	* calc.texi (User Defined Units): Mention how to enter optional display
	string.

2008-09-25  Teodor Zlatanov  <tzz@lifelogs.com>

	* message.texi (Sending Variables): Fix variable documentation to
	avoid the "y/n" wording.

2008-09-24  Teodor Zlatanov  <tzz@lifelogs.com>

	* message.texi (Sending Variables): Add `message-confirm-send' doc.

2008-09-24  Katsumi Yamaoka  <yamaoka@jpl.org>

	* gnus.texi (The Gnus Registry): Don't give argument to @item used in
	@enumerate section so as to be able to be formatted with MAKEINFO=no.

2008-09-22  Bill Wohler  <wohler@newt.com>

	Release MH-E manual version 8.1.

	* mh-e.texi (VERSION, EDITION, UPDATED, UPDATE-MONTH): Update for
	release 8.1.

	* mh-e.texi: Retain dual license as agreed to by the FSF.
	However, bump GPL to Version 3.
	Use @include for license text.

2008-09-19  Katsumi Yamaoka  <yamaoka@jpl.org>

	* gnus.texi (Top, Setup, Fancy splitting to parent)
	(Store custom flags and keywords, Store arbitrary data):
	Clean up markup.

2008-09-16  Teodor Zlatanov  <tzz@lifelogs.com>

	* gnus.texi (The Gnus Registry): Document it.

2008-09-08  David Engster  <dengste@eml.cc>

	* gnus.texi (nnmairix): Point out that nnml uses MH format.
	Clarify section about choosing back end servers.

2008-08-23  Glenn Morris  <rgm@gnu.org>

	* dired-x.texi (Shell Command Guessing):
	Mention dired-guess-shell-case-fold-search.  (Bug#417)

2008-08-22  Michael Albinus  <michael.albinus@gmx.de>

	* trampver.texi: Update release number.

2008-08-18  Brian Cully  <bjc@kublai.com>  (tiny change)

	* ns-emacs.texi: Update version.
	(Introduction): Correct menu location for options save.
	(Customization): Note that defaults are stored under org.gnu.Emacs.

2008-08-11  Bill Wohler  <wohler@newt.com>

	* mh-e.texi (Getting Started): Rename variant mu-mh to gnu-mh and be
	explicit about GNU mailutils MH elsewhere (with thanks to Darel
	Henman) (closes SF #1768928).

2008-08-10  Glenn Morris  <rgm@gnu.org>

	* ns-emacs.texi: Use @copying.  Change copyright of authors with
	assignment to FSF.  Change license to GFDL.
	(Top): Remove outdated references.

2008-08-07  Reiner Steib  <Reiner.Steib@gmx.de>

	* gnus.texi (Sorting the Summary Buffer, Summary Sorting):
	Add gnus-summary-sort-by-most-recent-number and
	gnus-summary-sort-by-most-recent-date.
	(Summary Sorting): Explain prefix argument.

2008-08-07  Katsumi Yamaoka  <yamaoka@jpl.org>

	* gnus.texi (Saving Articles): Mention symbolic prefix `r' for
	gnus-summary-pipe-output.

2008-08-03  Michael Albinus  <michael.albinus@gmx.de>

	* dbus.texi (Receiving Method Calls): Document error handling of own
	D-Bus methods.

2008-08-01  Bill Wohler  <wohler@newt.com>

	* mh-e.texi (Reading Mail)
	(Viewing Attachments): Describe new function
	mh-show-preferred-alternative.
	(Sending Mail, Redistributing, Sending Message): Describe new hook
	mh-annotate-msg-hook.

2008-07-31  Michael Albinus  <michael.albinus@gmx.de>

	* dbus.texi (Arguments and Signatures): Fix example.
	(Synchronous Methods): New defun `dbus-call-method-non-blocking'.
	(Asynchronous Methods): New node.
	(Errors and Events): Describe extended layout of `dbus-event'.
	New defun `dbus-event-message-type'.

2008-07-31  Dan Nicolaescu  <dann@ics.uci.edu>

	* ediff.texi: Remove VMS support.

2008-07-29  Juanma Barranquero  <lekktu@gmail.com>

	* makefile.w32-in (INFO_TARGETS, DVI_TARGETS, clean): Add mairix-el.
	($(infodir)/mairix-el), mairix-el.dvi): New targets.

2008-07-29  Chong Yidong  <cyd@stupidchicken.com>

	* Makefile.in: Add mairix-el targets.

2008-07-29  David Engster  <deng@randomsample.de>

	* mairix-el.texi: New file.

2008-07-28  Stephen Leake  <stephen_leake@stephe-leake.org>

	* ada-mode.texi: Document using GNAT project files as Emacs Ada mode
	project files.  Delete 'main_unit' project variable; not needed.  Allow
	process environment variables wherever project variables are allowed.
	Add tutorial section on multiple GNAT project files.

2008-07-27  Michael Albinus  <michael.albinus@gmx.de>

	Sync with Tramp 2.1.14.

	* trampver.texi: Update release number.

2008-07-27  Dan Nicolaescu  <dann@ics.uci.edu>

	* ns-emacs.texi:
	* faq.texi: Remove mentions of Mac Carbon.

2008-07-24  Katsumi Yamaoka  <yamaoka@jpl.org>

	* gnus.texi (Saving Articles): Describe the 2nd argument of
	gnus-summary-save-in-pipe.
	(SpamAssassin): Use it.

2008-07-22  Katsumi Yamaoka  <yamaoka@jpl.org>

	* gnus.texi (SpamAssassin): Fix gnus-summary-save-in-pipe usage.

2008-07-25  Carsten Dominik  <dominik@science.uva.nl>

	* org.texi (Export options): Document the use of the creator flag.

2008-07-24  Carsten Dominik  <dominik@science.uva.nl>

	* org.texi: New version 6.06a.

2008-07-23  Juanma Barranquero  <lekktu@gmail.com>

	* makefile.w32-in (INFO_TARGETS, DVI_TARGETS, clean): Add ns-emacs.
	($(infodir)/ns-emacs, ns-emacs.dvi): New targets.

2008-07-23  Vincent Belaïche  <vincent.b.1@hotmail.fr>

	* calc.texi (Editing Stack Entries):
	(Algebraic Entry): Rewrite introductory sentences so it can be used by
	Calc's help functions.  Mention fixing typos.
	(Customizing Calc): Fix typo.

2008-07-23  Jay Belanger  <jay.p.belanger@gmail.com>

	* calc.texi (summarykey): New macro.  Use to correctly format keys in
	the summary.

2008-07-20  Adrian Robert  <adrian.b.robert@gmail.com>

	* ns-emacs.texi (Customization): Corrected documentation on color
	specification formats.

2008-07-19  Andreas Schwab  <schwab@suse.de>

	* ns-emacs.texi: Moved from ../emacs.  Add @direntry.

	* Makefile.in (INFO_TARGETS, DVI_TARGETS): Add ns-emacs.
	(ns-emacs, $(infodir)/ns-emacs, ns-emacs.dvi): New rules.

2008-07-18  Michael Albinus  <michael.albinus@gmx.de>

	* dbus.texi (Inspection): Rework, introduce submenus.
	(Bus names, Introspection, Nodes and Interfaces, Methods and Signal)
	(Properties and Annotations, Arguments and Signatures): New nodes.

2008-07-13  Michael Albinus  <michael.albinus@gmx.de>

	* dbus.texi (Receiving Method Calls): Fix description of
	`dbus-register-method'.
	(Signals): Allow also signal arguments for filtering in
	`dbus-register-signal'.

2008-07-13  Vincent Belaïche  <vincent.b.1@hotmail.fr>

	* calc.texi (Manipulating Vectors): Clarify definition of `rnorm' and
	`cnorm'.
	(Arithmetic Tutorial): Simplify the verification of prime factors.

2008-07-02  Katsumi Yamaoka  <yamaoka@jpl.org>

	* gnus.texi (Saving Articles): Mention
	gnus-summary-pipe-output-default-command and gnus-summary-save-in-pipe.

2008-06-29  Jay Belanger  <jay.p.belanger@gmail.com>

	* calc.texi: Adjust mode line throughout.

2008-06-28  Juanma Barranquero  <lekktu@gmail.com>

	* sasl.texi (Mechanisms): Fix typos.

2008-06-24  Jay Belanger  <jay.p.belanger@gmail.com>

	* calc.texi (Killing from the stack): Mention using normal Emacs
	copying.

2008-06-21  Michael Albinus  <michael.albinus@gmx.de>

	* tramp.texi (Password handling): Rename from "Password caching".
	Add `auth-source' mechanism.
	(Connection caching): Tramp reopens the connection automatically,
	when the operating system on the remote host has been changed.

2008-06-20  Eli Zaretskii  <eliz@gnu.org>

	* makefile.w32-in (distclean): Remove makefile.

2008-06-17  Carsten Dominik  <dominik@science.uva.nl>

	* org.texi (Using the mapping API): New section.
	(Agenda column view): New section.
	(Moving subtrees): Document archiving to the archive sibling.
	(Agenda commands): Document columns view in the agenda.
	(Using the property API): Document the API for multi-valued properties.

2008-06-17  Jason Riedy  <jason@acm.org>

	* org.texi (A LaTeX example): Note that fmt may be a one-argument
	function, and efmt may be a two-argument function.
	(Radio tables): Document multiple destinations.

2008-06-16  Glenn Morris  <rgm@gnu.org>

	* epa.texi, erc.texi, pgg.texi, remember.texi, sasl.texi, url.texi:
	Add Cover-Texts.

2008-06-15  Glenn Morris  <rgm@gnu.org>

	* faq.texi (VER): Update to 23.0.60.

	* mh-e.texi: Remove option of licensing under GPL.
	Add Cover-Texts to GFDL permissions notice.
	(GPL): Remove section.
	(GFDL): Include doclicense.texi rather than the actual text.

	* Makefile.in (INFO_TARGETS, DVI_TARGETS): Add sasl.
	(sasl, $(infodir)/sasl, sasl.dvi): New rules.

	* sasl.texi: Fix output file name.

	* epa.texi, sasl.texi: Refer to license in Emacs manual.

	* gnus-coding.texi: Refer to license in Gnus manual.

	* idlwave.texi, sasl.texi: Use @copying.

	* org.texi: Change to GFDL 1.2.  Refer to license in Emacs manual.

	* speedbar.texi: Update Back-Cover Text as per maintain.info.

	* url.texi: Use @copying, @title, @subtitle, @author.

	* ada-mode.texi, autotype.texi, cc-mode.texi, cl.texi, dbus.texi:
	* dired-x.texi, ebrowse.texi, ediff.texi, emacs-mime.texi:
	* erc.texi, eshell.texi, eudc.texi, flymake.texi, forms.texi, gnus.texi:
	* idlwave.texi, message.texi, newsticker.texi, pcl-cvs.texi:
	* rcirc.texi, reftex.texi, sc.texi, ses.texi, sieve.texi:
	* smtpmail.texi, speedbar.texi, tramp.texi, vip.texi, viper.texi:
	* widget.texi, woman.texi:
	Remove references to external license, since doclicense is included.

	* ada-mode.texi, autotype.texi, cc-mode.texi, dired-x.texi:
	* pcl-cvs.texi, speedbar.texi, url.texi, widget.texi:
	Remove references to non-existent Invariant Sections.

2008-06-14  Glenn Morris  <rgm@gnu.org>

	* faq.texi (Major packages and programs): Remove references to external
	Supercite, Calc, VIPER, since they have been included for some time.
	Update VM, AUCTeX, BBDB entries.

2008-06-14  Ulf Jasper  <ulf.jasper@web.de>

	* newsticker.texi: Updated to match latest newsticker changes.

2008-06-13  Glenn Morris  <rgm@gnu.org>

	* ada-mode.texi, autotype.texi, calc.texi, cc-mode.texi, cl.texi
	* dbus.texi, dired-x.texi, ebrowse.texi, ediff.texi, emacs-mime.texi
	* eshell.texi, eudc.texi, flymake.texi, forms.texi, gnus-coding.texi
	* gnus.texi, idlwave.texi, info.texi, message.texi, newsticker.texi
	* nxml-mode.texi, org.texi, pcl-cvs.texi, rcirc.texi, reftex.texi
	* sc.texi, sieve.texi, smtpmail.texi, vip.texi, viper.texi, widget.texi
	* woman.texi:
	Update Back-Cover Text as per maintain.info.

2008-06-15  Reiner Steib  <Reiner.Steib@gmx.de>

	* gnus-faq.texi: Generate.  Change node names to "FAQ N-M".

	* Makefile.in (gnus-faq-clean): Don't remove gnus-faq.texi.
	(gnus-faq.xml): Update repository host.

	* gnus-faq.texi: Generate from gnus-faq.xml (sourceforge.net).

2008-06-15  Frank Schmitt  <ich@frank-schmitt.net>

	* gnus-faq.texi ([5.12]): Add entry about message-kill-buffer-on-exit.
	Fix a typo.

2008-06-15  Reiner Steib  <Reiner.Steib@gmx.de>

	* gnus.texi (Mail Source Customization): Correct values of
	`mail-source-delete-incoming'.  Reported by Tassilo Horn.
	(Oort Gnus): Fix version comment for mml-dnd-protocol-alist.

2008-06-14  Reiner Steib  <Reiner.Steib@gmx.de>

	* gnus.texi (nnmairix): Eliminate wrong use of `path', cf. the GNU
	coding standards.

2008-06-14  David Engster  <dengste@eml.cc>

	* gnus.texi (nnmairix): Markup fixes.

2008-06-05  Reiner Steib  <Reiner.Steib@gmx.de>

	* gnus.texi (nnmairix): Markup and other minor fixes.

2008-06-05  David Engster  <dengste@eml.cc>

	* gnus.texi (nnmairix): New nodes describing nnmairix.el.

2008-06-05  Reiner Steib  <Reiner.Steib@gmx.de>

	* gnus.texi (Group Parameters): Change ~/.gnus to ~/.gnus.el.
	(Searching, nnir, nnmairix): New stub nodes.

2008-05-30  Felix Lee  <felix.1@canids.net>

	* cl.texi (Iteration Clauses): Fix incorrect "identical" examples.

2008-05-24  Reiner Steib  <Reiner.Steib@gmx.de>

	* gnus.texi (Filling In Threads): Additions to gnus-fetch-old-headers.

2008-05-15  Reiner Steib  <Reiner.Steib@gmx.de>

	* gnus.texi (Scoring On Other Headers): Fix typo.  Rearrange.

2008-05-15  Jonathan Yavner  <jyavner@member.fsf.org>

	* ses.texi (Acknowledgements): Add Shigeru Fukaya.

2008-05-06  Juanma Barranquero  <lekktu@gmail.com>

	* info.texi (Top): Fix typo in xref.

2008-05-05  Karl Berry  <karl@gnu.org>

	* info.texi (Top): @xref to stand-alone manual.

2008-05-01  Lars Magne Ingebrigtsen  <larsi@gnus.org>

	* gnus.texi (Various Summary Stuff): Add gnus-propagate-marks.
	(Various Summary Stuff): Fix typo in last xref.

2008-05-02  Juanma Barranquero  <lekktu@gmail.com>

	* org.texi (Moving subtrees): Fix typo.

2008-04-28  Michael Albinus  <michael.albinus@gmx.de>

	* tramp.texi (Frequently Asked Questions): Explain, how to disable
	Tramp via `tramp-mode'.

2008-04-27  Carsten Dominik  <dominik@sam.science.uva.nl>

	* org.texi: Massive changes, in many parts of the file.

2008-04-13  Reiner Steib  <Reiner.Steib@gmx.de>

	* gnus.texi (Oort Gnus): Add message-fill-column.

2008-04-12  Adrian Aichner  <adrian@xemacs.org>

	* gnus.texi (Mail Source Specifiers): Typo fix.

2008-04-12  Reiner Steib  <Reiner.Steib@gmx.de>

	* gnus.texi (Diary Headers Generation): Update key binding for
	`gnus-diary-check-message'.

2008-04-10  Reiner Steib  <Reiner.Steib@gmx.de>

	* gnus.texi (Emacsen): Addition.

2008-04-10  Reiner Steib  <Reiner.Steib@gmx.de>

	* gnus.texi (Emacsen): Give recommendations for Emacs 22 and Emacs 23.

2008-04-09  Reiner Steib  <Reiner.Steib@gmx.de>

	* gnus.texi (Oort Gnus): Mention customizing of tool bars.

2008-04-09  Reiner Steib  <Reiner.Steib@gmx.de>

	* gnus-news.texi: Update tool bar item.

2008-04-09  Sven Joachim  <svenjoac@gmx.de>

	* gnus-news.texi: Fix typos.

2008-04-11  Jay Belanger  <jay.p.belanger@gmail.com>

	* calc.texi (Vector and Matrix Arithmetic, Calc Summary):
	Add mention of `kron'.

2008-04-01  Daiki Ueno  <ueno@unixuser.org>

	* epa.texi (Encrypting/decrypting *.gpg files):
	Document epa-file-name-regexp.

2008-03-31  Katsumi Yamaoka  <yamaoka@jpl.org>

	* gnus.texi (Example Methods): Fix description about ssh-agent.
	(Indirect Functions): Fix the default value of nntp-telnet-command;
	remove link to connect.html.

2008-03-30  Michael Albinus  <michael.albinus@gmx.de>

	* dbus.texi (Synchronous Methods): New parameter TIMEOUT for
	dbus-call-method.
	(Receiving Method Calls): The timeout can be set by the calling client.

	* trampver.texi: Update release number.

2008-03-29  Reiner Steib  <Reiner.Steib@gmx.de>

	* gnus.texi (Top): Fix version.  Add SASL.

2008-03-29  Michael Albinus  <michael.albinus@gmx.de>

	Sync with Tramp 2.1.13.

	* trampver.texi: Update release number.

2008-03-29  Chong Yidong  <cyd@stupidchicken.com>

	* org.texi: Update to new org-mode website.

2008-03-29  Stefan Monnier  <monnier@iro.umontreal.ca>

	* cl.texi (For Clauses): Fix loop over key-seq to match code.

2008-03-22  Reiner Steib  <Reiner.Steib@gmx.de>

	* gnus.texi (Foreign Groups): Add gnus-read-ephemeral-gmane-group,
	gnus-read-ephemeral-gmane-group-url,
	gnus-read-ephemeral-emacs-bug-group,
	gnus-read-ephemeral-debian-bug-group.

2008-03-21  Reiner Steib  <Reiner.Steib@gmx.de>

	* gnus.texi (MIME Commands): Add gnus-article-browse-html-article.

	* gnus-news.texi: Add EasyPG.  Add gnus-article-browse-html-article.
	Add FIXMEs for Bookmarks and gnus-registry-marks.

2008-03-16  Reiner Steib  <Reiner.Steib@gmx.de>

	* gnus.texi (Smileys): Document `smiley-style'.

2008-03-21  Reiner Steib  <Reiner.Steib@gmx.de>

	* gnus.texi (Gnus Development): Clarify difference between ding and
	gnu.emacs.gnus.
	(MIME Commands, Using MIME, RSS): Fix markup.

	* gnus-faq.texi ([8.4]): Ditto.

2008-03-20  Reiner Steib  <Reiner.Steib@gmx.de>

	* gnus.texi (Emacsen): Remove obsolete stuff.

2008-03-19  Reiner Steib  <Reiner.Steib@gmx.de>

	* gnus.texi (Oort Gnus): Add version info WRT
	`mail-source-delete-incoming'.

2008-03-16  Reiner Steib  <Reiner.Steib@gmx.de>

	* gnus.texi (Top): Add "Other related manuals" and version info in
	`iftex' output.
	(Formatting Fonts): Add index entries for gnus-mouse-face, gnus-face-0,
	gnus-balloon-face-0 and the corresponding format specifiers.

2008-03-26  Michael Albinus  <michael.albinus@gmx.de>

	* tramp.texi (Filename completion): Remove footnote about let-bind
	of `partial-completion-mode'.  It doesn't work this way.

2008-03-26  Stefan Monnier  <monnier@iro.umontreal.ca>

	* pcl-cvs.texi (Contributors): Update my email.

2008-03-21  Michael Albinus  <michael.albinus@gmx.de>

	* dbus.texi (Receiving Method Calls): Mention default D-Bus timeout.

2008-03-17  Bill Wohler  <wohler@newt.com>

	* mh-e.texi (Viewing): Update URL for adding header fields to
	mh-invisible-header-fields-default.

2008-03-16  Bill Wohler  <wohler@newt.com>

	* mh-e.texi (Preface): Add Gnus to requirements.
	(Forwarding): Note that forwarded MIME messages are now inline.

2008-03-14  Stefan Monnier  <monnier@iro.umontreal.ca>

	* gnus.texi (Example Methods, Direct Functions, Indirect Functions)
	(Common Variables): Give precedence to the netcat methods over the
	telnet methods, and mention that they are more reliable.

2008-03-13  Carsten Dominik  <dominik@science.uva.nl>

	* org.texi (Exporting Agenda Views): Document agenda export to
	iCalendar.
	(Progress logging): Document the new progress logging stuff.

2008-03-10  Reiner Steib  <Reiner.Steib@gmx.de>

	* gnus.texi (Mail Source Customization, Gnus Development, Oort Gnus):
	Update for change of `mail-source-delete-incoming'.

	* gnus-news.texi: Ditto.

2008-03-10  Reiner Steib  <Reiner.Steib@gmx.de>

	* gnus-coding.texi (Gnus Maintainance Guide): Update conventions for
	custom versions.

2008-03-07  Alan Mackenzie  <acm@muc.de>

	* cc-mode.texi (Limitations and Known Bugs): State that the number of
	parens/brackets in a k&r region is limited.

2008-02-27  Reiner Steib  <Reiner.Steib@gmx.de>

	* gnus-news.texi: Mention problem with coding system `utf-8-emacs' when
	using different Emacs versions.

2008-02-27  Glenn Morris  <rgm@gnu.org>

	* sc.texi: Remove a lot of old and obsolete info.
	(titlepage): Simplify.
	(Emacs 19 MUAs, Emacs 18 MUAs, MH-E with any Emacsen)
	(VM with any Emacsen, GNEWS with any Emacsen)
	(Overloading for Non-conforming MUAs, Version 3 Changes)
	(The Supercite Mailing List): Delete nodes.
	(Introduction): Remove info about old packages.
	(Getting Connected): Simplify.  Remove info about old packages.
	(Citing Commands): Delete Emacs 19 info.
	(Hints to MUA Authors): Simplify.
	(Thanks and History): Merge in some info from the deleted node
	"Version 3 Changes".

2008-02-05  Juanma Barranquero  <lekktu@gmail.com>

	* org.texi (Setting tags, In-buffer settings):
	* rcirc.texi (rcirc commands): Replace `legal' with `valid'.

2008-02-24  Katsumi Yamaoka  <yamaoka@jpl.org>

	* gnus-news.texi: Mention that spaces and tabs are allowed in the
	installation directory name.

2008-02-12  Romain Francoise  <romain@orebokech.com>

	* epa.texi (Overview): Fix typo.

2008-02-11  Daiki Ueno  <ueno@unixuser.org>

	* epa.texi (Quick start): Remove the .emacs setting.

2008-02-10  Daiki Ueno  <ueno@unixuser.org>

	* epa.texi (Quick start): Use the command `epa-enable' instead of
	loading `epa-setup'.

2008-02-08  Juanma Barranquero  <lekktu@gmail.com>

	* makefile.w32-in (INFO_TARGETS, DVI_TARGETS, clean): Add epa.
	($(infodir)/epa, epa.dvi): New targets.

2008-02-08  Daiki Ueno  <ueno@unixuser.org>

	* Makefile.in: Add rules to build EasyPG Assistant User's Manual.

	* epa.texi: New manual documenting the EasyPG Assistant.

2008-02-06  Michael Albinus  <michael.albinus@gmx.de>

	* dbus.texi (all): Wrap Lisp code examples with @lisp ... @end lisp.
	(Inspection): New function dbus-ping.

2008-02-05  Michael Albinus  <michael.albinus@gmx.de>

	* tramp.texi (Remote processes): Add `shell-command'.

2008-01-28  Michael Sperber  <sperber@deinprogramm.de>

	* gnus.texi (Mail Source Specifiers): Document `group' specifier.
	(Group Parameters): Document `mail-source' parameter.

2008-01-27  Michael Albinus  <michael.albinus@gmx.de>

	* tramp.texi (Inline methods): The hostname of the su(do)? methods
	must be a local host.

2008-01-26  Michael Olson  <mwolson@gnu.org>

	* erc.texi: Update version for ERC 5.3 release.
	(Obtaining ERC): Update extras URLs for 5.3.
	(Development): Write instructions for git, and remove those for Arch.
	(History): Mention the switch to git.

2008-01-24  Karl Berry  <karl@gnu.org>

	* info.texi (Search Index, Search Text): Mention the command
	character in the section name, a la the (Go to node) node.

2008-01-21  Michael Albinus  <michael.albinus@gmx.de>

	* dbus.texi (Errors and Events): New macro dbus-ignore-errors.

2008-01-18  Katsumi Yamaoka  <yamaoka@jpl.org>

	* gnus-news.texi: Mention gnus-article-describe-bindings.

2008-01-18  Katsumi Yamaoka  <yamaoka@jpl.org>

	* gnus-news.texi: Mention gnus-article-wide-reply-with-original.

2008-01-18  Carsten Dominik  <dominik@science.uva.nl>

	* org.texi (Property inheritance): New section.
	(Conventions): New section.
	(Structure editing): Document C-RET, the prefix arg to the cut/copy
	commands, and the new bindings for refiling.
	(Sparse trees): Document the new special command for sparse trees.
	(References): Be more clear about the counting of hilines.
	(Handling links): Document M-p/n for accessing links.
	(Fast access to TODO states): New section.
	(Per file keywords): New section.
	(Property inheritance): New section.
	(Column attributes): New summary types.
	(Capturing Column View): New section.
	(The date/time prompt): Cover the new features in the date/time prompt.
	Compactify the table of keys for the calendar remote control.
	(Clocking work time): Document the new :scope parameter.
	(Remember): Promoted to chapter.
	(Quoted examples): New section.
	(Enhancing text): New verbatim environments.

2008-01-14  Michael Albinus  <michael.albinus@gmx.de>

	* trampver.texi: Update release number.

2008-01-09  Katsumi Yamaoka  <yamaoka@jpl.org>

	* gnus.texi (Article Keymap):
	Add gnus-article-wide-reply-with-original; fix descriptions of
	gnus-article-reply-with-original and
	gnus-article-followup-with-original.

2008-01-09  Glenn Morris  <rgm@gnu.org>

	* nxml-mode.texi: Add @copying section.

2008-01-05  Reiner Steib  <Reiner.Steib@gmx.de>

	* message.texi (Mail Variables): Add some text from "(gnus)Posting
	Server".  Add `message-send-mail-with-mailclient'.

	* gnus.texi (Posting Server): Move some text to "(message)Mail
	Variables" and add a reference here.

2008-01-04  Michael Albinus  <michael.albinus@gmx.de>

	* dbus.texi (Receiving Method Calls): New chapter.
	(Errors and Events): Add serial number to events.  Replace "signal" by
	"message".  Introduce dbus-event-serial-number.

2008-01-03  Michael Albinus  <michael.albinus@gmx.de>

	* dbus.texi (Type Conversion): Explain the type specification for empty
	arrays.  Use another example.

2007-12-30  Michael Albinus  <michael.albinus@gmx.de>

	* dbus.texi (all): Replace "..." by @dots{}.
	(Type Conversion): Precise the value range for :byte types.
	(Signals): Rename dbus-unregister-signal to dbus-unregister-object.
	Mention its return value.
	(Errors and Events): There is no D-Bus error propagation during event
	processing.

2007-12-29  Jay Belanger  <jay.p.belanger@gmail.com>

	* calc.tex (Yacas Language, Maxima Language, Giac Language):
	New sections.

2007-12-29  Reiner Steib  <Reiner.Steib@gmx.de>

	* gnus.texi (Group Parameters): Reorder the text and add a note about
	`gnus-parameters' near the beginning of the node.

2007-12-29  IRIE Tetsuya  <irie@t.email.ne.jp>  (tiny change)

	* gnus.texi (Score File Editing): Fix function name.

2007-12-23  Michael Albinus  <michael.albinus@gmx.de>

	Sync with Tramp 2.1.12.

	* trampver.texi: Update release number.

2007-12-22  Michael Albinus  <michael.albinus@gmx.de>

	* dbus.texi (Type Conversion): Correct input parameters mapping.

2007-12-21  Michael Albinus  <michael.albinus@gmx.de>

	* dbus.texi (Type Conversion): Extend for D-Bus compound types.
	(Errors and Events): Mention wrong-type-argument error.

2007-12-21  Alex Schroeder  <alex@gnu.org>

	* rcirc.texi: Changed single spaces after sentence end to double
	spaces.  Fixed some typos.
	(Internet Relay Chat): Explain relay.
	(Getting started with rcirc): Change items to reflect prompts.
	Add more explanation to rcirc-track-minor-mode and added a comment to
	warn future maintainers that this section is a copy.
	(People): Change /ignore example.
	(Keywords): Not keywords.

2007-12-20  Alex Schroeder  <alex@gnu.org>

	* rcirc.texi (Top): Fighting Information Overload chapter added.
	(Getting started with rcirc): Add notice of rcirc-track-minor-mode.
	(rcirc commands): Move /ignore command to the new chapter.
	(Fighting Information Overload): New chapter documenting /keyword,
	/bright, /dim, channel ignore, and low priority channels.
	(Configuration): Document rcirc-server-alist, remove
	rcirc-startup-channels-alist and rcirc-default-server.

2007-12-16  Michael Albinus  <michael.albinus@gmx.de>

	* dbus.texi (Signals): Fix example in dbus-register-signal.

2007-12-14  Sven Joachim  <svenjoac@gmx.de>

	* gnus.texi (Score Variables): Fix typo.

2007-12-07  Michael Albinus  <michael.albinus@gmx.de>

	* dbus.texi (Synchronous Methods): Adapt dbus-call-method.
	(Signals): Adapt dbus-send-signal and dbus-register-signal.
	(Errors and Events): Adapt dbus-event.

2007-12-03  Lars Magne Ingebrigtsen  <larsi@gnus.org>

	* gnus.texi (Other Files): Add the yenc command.

2007-11-30  Reiner Steib  <Reiner.Steib@gmx.de>

	* gnus.texi (MIME Commands): Default of gnus-article-loose-mime is t
	since 2004-08-06.

2007-11-28  Katsumi Yamaoka  <yamaoka@jpl.org>

	* gnus.texi (Fancy Mail Splitting): Fix description of splitting based
	on body.

2007-11-27  Katsumi Yamaoka  <yamaoka@jpl.org>

	* emacs-mime.texi (rfc2047): Mention rfc2047-encoded-word-regexp-loose
	and rfc2047-allow-irregular-q-encoded-words; fix description of
	rfc2047-encode-encoded-words.

2007-11-24  Reiner Steib  <Reiner.Steib@gmx.de>

	* gnus.texi (Fetching Mail): Remove obsoleted `nnmail-spool-file'.

2007-12-05  Michael Olson  <mwolson@gnu.org>

	* remember.texi (Diary): Remove "require" line for remember-diary.el.
	Update documentation for `remember-diary-file'.

2007-12-04  Michael Albinus  <michael.albinus@gmx.de>

	* dbus.texi (Signals): Precise `dbus-register-signal'.
	(Errors and Events): Rework events part, the internal structure of
	dbus-event has changed.

2007-12-03  Juanma Barranquero  <lekktu@gmail.com>

	* makefile.w32-in (INFO_TARGETS, DVI_TARGETS, clean): Add dbus.
	($(infodir)/dbus, dbus.dvi): New targets.

2007-12-03  Michael Albinus  <michael.albinus@gmx.de>

	* Makefile.in (INFO_TARGETS, DVI_TARGETS): Apply dbus and dbus.dvi
	unconditionally.

	* dbus.texi (Synchronous Methods): Show the result of the "lshal"
	emulation with @print{}.

2007-12-02  Richard Stallman  <rms@gnu.org>

	* dbus.texi (Overview): Minor cleanup.

2007-12-02  Michael Albinus  <michael.albinus@gmx.de>

	* Makefile.in (INFO_TARGETS): Add dbus.
	(DVI_TARGETS): Add dbus.dvi.
	(dbus, dbus.dvi): New targets.

	* dbus.texi: New file.

2007-11-24  Romain Francoise  <romain@orebokech.com>

	* nxml-mode.texi: Add description in @direntry.
	Fix file name to match @setfilename.

2007-11-23  Mark A. Hershberger  <mah@everybody.org>

	* Makefile.in (INFO_TARGETS, DVI_TARGETS): Add nxml-mode.
	($(infodir)/nxml-mode): New rule.

	* makefile.w32-in (INFO_TARGETS, DVI_TARGETS): Add nxml-mode.
	($(infodir)/nxml-mode): New rule.
	(clean): Add nxml-mode*.

	* nxml-mode.texi: New file with nxml manual.

2007-11-18  Richard Stallman  <rms@gnu.org>

	* flymake.texi (Example -- Configuring a tool called directly):
	Update example.

2007-11-18  Michael Albinus  <michael.albinus@gmx.de>

	* tramp.texi (Filename completion): Simplify explanation of
	double-slash behavior.  Explain directory contents flushing.

2007-11-16  Jay Belanger  <jay.p.belanger@gmail.com>

	* calc.texi (TeX and LaTeX Language Modes): Put in
	missing braces.

2007-11-15  Richard Stallman  <rms@gnu.org>

	* cl.texi (Equality Predicates): Delete `eql'.
	(Predicates, Naming Conventions, Top): Delete `eql'.
	(Common Lisp Compatibility): Delete `eql'.
	(Porting Common Lisp): Delete obsolete backquote info.
	Minor clarification about character constants.
	(Sequence Basics): Minor clarification.

2007-11-15  Juanma Barranquero  <lekktu@gmail.com>

	* cc-mode.texi (Electric Keys, Custom Macros):
	* tramp.texi (Filename completion): Fix typos.

2007-11-15  Jay Belanger  <jay.p.belanger@gmail.com>

	* calc.texi (Basic commands): Mention the menu.

2007-11-12  Michael Albinus  <michael.albinus@gmx.de>

	* tramp.texi (Connection caching): Tramp flushes connection
	properties when remote operating system has been changed.

2007-11-09  Reiner Steib  <Reiner.Steib@gmx.de>

	* gnus-news.texi: Fix spelling.
	`message-insert-formatted-citation-line', not
	`message-insert-formated-citation-line'.

	* gnus.texi, gnus-faq.texi, message.texi: Bump version to 5.10.9.

2007-11-07  Michael Albinus  <michael.albinus@gmx.de>

	* tramp.texi (Overview): Mention also the PuTTY integration under
	w32.  Remove paragraphs about Tramp's experimental status.
	(Frequently Asked Questions): Add code example for highlighting the
	mode line.

2007-11-03  Michael Olson  <mwolson@gnu.org>

	* remember.texi: Change mentions of remember-buffer to
	remember-finalize throughout.

2007-10-30  Michael Olson  <mwolson@gnu.org>

	* remember.texi (Copying): Remove.
	(Mailbox): Update with non-BBDB instructions.
	(Diary, Org): Add.
	(Bibliography, Planner Page): Remove.

2007-10-30  Juanma Barranquero  <lekktu@gmail.com>

	* makefile.w32-in (INFO_TARGETS): Add remember.
	(DVI_TARGETS): Add remember.dvi.
	($(infodir)/remember): New rule.
	(clean): Add remember*.

2007-10-30  Michael Olson  <mwolson@gnu.org>

	* Makefile.in (INFO_TARGETS, DVI_TARGETS): Add remember.
	($(infodir)/remember): New rule that builds the Remember Manual.

	* remember.texi: New file containing the Remember Mode Manual.
	Shuffle chapters around after initial import.
	(Function Reference): Split Keystrokes into separate chapter.
	(Keystrokes): Document C-c C-k.
	(Introduction): Fix typographical issue with "---".

2007-10-29  Richard Stallman  <rms@gnu.org>

	* widget.texi (Introduction): Delete discussion of implementation
	internals.

2007-10-29  Michael Albinus  <michael.albinus@gmx.de>

	* tramp.texi (Connection caching): Host names must be different
	when tunneling.

2007-10-28  Reiner Steib  <Reiner.Steib@gmx.de>

	* gnus.texi, gnus-faq.texi, message.texi: Bump version to
	Gnus v5.13.

2007-10-28  Miles Bader  <miles@gnu.org>

	* gnus-news.texi, gnus-coding.texi, sasl.texi: New files.

2007-10-28  Reiner Steib  <Reiner.Steib@gmx.de>

	* gnus.texi (Sorting the Summary Buffer):
	Remove gnus-article-sort-by-date-reverse.

2007-10-28  Katsumi Yamaoka  <yamaoka@jpl.org>

	* gnus.texi (Non-ASCII Group Names): New node.
	(Misc Group Stuff): Move gnus-group-name-charset-method-alist and
	gnus-group-name-charset-group-alist to Non-ASCII Group Names node.

2007-10-28  Michaël Cadilhac  <michael@cadilhac.name>

	* gnus.texi (Mail Source Specifiers, IMAP): Add a notice on the need to
	clean the output of the program `imap-shell-program'.

2007-10-28  Katsumi Yamaoka  <yamaoka@jpl.org>

	* gnus.texi (IMAP): Mention nnimap-logout-timeout.

2007-10-28  Tassilo Horn  <tassilo@member.fsf.org>

	* gnus.texi (Sticky Articles): Documentation for sticky article
	buffers.

2007-10-28  Michaël Cadilhac  <michael@cadilhac.name>

	* gnus.texi (RSS): Document nnrss-ignore-article-fields.

2007-10-28  Katsumi Yamaoka  <yamaoka@jpl.org>

	* gnus.texi (Various Various): Mention gnus-add-timestamp-to-message.

2007-10-28  Katsumi Yamaoka  <yamaoka@jpl.org>

	* gnus.texi (Archived Messages):
	Document gnus-update-message-archive-method.

2007-10-28  Katsumi Yamaoka  <yamaoka@jpl.org>

	* gnus.texi (Limiting): Document gnus-summary-limit-to-address.

2007-10-28  Michaël Cadilhac  <michael@cadilhac.name>

	* gnus.texi (Group Maneuvering):
	Document `gnus-summary-next-group-on-exit'.

2007-10-28  Katsumi Yamaoka  <yamaoka@jpl.org>

	* gnus.texi (Really Various Summary Commands):
	Mention gnus-auto-select-on-ephemeral-exit.

2007-10-28  Reiner Steib  <Reiner.Steib@gmx.de>

	* gnus.texi, message.texi: Bump version number.

2007-10-28  Katsumi Yamaoka  <yamaoka@jpl.org>

	* gnus.texi (Group Line Specification, Misc Group Stuff)
	(Server Commands): Parenthesize @pxref{Mail Spool}.

2007-10-28  Didier Verna  <didier@xemacs.org>

	New user option: message-signature-directory.
	* message.texi (Insertion Variables): Document it.
	* gnus.texi (Posting Styles): Ditto.

2007-10-28  Didier Verna  <didier@xemacs.org>

	* gnus.texi (Group Line Specification):
	* gnus.texi (Misc Group Stuff):
	* gnus.texi (Server Commands): Document the group compaction feature.

2007-10-28  Reiner Steib  <Reiner.Steib@gmx.de>

	* gnus-faq.texi ([5.2]): Adjust for message-fill-column.

	* message.texi (Various Message Variables): Add message-fill-column.

2007-10-28  Katsumi Yamaoka  <yamaoka@jpl.org>

	* gnus.texi: Untabify.

2007-10-28  Didier Verna  <didier@xemacs.org>

	* gnus.texi (Group Parameters): Document the posting-style merging
	process in topic-mode.

2007-10-28  Reiner Steib  <Reiner.Steib@gmx.de>

	* gnus.texi (Scoring On Other Headers): Add gnus-inhibit-slow-scoring.

2007-10-28  Romain Francoise  <romain@orebokech.com>

	* gnus.texi (Mail Spool): Fix typo.
	Update copyright.

2007-10-28  Lars Magne Ingebrigtsen  <larsi@gnus.org>

	* gnus.texi (Limiting): Add gnus-summary-limit-to-singletons.

2007-10-28  Andreas Seltenreich  <uwi7@rz.uni-karlsruhe.de>

	* gnus.texi (Summary Generation Commands):
	Add gnus-summary-insert-ticked-articles.

2007-10-28  Reiner Steib  <Reiner.Steib@gmx.de>

	* gnus.texi (SpamAssassin back end): Rename spam-spamassassin-path
	to spam-spamassassin-program.

2007-10-28  Reiner Steib  <Reiner.Steib@gmx.de>

	* gnus.texi (Mail and Post): Add gnus-message-highlight-citation.

2007-10-28  Lars Magne Ingebrigtsen  <larsi@gnus.org>

	* gnus.texi (Limiting): Add gnus-summary-limit-to-headers.

2007-10-28  Lars Magne Ingebrigtsen  <larsi@gnus.org>

	* message.texi (Mail Headers): Document `opportunistic'.

2007-10-28  Reiner Steib  <Reiner.Steib@gmx.de>

	* emacs-mime.texi (Encoding Customization): Explain how to set
	mm-coding-system-priorities per hierarchy.

2007-10-28  Reiner Steib  <Reiner.Steib@gmx.de>

	* gnus.texi (Washing Mail): Add nnmail-ignore-broken-references and
	nnmail-broken-references-mailers instead of nnmail-fix-eudora-headers.

2007-10-28  Didier Verna  <didier@xemacs.org>

	* message.texi (Wide Reply): Update documentation of
	message-dont-reply-to-names (now allowing a list of regexps).

2007-10-28  Lars Magne Ingebrigtsen  <larsi@gnus.org>

	* gnus.texi (Spam Package Introduction): Fix spam menu and links.

2007-10-28  Lars Magne Ingebrigtsen  <larsi@gnus.org>

	* gnus.texi (SpamAssassin back end): Fix typo.

	* sieve.texi (Examples): Fix grammar.

2007-10-28  Lars Magne Ingebrigtsen  <larsi@gnus.org>

	* gnus.texi (Searching for Articles): Document M-S and M-R.
	(Limiting): Document / b.

2007-10-28  Lars Magne Ingebrigtsen  <larsi@gnus.org>

	* gnus.texi (Thread Commands): T M-^.

2007-10-28  Lars Magne Ingebrigtsen  <larsi@gnus.org>

	* message.texi (Mail Aliases): Document ecomplete.
	(Mail Aliases): Fix typo.

2007-10-28  Katsumi Yamaoka  <yamaoka@jpl.org>

	* gnus.texi (Face): Restore xref to gnus-face-properties-alist;
	fix typo.

2007-10-28  Romain Francoise  <romain@orebokech.com>

	* gnus.texi (Mail Spool): Grammar fix.

2007-10-28  Reiner Steib  <Reiner.Steib@gmx.de>

	* gnus.texi (Mail Spool): nnml-use-compressed-files can be a
	string.

2007-10-28  Katsumi Yamaoka  <yamaoka@jpl.org>

	* gnus.texi (Group Parameters): Fix description.

2007-10-28  Reiner Steib  <Reiner.Steib@gmx.de>

	* gnus.texi (Gmane Spam Reporting):
	Fix spam-report-gmane-use-article-number.
	Add spam-report-user-mail-address.

2007-10-28  Katsumi Yamaoka  <yamaoka@jpl.org>

	* emacs-mime.texi (Non-MIME): x-gnus-verbatim -> x-verbatim.

2007-10-28  Reiner Steib  <Reiner.Steib@gmx.de>

	* gnus.texi (Group Parameters): Add simplified sorting example based on
	example for `Sorting the Summary Buffer' from Jari Aalto
	<jari.aalto@cante.net>.
	(Example Methods): Add example for an indirect connection.

2007-10-28  Kevin Greiner  <kevin.greiner@compsol.cc>

	* gnus.texi (nntp-open-via-telnet-and-telnet): Fix grammar.
	(Agent Parameters): Update parameter names to match code.
	(Group Agent Commands): Corrected 'gnus-agent-fetch-series' as
	'gnus-agent-summary-fetch-series'.
	(Agent and flags): New section providing a generalized discussion
	of flag handling.
	(Agent and IMAP): Remove flag discussion.
	(Agent Variables): Add 'gnus-agent-synchronize-flags'.

2007-10-28  Romain Francoise  <romain@orebokech.com>

	* gnus.texi (Exiting the Summary Buffer): Add new function
	`gnus-summary-catchup-and-goto-prev-group', bound to `Z p'.

2007-10-28  Reiner Steib  <Reiner.Steib@gmx.de>

	* gnus.texi (Conformity): Fix typo.
	(Customizing Articles): Document `first'.

2007-10-28  Jari Aalto  <jari.aalto@cante.net>

	* gnus.texi (Sorting the Summary Buffer):
	Add `gnus-thread-sort-by-date-reverse'.  Add example
	host to different sorting in NNTP and RSS groups.

2007-10-28  Reiner Steib  <Reiner.Steib@gmx.de>

	* message.texi (Insertion): Describe prefix for
	message-mark-inserted-region and message-mark-insert-file.

2007-10-28  Reiner Steib  <Reiner.Steib@gmx.de>

	* emacs-mime.texi (Non-MIME): Add Slrn-style verbatim marks and
	LaTeX documents.  Describe "text/x-gnus-verbatim".

2007-10-28  Teodor Zlatanov  <tzz@lifelogs.com>

	* gnus.texi (Blacklists and Whitelists, BBDB Whitelists)
	(Gmane Spam Reporting, Bogofilter, spam-stat spam filtering)
	(spam-stat spam filtering, SpamOracle)
	(Extending the Spam ELisp package): Remove extra quote symbol for
	clarity.

2007-10-28  Reiner Steib  <Reiner.Steib@gmx.de>

	* gnus.texi (MIME Commands): Add gnus-article-save-part-and-strip,
	gnus-article-delete-part and gnus-article-replace-part.
	(Using MIME): Add gnus-mime-replace-part.

2007-10-28  Romain Francoise  <romain@orebokech.com>

	* gnus.texi (Mail Spool): Mention that `nnml-use-compressed-files'
	requires `auto-compression-mode' to be enabled.  Add new nnml
	variable `nnml-compressed-files-size-threshold'.

2007-10-28  Reiner Steib  <Reiner.Steib@gmx.de>

	* gnus.texi (Sorting the Summary Buffer):
	Add gnus-thread-sort-by-recipient.

2007-10-28  Romain Francoise  <romain@orebokech.com>

	* message.texi (Insertion Variables): Mention new variable
	`message-yank-empty-prefix'.  Change `message-yank-cited-prefix'
	documentation accordingly.

2007-10-28  Romain Francoise  <romain@orebokech.com>

	* gnus.texi (To From Newsgroups): Mention new variables
	`gnus-summary-to-prefix' and `gnus-summary-newsgroup-prefix'.

2007-10-28  Katsumi Yamaoka  <yamaoka@jpl.org>

	* gnus.texi (Using MIME): gnus-mime-copy-part supports the charset
	stuff; gnus-mime-inline-part does the automatic decompression.

2007-10-28  Teodor Zlatanov  <tzz@lifelogs.com>

	* gnus.texi (Spam ELisp Package Configuration Examples):
	"training.ham" should be "training.spam".

2007-10-28  Katsumi Yamaoka  <yamaoka@jpl.org>

	* message.texi (Mail Variables): Fix the default value for
	message-send-mail-function.

2007-10-28  Katsumi Yamaoka  <yamaoka@jpl.org>

	* gnus.texi (Optional Back End Functions): nntp-request-update-info
	always returns nil exceptionally.

2007-10-28  Simon Josefsson  <jas@extundo.com>

	* gnus.texi (Article Washing): Add libidn URL.
	Suggested by Michael Cook <michael@waxrat.com>.

2007-10-28  Lars Magne Ingebrigtsen  <larsi@gnus.org>

	* gnus.texi (Topic Commands): Fix next/previous.

2007-10-28  Simon Josefsson  <jas@extundo.com>

	* gnus.texi (Article Washing): Mention `W i'.

2007-10-28  Jochen Küpper  <jochen@fhi-berlin.mpg.de>

	* gnus.texi (Group Parameters): Slight extension of sieve
	parameter description.

2007-10-28  Reiner Steib  <Reiner.Steib@gmx.de>

	* gnus.texi (Score Decays): `gnus-decay-scores' can be a regexp
	matching score files as well.
	(Picons): Describe `gnus-picon-style'.

2007-10-28  Romain Francoise  <romain@orebokech.com>

	* message.texi (Message Headers): Mention that headers are hidden
	using narrowing, and how to expose them.
	Update copyright.

2007-10-28  Reiner Steib  <Reiner.Steib@gmx.de>

	* gnusref.tex: Mention `gnus-summary-limit-to-recipient' and
	`gnus-summary-sort-by-recipient'.

2007-10-28  Romain Francoise  <romain@orebokech.com>

	* gnus.texi (NNTP marks): New node.
	(NNTP): Move NNTP marks variables to the new node.

2007-10-28  Jesper Harder  <harder@ifa.au.dk>

	* gnus.texi, gnus-news.texi, pgg.texi, sasl.texi: backend -> back end.

	* gnus.texi (MIME Commands, Hashcash): Markup fix.

2007-10-28  Teodor Zlatanov  <tzz@lifelogs.com>

	* gnus.texi: Replaced @file{spam.el} with @code{spam.el}
	everywhere for consistency.
	(Filtering Spam Using The Spam ELisp Package): Admonish again.
	(Spam ELisp Package Sequence of Events): This is Gnus, say so.
	Say "regular expression" instead of "regex."  Admonish.
	Pick other words to sound better (s/so/thus/).
	(Spam ELisp Package Filtering of Incoming Mail):
	Mention statistical filters.  Remove old TODO.
	(Spam ELisp Package Sorting and Score Display in Summary Buffer):
	New section on sorting and displaying the spam score.
	(BBDB Whitelists): Mention spam-use-BBDB-exclusive is not a
	backend but an alias to spam-use-BBDB.
	(Extending the Spam ELisp package): Rewrite the example using the
	new backend functionality.

2007-10-28  Simon Josefsson  <jas@extundo.com>

	* gnus.texi (NNTP): Mention nntp-marks-is-evil and
	nntp-marks-directory, from Romain Francoise
	<romain@orebokech.com>.

2007-10-28  Magnus Henoch  <mange@freemail.hu>

	* gnus.texi (Hashcash): New default value of
	hashcash-default-payment.

2007-10-28  Simon Josefsson  <jas@extundo.com>

	* gnus.texi (Hashcash): Fix URL.  Add pref to spam section.
	(Anti-spam Hashcash Payments): No need to load hashcash.el now.

2007-10-28  Reiner Steib  <Reiner.Steib@gmx.de>

	* gnus.texi (Adaptive Scoring): Add gnus-adaptive-pretty-print.

2007-10-28  Simon Josefsson  <jas@extundo.com>

	* gnus.texi (documentencoding): Add, to avoid warnings.

2007-10-28  Simon Josefsson  <jas@extundo.com>

	* message.texi (Mail Headers): Add.

	* gnus.texi (Hashcash): Fix.

2007-10-28  Teodor Zlatanov  <tzz@lifelogs.com>

	* gnus.texi (Hashcash): Change location of library, also mention
	that payments can be verified and fix the name of the
	hashcash-path variable.

2007-10-28  Reiner Steib  <Reiner.Steib@gmx.de>

	* gnus.texi (Article Display): Add `gnus-picon-style'.

2007-10-28  Katsumi Yamaoka  <yamaoka@jpl.org>

	* gnus.texi (SpamAssassin backend): Add it to the detailmenu.

2007-10-28  Teodor Zlatanov  <tzz@lifelogs.com>

	* gnus.texi (Blacklists and Whitelists, BBDB Whitelists)
	(Bogofilter, spam-stat spam filtering, SpamOracle): Old incorrect
	warning about ham processors in spam groups removed.

2007-10-28  Teodor Zlatanov  <tzz@lifelogs.com>

	* gnus.texi (SpamAssassin backend): Add new node about SpamAssassin.
	From Hubert Chan <hubert@uhoreg.ca>.

2007-10-28  Jesper Harder  <harder@ifa.au.dk>

	* gnus.texi (Spam ELisp Package Sequence of Events): Index.
	(Mailing List): Typo.
	(Customizing Articles): Add gnus-treat-ansi-sequences.
	(Article Washing): Index.

	* message.texi: Use m-dash consistently.

2007-10-28  Jesper Harder  <harder@ifa.au.dk>

	* gnus.texi (GroupLens): Remove.

2007-10-28  Kevin Greiner  <kgreiner@xpediantsolutions.com>

	* gnus.texi (Outgoing Messages, Agent Variables):
	Add gnus-agent-queue-mail and gnus-agent-prompt-send-queue.
	Suggested by Gaute Strokkenes <gs234@srcf.ucam.org>

2007-10-28  Jesper Harder  <harder@ifa.au.dk>

	* gnus.texi (Limiting): Add gnus-summary-limit-to-replied.

2007-10-28  Reiner Steib  <Reiner.Steib@gmx.de>

	* gnus.texi (Article Washing): Add `gnus-article-treat-ansi-sequences'.

	* gnus.texi (No Gnus): New node.  Includes `gnus-news.texi'.

2007-10-28  Simon Josefsson  <jas@extundo.com>

	* gnus.texi (Top): Add SASL.

2007-10-27  Emanuele Giaquinta  <e.giaquinta@glauco.it>  (tiny change)

	* gnus-faq.texi ([5.12]): Remove reference to discontinued service.

2007-10-27  Reiner Steib  <Reiner.Steib@gmx.de>

	* gnus.texi (Troubleshooting): Adjust Gnus version number.

2007-10-27  Jay Belanger  <jay.p.belanger@gmail.com>

	* calc.texi (Formulas, Composition Basics): Lower the
	precedence of negation.

2007-10-25  Jonathan Yavner  <jyavner@member.fsf.org>

	* ses.texi (The Basics): Mention how to create a new spreadsheet.
	Mention the new three-letter column identifiers.
	(More on cell printing): Calculate-cell and truncate-cell are now `c'
	and `t' rather than `C-c C-c' and `C-c C-t'.  Mention the stupid error
	message when using `c' on an empty default with default printer.
	(Buffer-local variables in spreadsheets): `symbolic-formulas' was
	renamed to `ses--symbolic-formulas' some time ago.

2007-10-25  Jay Belanger  <jay.p.belanger@gmail.com>

	* calc.texi (Default Simplifications, Making Selections)
	(Customizing Calc): Clarify associativity of multiplication.

2007-10-23  Michael Albinus  <michael.albinus@gmx.de>

	* tramp.texi (Traces and Profiles): Simplify loop over
	`trace-function-background'.

2007-10-22  Juri Linkov  <juri@jurta.org>

	* dired-x.texi (Shell Command Guessing): Default values are now
	available by typing M-n instead of M-p.

2007-10-21  Michael Albinus  <michael.albinus@gmx.de>

	* tramp.texi (Cleanup remote connections): New section.
	(Password caching): Remove `tramp-clear-passwd'.
	It's not a command anymore.
	(Bug Reports): Add `tramp-bug' to function index.
	(Function Index, Variable Index): New nodes.
	(Remote shell setup): Describe `tramp-password-prompt-regexp'.

	* trampver.texi: Update release number.

2007-10-20  Jay Belanger  <jay.p.belanger@gmail.com>

	* calc.texi (History and Acknowledgements): Turn comment
	about integer size into past tense.
	(Time Zones): Remove pointer to Calc author's address.
	(Trigonometric and Hyperbolic Functions): Mention cotangent
	and hyperbolic cotangent.  Fix typo.

2007-10-10  Michael Albinus  <michael.albinus@gmx.de>

	Sync with Tramp 2.1.11.

	* trampver.texi: Update release number.

2007-10-06  Michael Albinus  <michael.albinus@gmx.de>

	* tramp.texi (External packages): New section.

2007-09-29  Juri Linkov  <juri@jurta.org>

	* info.texi (Help-Int): Document `L' (`Info-history').

2007-09-26  Carsten Dominik  <dominik@science.uva.nl>

	* org.texi: Change links to webpage and maintained email.
	(Remember): Promote to Chapter, significant changes.
	(Fast access to TODO states): New section.
	(Faces for TODO keywords): New section.
	(Export options): Example for #+DATE.
	(Progress logging): Section moved.

2007-09-26  Bill Wohler  <wohler@newt.com>

	* mh-e.texi (HTML): Mention binding of S-mouse-2 to
	browse-url-at-mouse.

2007-09-20  Eduard Wiebe  <usenet@pusto.de>  (tiny change)

	* flymake.texi (Customizable variables): Face names don't end in -face.
	Fix flymake-err-line-patterns template.
	(Example -- Configuring a tool called directly): Fix init-function.
	(Highlighting erroneous lines): Face names don't end in -face.

2007-09-18  Exal de Jesus Garcia Carrillo  <exal@gmx.de>  (tiny change)

	* erc.texi (Special-Features): Fix small typo.

2007-09-14  Michael Albinus  <michael.albinus@gmx.de>

	* tramp.texi (Filename Syntax): Provide links to "Inline methods"
	and "External transfer methods".

2007-09-13  Jay Belanger  <jay.p.belanger@gmail.com>

	* calc.texi (Predefined Units): Add some history.

2007-09-08  Michael Olson  <mwolson@gnu.org>

	* erc.texi (Copying): New section included from gpl.texi.
	This matches the look of the upstream ERC manual.

2007-09-07  Jay Belanger  <jay.p.belanger@gmail.com>

	* calc.texi (History and Acknowledgements): Adjust the "thanks".
	(Random Numbers): Clarify the distribution of `random'.

2007-09-06  Glenn Morris  <rgm@gnu.org>

	Move manual sources from man/ to subdirectories of doc/.
	Split into the Emacs manual in emacs/, and other manuals in misc/.
	Change all setfilename commands to use ../../info.
	* Makefile.in: Move the parts of the old man/Makefile.in that do not
	refer to the Emacs manual here.
	(infodir): New variable.
	(INFO_TARGETS, info): Use infodir.  Also used by all info targets.
	(cc-mode.texi, faq.texi): Update references to source file locations.
	* makefile.w32-in: Move the parts of the old man/makefile.w32-in that
	do not refer to the Emacs manual here.
	(infodir, MULTI_INSTALL_INFO, ENVADD): Go up one more level.

	* Makefile.in: Add `basename' versions of all info targets, for
	convenience when rebuilding just one manual.
	(../etc/GNU): Delete obsolete target.
	(.SUFFIXES): Use $(TEXI2DVI) rather than texi2dvi.
	(mostlyclean): Add *.op, *.ops.  Move *.aux *.cps *.fns *.kys *.pgs
	*.vrs *.toc here...
	(maintainer-clean): ...from here.

	* makefile.w32-in (../etc/GNU): Delete obsolete target.

2007-09-01  Jay Belanger  <jay.p.belanger@gmail.com>

	* calc.texi (Date Conversions): Clarify definition of
	Julian day numbering.
	(Date Forms): Clarify definition of Julian day numbering;
	add some history.

2007-08-30  Carsten Dominik  <dominik@science.uva.nl>

	* org.texi: Version 5.07.

2007-08-24  IRIE Tetsuya  <irie@t.email.ne.jp>  (tiny change)

	* message.texi (MIME): Replace mml-attach with mml-attach-file.

2007-08-22  Carsten Dominik  <dominik@science.uva.nl>

	* org.texi (Adding hyperlink types): New section.
	(Embedded LaTeX): Chapter updated because of LaTeX export.
	(LaTeX export): New section.
	(Using links out): New section.

2007-08-22  Glenn Morris  <rgm@gnu.org>

	* faq.texi (Learning how to do something): Refcards now in
	etc/refcards/ directory.

2007-08-22  Michael Albinus  <michael.albinus@gmx.de>

	* tramp.texi (Remote Programs): Persistency file must be cleared when
	changing `tramp-remote-path'.
	(Filename Syntax): Don't use @var{} constructs inside the @trampfn
	macro.

2007-08-17  Jay Belanger  <jay.p.belanger@gmail.com>

	* calc.texi: Move contents to beginning of file.
	(Algebraic Entry): Fix the formatting of an example.

2007-08-15  Jay Belanger  <jay.p.belanger@gmail.com>

	* calc.texi (Basic Operations on Units): Mention exact versus
	inexact conversions.

2007-08-14  Jay Belanger  <jay.p.belanger@gmail.com>

	* calc.texi (Basic Operations on Units): Mention default
	values for new units.
	(Quick Calculator Mode): Mention that binary format will
	be displayed.

2007-08-14  Katsumi Yamaoka  <yamaoka@jpl.org>

	* gnus.texi (Selecting a Group): Mention gnus-maximum-newsgroup.

2007-08-10  Katsumi Yamaoka  <yamaoka@jpl.org>

	* gnus.texi (NNTP): Mention nntp-xref-number-is-evil.

2007-08-08  Glenn Morris  <rgm@gnu.org>

	* gnus.texi, sieve.texi: Replace `iff'.

2007-08-03  Jay Belanger  <jay.p.belanger@gmail.com>

	* calc.texi (Basic Graphics): Mention the graphing of error
	forms.
	(Graphics Options): Mention how `g s' handles error forms.
	(Curve Fitting): Mention plotting the curves.
	(Standard Nonlinear Models): Add additional models.
	(Curve Fitting Details): Mention the Levenberg-Marquardt method.
	(Linear Fits): Correct result.

2007-08-01  Alan Mackenzie  <acm@muc.de>

	* cc-mode.texi (Mailing Lists and Bug Reports): Correct "-no-site-file"
	to "--no-site-file".

2007-07-29  Michael Albinus  <michael.albinus@gmx.de>

	* tramp.texi (Frequently Asked Questions): Point to mode line
	extension in Emacs 23.1.

	* trampver.texi: Update release number.

2007-07-27  Glenn Morris  <rgm@gnu.org>

	* calc.texi (Copying): Include license text from gpl.texi, rather than
	in-line.

2007-07-25  Glenn Morris  <rgm@gnu.org>

	* calc.texi (Copying): Replace license with GPLv3.

	* Relicense all FSF files to GPLv3 or later.

2007-07-22  Michael Albinus  <michael.albinus@gmx.de>

	Sync with Tramp 2.1.10.

	* tramp.texi (trampfn): Expand macro implementation in order to handle
	empty arguments.
	(trampfnmhl, trampfnuhl, trampfnhl): Remove macros.  Replace all
	occurrences by trampfn.
	(Frequently Asked Questions): Extend example code for host
	identification in the modeline.  Add bbdb to approaches shortening Tramp
	file names to be typed.

	* trampver.texi: Update release number.

2007-07-17  Michael Albinus  <michael.albinus@gmx.de>

	* tramp.texi: Move @setfilename ../info/tramp up, outside the header
	section.  Reported by <poti@potis.org>.
	(Remote processes): Arguments of the program to be debugged are taken
	literally.
	(Frequently Asked Questions): Simplify recentf example.

2007-07-14  Karl Berry  <karl@gnu.org>

	* info.texi (@copying): New Back-Cover Text.

	* info.texi (Quitting Info): Move to proper place in source.
	(Reported by Benno Schulenberg.)

2007-07-13  Eli Zaretskii  <eliz@gnu.org>

	* Makefile.in (../info/emacs-mime): Use --enable-encoding.

	* makefile.w32-in ($(infodir)/emacs-mime): Ditto.

	* emacs-mime.texi: Add @documentencoding directive.

2007-07-12  Nick Roberts  <nickrob@snap.net.nz>

	* tramp.texi (Remote processes): Add an anchor to the subsection
	"Running a debugger on a remote host".

2007-07-12  Michael Albinus  <michael.albinus@gmx.de>

	* tramp.texi (Remote processes): Don't call it "experimental" any
	longer.  Add subsection about running a debugger on a remote host.

2007-07-10  Carsten Dominik  <dominik@science.uva.nl>

	* org.texi (Properties and columns): Chapter rewritten.

2007-07-08  Michael Albinus  <michael.albinus@gmx.de>

	* tramp.texi:
	* trampver.texi: Migrate to Tramp 2.1.

2007-07-02  Carsten Dominik  <dominik@science.uva.nl>

	* org.texi (Properties): New chapter.

2007-07-02  Reiner Steib  <Reiner.Steib@gmx.de>

	* gnus-faq.texi ([3.2]): Fix locating of environment variables in the
	Control Panel.

	* gnus.texi (Misc Article): Add index entry for
	gnus-single-article-buffer.

2007-06-27  Andreas Seltenreich  <andreas@gate450.dyndns.org>

	* gnus.texi (Starting Up): Fix typo.

2007-06-25  Katsumi Yamaoka  <yamaoka@jpl.org>

	* gnus.texi (Asynchronous Fetching): Fix typo.

2007-06-20  Jay Belanger  <jay.p.belanger@gmail.com>

	* calc.texi:Change ifinfo to ifnottex (as appropriate) throughout.
	(About This Manual): Remove redundant information.
	(Getting Started): Mention author.
	(Basic Arithmetic, Customizing Calc): Make description of the
	variable `calc-multiplication-has-precedence' match its new effect.

2007-06-19  Jay Belanger  <jay.p.belanger@gmail.com>

	* calc.texi (Basic Arithmetic, Customizing Calc):
	Mention the variable `calc-multiplication-has-precedence'.

2007-06-19  Carsten Dominik  <dominik@science.uva.nl>

	* org.texi (Tag): Section swapped with node Timestamps.
	(Formula syntax for Lisp): Document new `L' flag.

2007-06-06  Andreas Seltenreich  <andreas@gate450.dyndns.org>

	* gnus.texi (Misc Group Stuff, Summary Buffer)
	(Server Commands, Article Keymap): Fix typo.  s/function/command/.

2007-06-06  Juanma Barranquero  <lekktu@gmail.com>

	* cc-mode.texi (Comment Commands, Getting Started, Style Variables):
	* gnus.texi (Article Buttons, Mail Source Customization)
	(Sending or Not Sending, Customizing NNDiary):
	* message.texi (Message Headers):
	* mh-e.texi (HTML): Fix typos.

2007-06-07  Michael Albinus  <michael.albinus@gmx.de>

	Sync with Tramp 2.0.56.

	* tramp.texi (Frequently Asked Questions): Improve ~/.zshrc
	settings.  Reported by Ted Zlatanov <tzz@lifelogs.com>.

2007-06-02  Chong Yidong  <cyd@stupidchicken.com>

	* Version 22.1 released.

2007-05-26  Michael Olson  <mwolson@gnu.org>

	* erc.texi (Modules): Fix references to completion modules.

2007-05-09  Reiner Steib  <Reiner.Steib@gmx.de>

	* gnus.texi (Running NNDiary): Use ~/.gnus.el instead of gnusrc.

2007-05-09  Didier Verna  <didier@xemacs.org>

	* gnus.texi (Email Based Diary): New.  Proper documentation for the
	nndiary back end and the gnus-diary library.

2007-05-03  Karl Berry  <karl@gnu.org>

	* .cvsignore (*.pdf): New entry.

	* texinfo.tex: Update from current version for better pdf generation.

2007-04-30  Reiner Steib  <Reiner.Steib@gmx.de>

	* gnus.texi (Article Highlighting): Clarify gnus-cite-parse-max-size.

2007-04-28  Glenn Morris  <rgm@gnu.org>

	* faq.texi (New in Emacs 22): Restore mention of python.el pending
	consideration of legal status.

2007-04-27  J.D. Smith  <jdsmith@as.arizona.edu>

	* idlwave.texi: Minor updates for IDLWAVE 6.1.

2007-04-24  Chong Yidong  <cyd@stupidchicken.com>

	* faq.texi (New in Emacs 22): python.el removed.

2007-04-23  Jay Belanger  <jay.p.belanger@gmail.com>

	* calc.texi (Reporting bugs): Update maintainer's address.

2007-04-22  Chong Yidong  <cyd@stupidchicken.com>

	* faq.texi (New in Emacs 22): Rename "tumme" to "image-dired".

2007-04-15  Jay Belanger  <belanger@truman.edu>

	* calc.texi (Title page): Remove the date.
	(Basic Arithmetic): Emphasize that / binds less strongly than *.
	(The Standard Calc Interface): Change trail title.
	(Floats): Mention that when non-decimal floats are entered, only
	approximations are stored.
	(Copying): Move to the appendices.
	(GNU Free Documentation License): Add as an appendix.

2007-04-15  Chong Yidong  <cyd@stupidchicken.com>

	* ada-mode.texi, autotype.texi, cc-mode.texi, cl.texi:
	* dired-x.texi, ebrowse.texi, ediff.texi:
	* emacs-mime.texi, erc.texi, eshell.texi:
	* eudc.texi, flymake.texi, forms.texi, gnus.texi:
	* idlwave.texi, message.texi, newsticker.texi, org.texi:
	* pcl-cvs.texi, pgg.texi, rcirc.texi, reftex.texi, sc.texi:
	* ses.texi, sieve.texi, smtpmail.texi, speedbar.texi:
	* tramp.texi, url.texi, vip.texi, viper.texi, widget.texi:
	* woman.texi: Include GFDL.

	* doclicense.texi: Remove node heading, so that it can be included by
	other files.

	* dired-x.texi: Relicence under GFDL.  Remove date from title page.

	* calc.texi (Algebraic Tutorial): Emphasize that / binds less strongly
	than *.

2007-04-14  Carsten Dominik  <dominik@science.uva.nl>

	* org.texi (Formula syntax for Calc): Emphasize the operator precedence
	in Calc.

2007-04-09  Romain Francoise  <romain@orebokech.com>

	* faq.texi (New in Emacs 22): Mention improvements to the Windows and
	Mac OS ports.  Make it clear that mouse-1 complements and doesn't
	replace mouse-2.

2007-04-08  Chong Yidong  <cyd@stupidchicken.com>

	* woman.texi (Word at point, Interface Options): woman-topic-at-point
	renamed to woman-use-topic-at-point.  Document new behavior.

2007-04-08  Richard Stallman  <rms@gnu.org>

	* url.texi: Fix some indexing.
	(Disk Caching): Drop discussion of old/other Emacs versions.

2007-04-07  Chong Yidong  <cyd@stupidchicken.com>

	* url.texi (Disk Caching): Say Emacs 21 "and later".

	* cc-mode.texi (Font Locking Preliminaries): Link to Emacs manual node
	on Font locking which now mentions JIT lock.

2007-04-01  Michael Olson  <mwolson@gnu.org>

	* erc.texi: Update for the ERC 5.2 release.

2007-03-31  David Kastrup  <dak@gnu.org>

	* woman.texi (Topic, Interface Options): Explain changes semantics of
	woman-manpath in order to consider MANPATH_MAP entries.

2007-03-31  Eli Zaretskii  <eliz@gnu.org>

	* emacs-mime.texi (Non-MIME): Postscript -> PostScript.

2007-03-26  Richard Stallman  <rms@gnu.org>

	* pgg.texi (Caching passphrase): Clean up previous change.

2007-03-25  Thien-Thi Nguyen  <ttn@gnu.org>

	* gnus.texi (Setting Process Marks): Fix typo.

2007-03-25  Romain Francoise  <romain@orebokech.com>

	* faq.texi (New in Emacs 22): Reorganize using an itemized list for
	readability, and include various fixes by Daniel Brockman, Nick Roberts
	and Dieter Wilhelm.

2007-03-24  Thien-Thi Nguyen  <ttn@gnu.org>

	* gnus.texi (Splitting Mail): Reword "splitting"-as-adj to be -as-noun.

	* gnus.texi (Mail Source Specifiers): Fix typo.

2007-03-22  Ralf Angeli  <angeli@caeruleus.net>

	* reftex.texi (Imprint): Update maintainer information.

2007-03-15  Katsumi Yamaoka  <yamaoka@jpl.org>

	* message.texi (Message Buffers): Update documentation for
	message-generate-new-buffers.

2007-03-15  Daiki Ueno  <ueno@unixuser.org>

	* pgg.texi (Caching passphrase): Describe pgg-passphrase-coding-system.

2007-03-21  Glenn Morris  <rgm@gnu.org>

	* eshell.texi (Known problems): Emacs 22 comes with eshell 2.4.2.

2007-03-19  Chong Yidong  <cyd@stupidchicken.com>

	* eshell.texi (Known problems): Emacs 21 -> 22.

	* cc-mode.texi (Performance Issues): Update note about 21.3 to 22.1.

2007-03-18  Jay Belanger  <belanger@truman.edu>

	* calc.texi (Time Zones): Mention that the DST rules changed in 2007.

2007-03-12  Glenn Morris  <rgm@gnu.org>

	* calc.texi (Time Zones): Switch to new North America DST rule.

	* calc.texi: Replace "daylight savings" with "daylight
	saving" in text throughout.

2007-03-11  Andreas Seltenreich  <uwi7@rz.uni-karlsruhe.de>

	* gnus.texi (Mail and Post): Update documentation for gnus-user-agent.
	The variable now uses a list of symbols instead of just a symbol.
	Reported by Christoph Conrad <christoph.conrad@gmx.de>.

2007-03-06  Romain Francoise  <romain@orebokech.com>

	* faq.texi (New in Emacs 22): Don't say "now" too much.  Add MH-E to
	new packages, and mention Gnus update.

2007-02-27  Katsumi Yamaoka  <yamaoka@jpl.org>

	* gnus.texi (NNTP): Mention nntp-never-echoes-commands and
	nntp-open-connection-functions-never-echo-commands.

2007-02-27  Chong Yidong  <cyd@stupidchicken.com>

	* pgg.texi (Caching passphrase): Document gpg-agent usage, gpg-agent
	problems on the console, and security risk in not using gpg-agent.

2007-02-25  Carsten Dominik  <dominik@science.uva.nl>

	* org.texi (The spreadsheet): Rename from "Table calculations".
	Completely reorganized and rewritten.
	(CamelCase links): Section removed.
	(Repeating items): New section.
	(Tracking TODO state changes): New section.
	(Agenda views): Chapter reorganized and rewritten.
	(HTML export): Section rewritten.
	(Tables in arbitrary syntax): New section.
	(Summary): Better feature summary.
	(Activation): Document problem with cut-and-paste of Lisp code
	from PDF files.
	(Visibility cycling): Document indirect buffer use.
	(Structure editing): Document sorting.
	(Remember): Section rewritten.
	(Time stamps): Better description of time stamp types.
	(Tag searches): Document regular expression search for tags.
	(Stuck projects): New section.
	(In-buffer settings): New keywords.
	(History and Acknowledgments): Update description.

2007-02-24  Alan Mackenzie  <acm@muc.de>

	* cc-mode.texi (Movement Commands): Insert two missing command names.
	(Getting Started): Slight wording correction (use conditional).

2007-02-22  Kim F. Storm  <storm@cua.dk>

	* widget.texi (User Interface, Basic Types): Document need to put some
	text before the %v escape in :format string in editable-field widget.

2007-02-18  Romain Francoise  <romain@orebokech.com>

	* pcl-cvs.texi (Miscellaneous commands): q runs `cvs-bury-buffer', not
	`cvs-mode-quit'.

2007-02-10  Markus Triska  <markus.triska@gmx.at>

	* widget.texi (Programming Example): Put constant strings in :format.

2007-02-07  Juanma Barranquero  <lekktu@gmail.com>

	* faq.texi (Fullscreen mode on MS-Windows): New node.

2007-02-04  David Kastrup  <dak@gnu.org>

	* faq.texi (AUCTeX): Update version number.  Should probably be done
	for other packages as well.

2007-01-28  Andreas Seltenreich  <uwi7@rz.uni-karlsruhe.de>

	* gnus.texi (Batching Agents): Fix example.  Reported by Tassilo Horn
	<tassilo@member.fsf.org>.

2007-01-27  Eli Zaretskii  <eliz@gnu.org>

	* msdog.texi (ls in Lisp): Document ls-lisp-format-time-list and
	ls-lisp-use-localized-time-format.

2007-01-20  Markus Triska  <markus.triska@gmx.at>

	* flymake.texi (Flymake mode): find-file-hook instead of ...-hooks.

2007-01-13  Michael Olson  <mwolson@gnu.org>

	* erc.texi (Modules): Mention capab-identify module.

2007-01-05  Michael Olson  <mwolson@gnu.org>

	* erc.texi (Getting Started): Update for /RECONNECT command.

2007-01-04  Richard Stallman  <rms@gnu.org>

	* ebrowse.texi: Change C-c b to C-c C-m.

2007-01-03  Reiner Steib  <Reiner.Steib@gmx.de>

	* gnus.texi (Customizing Articles): Use index entries for gnus-treat-*
	variables only in info to avoid redundant entries in the printed
	manual.

2007-01-02  Daiki Ueno  <ueno@unixuser.org>

	* message.texi (Using PGP/MIME): Document gpg-agent usage.

2007-01-02  Reiner Steib  <Reiner.Steib@gmx.de>

	* message.texi (Security): Split into sub-nodes.

2007-01-01  Alan Mackenzie  <acm@muc.de>

	* cc-mode.texi ("Limitations and Known Bugs"): Document problems with
	eval-after-load in Emacs <=21 and a workaround.  Document that
	trigraphs are not supported.

2007-01-01  Alan Mackenzie  <acm@muc.de>

	* cc-mode.texi ("Filling and Breaking"): Amend the doc for
	c-context-line-break.  When invoked within a string, preserve
	whitespace.  Add a backslash only when also in a macro.

2007-01-01  Alan Mackenzie  <acm@muc.de>

	* cc-mode.texi ("Choosing a Style"): Mention c-file-style.

2007-01-01  Alan Mackenzie  <acm@muc.de>

	* cc-mode.texi ("Movement Commands", "Sample .emacs File"): C-M-[ae]
	are now bound by default to c-\(beginning\|end\)-of-defun by default.

2007-01-01  Alan Mackenzie  <acm@muc.de>

	* cc-mode.texi ("Other Commands"): Move c-set-style (C-c .) here from
	"Choosing a Style".

	* cc-mode.texi ("Styles"): Add @dfn{style}.

2006-12-30  Michael Albinus  <michael.albinus@gmx.de>

	Sync with Tramp 2.0.55.

	* trampver.texi: Update release number.

2006-12-29  Reiner Steib  <Reiner.Steib@gmx.de>

	* gnus.texi (Customizing Articles): Add index entries for all
	gnus-treat-* variables.

2006-12-29  Jouni K. Seppänen  <jks@iki.fi>

	* gnus.texi (IMAP): Fix incorrect explanation of
	nnimap-search-uids-not-since-is-evil in documentation for
	nnimap-expunge-search-string.

2006-12-27  Reiner Steib  <Reiner.Steib@gmx.de>

	* gnus.texi (ifile spam filtering): Rename spam-ifile-database-path to
	spam-ifile-database.

2006-12-26  Reiner Steib  <Reiner.Steib@gmx.de>

	* gnus.texi (Spam Package Configuration Examples): Don't encourage to
	rebind C-s.

2006-12-26  Jouni K. Seppänen  <jks@iki.fi>

	* gnus.texi (Group Parameters, Group Maintenance, Topic Commands)
	(Mail Group Commands, Expiring Mail, IMAP): Add index entries for
	"expiring mail".
	(IMAP): Document nnimap-search-uids-not-since-is-evil and
	nnimap-nov-is-evil.

2006-12-25  Kevin Ryde  <user42@zip.com.au>

	* cl.texi (Sorting Sequences): In sort*, add a little cautionary note
	about the key procedure being used heavily.

2006-12-24  Chong Yidong  <cyd@stupidchicken.com>

	* pgg.texi (Caching passphrase): Default for pgg-gpg-use-agent changed
	to t.
	(Prerequisites): Add explanation about gpg-agent.

2006-12-22  Kevin Ryde  <user42@zip.com.au>

	* cl.texi (Sorting Sequences): Typo in sort*, example showed plain
	"sort" instead of "sort*".

2006-12-19  Richard Stallman  <rms@gnu.org>

	* calc.texi (History and Acknowledgements): Recognize that Emacs
	now does have floating point.

2006-12-19  Michael Albinus  <michael.albinus@gmx.de>

	* tramp.texi (External transfer methods): Describe new method `scpc'.

2006-12-17  Sascha Wilde  <wilde@sha-bang.de>

	* pgg.texi: Added short note on gpg-agent to the introduction.

2006-12-13  Reiner Steib  <Reiner.Steib@gmx.de>

	* gnus.texi (Hiding Headers): Document that `long-to' and `many-to'
	also applies to Cc.

2006-12-12  Reiner Steib  <Reiner.Steib@gmx.de>

	* gnus.texi (X-Face): Clarify.  Say which programs are required
	on Windows.

2006-12-08  Michael Olson  <mwolson@gnu.org>

	* erc.texi (Modules): Remove documentation for list module.

2006-12-05  Michaël Cadilhac  <michael.cadilhac@lrde.org>

	* faq.texi (^M in the shell buffer): Ditto.

2006-11-20  Michael Olson  <mwolson@gnu.org>

	* erc.texi: Call this the 5.2 stable pre-release of ERC.

2006-11-17  Carsten Dominik  <dominik@science.uva.nl>

	* org.texi: Fix typos.
	(Agenda commands): Document `C-k'.

2006-11-16  Eli Zaretskii  <eliz@gnu.org>

	* url.texi (http/https): Fix a typo in the HTTP URL.

2006-11-14  Stephen Leake  <stephen_leake@stephe-leake.org>

	* ada-mode.texi: Total rewrite.

2006-11-13  Carsten Dominik  <dominik@science.uva.nl>

	* org.texi: Minor typo fixes.

2006-11-13  Bill Wohler  <wohler@newt.com>

	Release MH-E manual version 8.0.3.

	* mh-e.texi (VERSION, EDITION, UPDATED, UPDATE-MONTH): Update for
	release 8.0.3.

	* mh-e.texi (Incorporating Mail): Use output of "mhparam Path"
	to set MAILDIR.
	(Reading Mail): Document the customization of read-mail-command
	for MH-E.
	(Viewing Attachments): Document mm-discouraged-alternatives.
	(Tool Bar): Fix Texinfo for mh-xemacs-use-tool-bar-flag.
	(Junk): Add more information about the settings of mh-junk-background
	in a program.  Add /usr/bin/mh to PATH in examples.

2006-11-12  Richard Stallman  <rms@gnu.org>

	* woman.texi: Update author address but say he no longer maintains it.

2006-11-10  Carsten Dominik  <carsten.dominik@gmail.com>

	* org.texi (ARCHIVE tag): Document C-TAB for forcing cycling of
	archived trees.
	(Checkboxes): Section moved to chapter 5, and extended.
	(The date/time prompt): New section.
	(Link abbreviations): New section.
	(Presentation and sorting): New section.
	(Custom agenda views): Section completely rewritten.
	(Summary): Compare with Planner.
	(Feedback): More info about creating backtraces.
	(Plain lists): Modify example.
	(Breaking down tasks): New section.
	(Custom time format): New section.
	(Time stamps): Document inactive timestamps.
	(Setting tags): More details about fast tag selection.
	(Block agenda): New section.
	(Custom agenda views): Section rewritten.
	(Block agenda): New section.

2006-11-07  Michael Albinus  <michael.albinus@gmx.de>

	* tramp.texi (Configuration): scp is the default method.
	(Default Method): Use ssh as example for another method.

2006-10-27  Richard Stallman  <rms@gnu.org>

	* woman.texi: Downcase nroff/troff/roff.
	(Installation): Chapter deleted.  Some xrefs deleted.
	(Background): woman doesn't advise man ;-).

2006-10-26  Roberto Rodríguez  <lanubeblanca@googlemail.com>  (tiny change)

	* ada-mode.texi (Project files, Identifier completion)
	(Automatic Casing, Debugging, Using non-standard file names)
	(Working Remotely): Fix typos.

2006-10-20  Masatake YAMATO  <jet@gyve.org>

	* cc-mode.texi (Sample .emacs File): Add missing `)' in
	sample code `my-c-initialization-hook'.

2006-10-19  Stuart D. Herring  <herring@lanl.gov>

	* widget.texi: Fix typos.

2006-10-19  Michael Albinus  <michael.albinus@gmx.de>

	* tramp.texi (Frequently Asked Questions): Remove questions marked with
	"???".  There have been no complaints for years, so the information
	must be appropriate.

2006-10-16  Richard Stallman  <rms@gnu.org>

	* widget.texi: Use @var instead of capitalization.
	Clarify many widget type descriptions.

2006-10-13  Andreas Seltenreich  <uwi7@rz.uni-karlsruhe.de>

	* gnus.texi (Other modes): Fix typo.  Add alternative index entry for
	gnus-dired-attach.
	(Selecting a Group): Fix typo.

2006-10-12  Roberto Rodríguez  <lanubeblanca@googlemail.com>  (tiny change)

	* widget.texi: Fix typos.

2006-10-06  Reiner Steib  <Reiner.Steib@gmx.de>

	* gnus.texi (Image Enhancements): Update for Emacs 22.

	* gnus-faq.texi ([1.3]): Update.

2006-10-06  Richard Stallman  <rms@gnu.org>

	* faq.texi (Displaying the current line or column):
	Delete "As of Emacs 20".

2006-10-06  Romain Francoise  <romain@orebokech.com>

	* faq.texi (VM): VM works with Emacs 22 too.

2006-10-06  Richard Stallman  <rms@gnu.org>

	* ebrowse.texi: Remove Emacs version "21" from title.

2006-10-02  Reiner Steib  <Reiner.Steib@gmx.de>

	* gnus.texi (Foreign Groups): Say where change of editing commands are
	stored.  Add reference to `gnus-parameters'.

2006-09-15  Jay Belanger  <belanger@truman.edu>

	* calc.texi, mh-e.texi (GNU GENERAL PUBLIC LICENSE):
	Change "Library Public License" to "Lesser Public License"
	throughout.  Use "yyyy" to represent year.

2006-09-15  Carsten Dominik  <dominik@science.uva.nl>

	* org.texi (Setting tags): Typo fix.

2006-09-14  Reiner Steib  <Reiner.Steib@gmx.de>

	* gnus.texi (Oort Gnus): Add @xref for `mm-fill-flowed'.

2006-09-12  Reiner Steib  <Reiner.Steib@gmx.de>

	* reftex.texi (Citations Outside LaTeX): Simplify lisp example.

2006-09-12  Paul Eggert  <eggert@cs.ucla.edu>

	* faq.texi (Escape sequences in shell output): EMACS is now set
	to Emacs's absolute file name, not to "t".
	(^M in the shell buffer): Likewise.
	* misc.texi (Interactive Shell): Likewise.

2006-09-11  Reiner Steib  <Reiner.Steib@gmx.de>

	* gnus.texi (Mail Source Specifiers): Mention problem of duplicate
	mails with pop3-leave-mail-on-server.  Fix wording.
	(Limiting): Improve gnus-summary-limit-to-articles.
	(X-Face): Fix typo.

2006-09-11  Simon Josefsson  <jas@extundo.com>

	* smtpmail.texi (Authentication): Explain TLS and SSL better, based on
	suggested by Phillip Lord <phillip.lord@newcastle.ac.uk>.

2006-09-06  Simon Josefsson  <jas@extundo.com>

	* smtpmail.texi (Authentication): Mention SSL.

2006-09-01  Eli Zaretskii  <eliz@gnu.org>

	* rcirc.texi (Internet Relay Chat, Useful IRC commands):
	Don't use @indicateurl.

	* cc-mode.texi (Subword Movement): Don't use @headitem.
	(Custom Braces, Clean-ups): Don't use @tie.

2006-08-29  Michael Albinus  <michael.albinus@gmx.de>

	Sync with Tramp 2.0.54.

	* tramp.texi (Bug Reports): The Tramp mailing list is moderated now.
	Suggested by Adrian Phillips <a.phillips@met.no>.

2006-08-15  Carsten Dominik  <dominik@science.uva.nl>

	* org.texi (Installation, Activation): Split from Installation and
	Activation.
	(Clocking work time): Documented new features.

2006-08-13  Alex Schroeder  <alex@gnu.org>

	* rcirc.texi (Configuration): Use correct variable in rcirc-authinfo
	example.

2006-08-12  Eli Zaretskii  <eliz@gnu.org>

	* faq.texi (How to add fonts): New node.

2006-08-05  Romain Francoise  <romain@orebokech.com>

	* faq.texi (New in Emacs 22): Expand.

2006-08-03  Michael Olson  <mwolson@gnu.org>

	* erc.texi: Update for ERC 5.1.4.

2006-07-28  Katsumi Yamaoka  <yamaoka@jpl.org>

	* gnus.texi (Oort Gnus): Mention that the Lisp files are now installed
	in .../site-lisp/gnus/ by default.
	[ From gnus-news.texi in the trunk. ]

2006-07-27  Reiner Steib  <Reiner.Steib@gmx.de>

	* gnus.texi (MIME Commands): Additions for yEnc.

2006-07-24  Richard Stallman  <rms@gnu.org>

	* pgg.texi, org.texi, info.texi, forms.texi, flymake.texi:
	* faq.texi: Move periods and commas inside quotes.

2006-07-20  Jay Belanger  <belanger@truman.edu>

	* calc.texi (Error forms): Mention M-+ keybinding for `calc-plus-minus'.

2006-07-18  Chong Yidong  <cyd@stupidchicken.com>

	* faq.texi (Security risks with Emacs): Document Emacs 22
	file-local-variable mechanism.

2006-07-12  Michael Olson  <mwolson@gnu.org>

	* erc.texi: Update for ERC 5.1.3.

2006-07-12  Alex Schroeder  <alex@gnu.org>

	* rcirc.texi: Fix typos.
	(Getting started with rcirc): New calling convention for M-x irc.
	Mention #rcirc.  Removed channel tracking.
	(Configuration): Change the names of all variables that got changed
	recently, eg. rcirc-server to rcirc-default-server.  Added
	documentation for rcirc-authinfo, some background for Bitlbee, and
	rcirc-track-minor-mode.
	(Scrolling conservatively): Fix the xref from Auto Scrolling to just
	Scrolling.
	(Reconnecting after you have lost the connection): Fix example code
	to match code changes.

2006-07-10  Nick Roberts  <nickrob@snap.net.nz>

	* gnus.texi, message.texi: Fix typos.

2006-07-07  Carsten Dominik  <dominik@science.uva.nl>

	* org.texi (Exporting): Document `C-c C-e' as the prefix for exporting
	commands.
	(Global TODO list): Document the use of the variables
	`org-agenda-todo-ignore-scheduled' and
	`org-agenda-todo-list-sublevels'.

2006-07-05  Richard Stallman  <rms@gnu.org>

	* faq.texi (Scrolling only one line): Fix xref.

2006-07-05  Thien-Thi Nguyen  <ttn@gnu.org>

	* faq.texi (Evaluating Emacs Lisp code):
	Throughout, replace eval-current-buffer with eval-buffer.

2006-07-03  Richard Stallman  <rms@gnu.org>

	* rcirc.texi (Scrolling conservatively): Fix xref.

	* pcl-cvs.texi (Viewing differences): Usage fix.

2006-07-03  Carsten Dominik  <dominik@science.uva.nl>

	* org.texi (Agenda commands): Document `s' key to save all org-mode
	buffers.

2006-06-30  Ralf Angeli  <angeli@caeruleus.net>

	* pcl-cvs.texi (Customizing Faces): Remove -face suffix from face
	names.  Mention `cvs-msg' face.

2006-06-29  Carsten Dominik  <dominik@science.uva.nl>

	* org.texi (Checkboxes): New section.

2006-06-28  Carsten Dominik  <dominik@science.uva.nl>

	* org.texi (Embedded LaTeX): Fix typos and implement small improvements
	throughout this chapter.

2006-06-27  Chong Yidong  <cyd@stupidchicken.com>

	* info.texi (Help-Small-Screen): Clarify placement of "All" and "Top"
	text for standalone vs Emacs info.
	(Help): Clarify header line description.  Use mouse-1 for clicks.
	(Help-P): Use mouse-1 for clicks.
	(Help-^L): "Top" and "All" not displayed with dashes in Emacs.
	(Help-^L, Help-M, Help-Int, Search Index, Go to node)
	(Choose menu subtopic): Remove gratuitous Emacs command names.
	(Help-FOO): Put usual behavior first.
	(Help-Xref): Clicking on xrefs works in Emacs.
	(Search Text): Clarify what the default behavior is.
	(Create Info buffer): Fix Emacs window/X window confusion.
	(Emacs Info Variables): Fix for new Emacs init file behavior.

2006-06-24  Andreas Seltenreich  <uwi7@rz.uni-karlsruhe.de>

	* gnus.texi (Summary Buffer Lines): Fix typo.

2006-06-23  Carsten Dominik  <dominik@science.uva.nl>

	* org.texi (Embedded LaTeX): New chapter.
	(Archiving): Section rewritten.
	(Enhancing text): Some parts moved to the new chapter about LaTeX.

2006-06-20  Bill Wohler  <wohler@newt.com>

	Release MH-E manual version 8.0.1.

	* mh-e.texi (VERSION, EDITION, UPDATED, UPDATE-MONTH): Update for
	release 8.0.1.
	(Preface): Depend on GNU mailutils 1.0 and higher.

2006-06-19  Katsumi Yamaoka  <yamaoka@jpl.org>

	* message.texi (News Headers): Update message-syntax-checks section.

2006-06-19  Karl Berry  <karl@gnu.org>

	* info.texi (Advanced): Mention C-q, especially with ?.

2006-06-19  Carsten Dominik  <dominik@science.uva.nl>

	* org.texi (Publishing links): Document the `:link-validation-function'
	property.
	(Extensions and Hacking): New chapter, includes some sections of the
	"Miscellaneous" chapter.

2006-06-10  Carsten Dominik  <dominik@science.uva.nl>

	* org.texi (Progress logging): New section.

2006-06-06  Carsten Dominik  <dominik@science.uva.nl>

	* org.texi (ASCII export): Document indentation adaptation.
	(Setting tags): Document mutually-exclusive tags.

2006-06-05  Romain Francoise  <romain@orebokech.com>

	* url.texi (irc): Mention new funs `url-irc-rcirc' and `url-irc-erc'.
	Fix typo.

	* gnus-faq.texi (Question 8.6): Update reference to the Gnus
	channel (#gnus@irc.freenode.net).
	Fix typos.  Update copyright notice.

	* cc-mode.texi (Getting Started, Indentation Commands, Config Basics)
	(Custom Filling and Breaking, Custom Braces, Syntactic Symbols)
	(Line-Up Functions, Custom Macros):
	* ediff.texi (Window and Frame Configuration)
	(Highlighting Difference Regions):
	* emacs-mime.texi (Display Customization):
	* erc.texi (History):
	* eshell.texi (Known problems):
	* eudc.texi (Overview, BBDB):
	* gnus.texi (NNTP, IMAP, Advanced Scoring Examples)
	(The problem of spam, SpamOracle, Extending the Spam package)
	(Conformity, Terminology):
	* idlwave.texi (Routine Info)
	(Class and Keyword Inheritance, Padding Operators)
	(Breakpoints and Stepping, Electric Debug Mode)
	(Examining Variables, Troubleshooting):
	* org.texi (Creating timestamps):
	* reftex.texi (Commands, Options, Changes):
	* tramp.texi (Inline methods, Password caching)
	(Auto-save and Backup, Issues):
	* vip.texi (Files, Commands in Insert Mode):
	* viper.texi (Emacs Preliminaries, States in Viper)
	(Packages that Change Keymaps, Viper Specials, Groundwork):
	Fix various typos.

2006-05-31  Michael Ernst  <mernst@alum.mit.edu>

	* ediff.texi: Fix typos.

2006-05-30  Carsten Dominik  <dominik@science.uva.nl>

	* org.texi: Small typo fixes.

2006-05-29  Stefan Monnier  <monnier@iro.umontreal.ca>

	* viper.texi (Viper Specials):
	* gnus.texi (Example Setup):
	* faq.texi (Backspace invokes help):
	* dired-x.texi (Optional Installation Dired Jump):
	* calc.texi (Defining Simple Commands): Use ;; instead of ;;; to better
	follow coding conventions.

2006-05-29  Michael Albinus  <michael.albinus@gmx.de>

	* tramp.texi (Frequently Asked Questions): Disable zsh zle.

2006-05-27  Thien-Thi Nguyen  <ttn@gnu.org>

	* pcl-cvs.texi: Fix typos.
	(Customization): Say "us".

2006-05-26  Eli Zaretskii  <eliz@gnu.org>

	* org.texi: Remove bogus @setfilename.

2006-05-26  Carsten Dominik  <dominik@science.uva.nl>

	* org.texi (ASCII export): Omit command name.
	(HTML export): Add prefix to all lines in Local Variable example.
	(Acknowledgments): Typeset names in italics.

2006-05-24  Carsten Dominik  <dominik@science.uva.nl>

	* org.texi (Plain lists): Add new item navigation commands.
	(External links): Document elisp and info links.
	(Custom searches): New section.
	(Publishing): New chapter.
	(HTML export): Include a list of supported CSS classes.
	(Setting tags): Describe the fast-tag-setting interface.

2006-05-20  Luc Teirlinck  <teirllm@auburn.edu>

	* dired-x.texi: ifinfo -> ifnottex.

2006-05-18  Reiner Steib  <Reiner.Steib@gmx.de>

	* gnus.texi (Saving Articles): Clarify gnus-summary-save-article-mail.

2006-05-12  Reiner Steib  <Reiner.Steib@gmx.de>

	* message.texi (Interface): Add tool bar customization.
	(MIME): Index and text additions for mml-attach.
	(MIME): Describe mml-dnd-protocol-alist and
	mml-dnd-attach-options.

	* gnus.texi (Oort Gnus): Reorder entries in sections.
	Fix some entries.
	(Starting Up): Add references to "Emacs for Heathens" and to
	"Finding the News".  Add user-full-name and user-mail-address.
	(Group Buffer Format): Add tool bar customization and update.
	(Summary Buffer): Add tool bar customization.
	(Posting Styles): Add message-alternative-emails.

2006-05-09  Michael Albinus  <michael.albinus@gmx.de>

	* tramp.texi (Filename completion): Improve wording.

2006-05-07  Romain Francoise  <romain@orebokech.com>

	* faq.texi (Using regular expressions): Fix typo.
	(Packages that do not come with Emacs): Fix capitalization.
	(Replacing text across multiple files): Expand node to explain how
	to use `dired-do-query-replace-regexp' in more detail, based on
	suggestion by Eric Hanchrow <offby1@blarg.net>.

2006-05-06  Michael Albinus  <michael.albinus@gmx.de>

	* tramp.texi (Filename completion): Completion of remote files'
	method, user name and host name is active only in partial
	completion mode.

2006-05-06  Bill Wohler  <wohler@newt.com>

	Release MH-E manual version 8.0.

	* mh-e.texi (VERSION, EDITION, UPDATED, UPDATE-MONTH): Update for
	release 8.0.

2006-05-06  Bill Wohler  <wohler@newt.com>

	* mh-e.texi (MH-BOOK-HOME): Change from
	http://www.ics.uci.edu/~mh/book/mh to
	http://rand-mh.sourceforge.net/book/mh.
	Replace .htm suffix with .html for MH book files.
	(Using This Manual): Update key binding for getting relevant
	chapter in Info from command key.
	(Ranges): Fix itemx.

2006-05-05  Karl Berry  <karl@gnu.org>

	* texinfo.tex (\definetextfonsizexi, \definetextfonsizex): New cmds.
	(\fonttextsize): New user-level command to change text font size.

2006-04-26  Reiner Steib  <Reiner.Steib@gmx.de>

	* pgg.texi (Caching passphrase): Fix markup and typos.  Simplify.

2006-04-26  Sascha Wilde  <wilde@sha-bang.de>  (tiny change)

	* pgg.texi (Caching passphrase): Add pgg-gpg-use-agent.

2006-04-24  Bill Wohler  <wohler@newt.com>

	* mh-e.texi (Getting Started): Make it more explicit that you need
	to install MH.  Add pointers to current MH implementations.

2006-04-21  Bill Wohler  <wohler@newt.com>

	Release MH-E manual version 7.94.

	* mh-e.texi (VERSION, EDITION, UPDATED, UPDATE-MONTH): Update for
	release 7.94.

2006-04-21  Carsten Dominik  <dominik@science.uva.nl>

	* org.texi: Many small fixes.
	(Handling links): Rename from "Managing links".

2006-04-20  Reiner Steib  <Reiner.Steib@gmx.de>

	* gnus.texi (Spam Statistics Package): Fix typo in @pxref.
	(Splitting mail using spam-stat): Fix @xref.

2006-04-20  Chong Yidong  <cyd@stupidchicken.com>

	* gnus.texi (Spam Package): Major revision of the text.
	Previously this node was "Filtering Spam Using The Spam ELisp Package".

2006-04-20  Carsten Dominik  <dominik@science.uva.nl>

	* org.texi (Time stamps): Better explanation of the purpose of
	different time stamps.
	(Structure editing, Plain lists): More details on how new items
	and headings are inserted.

2006-04-18  Carsten Dominik  <dominik@science.uva.nl>

	* org.texi (Formula syntax): Fix link to Calc Manual.

2006-04-17  Reiner Steib  <Reiner.Steib@gmx.de>

	* gnus.texi (Emacsen): Don't support Emacs 20.7 and XEmacs 21.1.

2006-04-17  Bill Wohler  <wohler@newt.com>

	* mh-e.texi (Folders): Update mh-before-quit-hook and
	mh-quit-hook example with code that removes the buffers rather
	than just bury them.

2006-04-17  Michael Albinus  <michael.albinus@gmx.de>

	Sync with Tramp 2.0.53.

2006-04-13  Carsten Dominik  <dominik@science.uva.nl>

	* org.texi (Updating settings): New section.
	(Visibility cycling): Better names for the startup folding
	options.
	(Exporting): Completely restructured.
	(The very busy C-c C-c key): New section.
	(Summary of in-buffer settings): New section.

2006-04-11  Reiner Steib  <Reiner.Steib@gmx.de>

	* gnus.texi, gnus-faq.texi, message.texi: Gnus v5.10.8 is released.

2006-04-10  Reiner Steib  <Reiner.Steib@gmx.de>

	* gnus.texi (Misc Group Stuff, Summary Buffer, Article Keymap)
	(Server Commands): Key `v' is reserved for users.

2006-04-11  Carsten Dominik  <dominik@science.uva.nl>

	* org.texi (Link format): New section, emphasis on bracket links.
	(External links): Document bracket links.
	(FAQ): Expand to cover shell links and the new link format.

2006-04-09  Kevin Ryde  <user42@zip.com.au>

	* org.texi (Formula syntax): Typo in node name of calc-eval xref.

2006-04-07  Reiner Steib  <Reiner.Steib@gmx.de>

	* gnus.texi (Summary Buffer Lines): Add `*'.

2006-04-07  Jochen Küpper  <jochen@fhi-berlin.mpg.de>

	* gnus.texi (Group Parameters):
	Mention gnus-permanently-visible-groups.

2006-04-06  Katsumi Yamaoka  <yamaoka@jpl.org>

	* gnus.texi (Face): Fix typo.

2006-04-05  Reiner Steib  <Reiner.Steib@gmx.de>

	* gnus.texi (X-Face): Clarify.
	(Face): Need Emacs with PNG support.

2006-04-06  Richard Stallman  <rms@gnu.org>

	* idlwave.texi: Delete the blocks "not suitable for inclusion with
	Emacs".

2006-04-06  J.D. Smith  <jdsmith@as.arizona.edu>

	* idlwave.texi: Updated for IDLWAVE version 6.0, factoring out
	blocks not suitable for inclusion with Emacs using variable
	PARTOFEMACS.

2006-04-04  Simon Josefsson  <jas@extundo.com>

	* gnus.texi (Security): Improve.

2006-04-02  Bill Wohler  <wohler@newt.com>

	* mh-e.texi (Getting Started, Junk, Bug Reports)
	(MH FAQ and Support): Fix URLs.

2006-03-31  Romain Francoise  <romain@orebokech.com>

	* gnus.texi (Virtual Groups): `nnvirtual-always-rescan' defaults
	to t, not nil (and has for the past eight years).

2006-03-31  Reiner Steib  <Reiner.Steib@gmx.de>

	* message.texi, gnus.texi: Bump version to 5.11.

2006-03-29  Reiner Steib  <Reiner.Steib@gmx.de>

	* gnus.texi (Top): Add comment about version line.

	* message.texi (Top): Ditto.  Change to take named versions into
	account.

2006-03-28  Reiner Steib  <Reiner.Steib@gmx.de>

	* gnus.texi (Posting Styles): Add x-face-file to example.
	(X-Face): Refer to posting styles.

	* gnus-faq.texi ([5.8]): Add x-face-file.
	([8.4]): Add links to gmane.emacs.gnus.user and
	gmane.emacs.gnus.general.

2006-03-27  Reiner Steib  <Reiner.Steib@gmx.de>

	* gnus-faq.texi: Use .invalid.
	([5.4]): Fix gnus-posting-styles example.

2006-03-27  Romain Francoise  <romain@orebokech.com>

	* faq.texi (Emacs/W3): Rename from `w3-mode'.  Mention that
	Emacs/W3 needs a new maintainer.
	(Ispell): Update author and version info.
	(Mailcrypt): Mention PGG.
	(New in Emacs 22): Add PGG to the list of new packages.
	Include minor changes from "Ramprasad B" <ramprasad_i82@yahoo.com>
	updating dead URLs.

2006-03-25  Karl Berry  <karl@gnu.org>

	* ada-mode.texi, autotype.texi, calc.texi, cc-mode.texi, cl.texi,
	* dired-x.texi, ebrowse.texi, ediff.texi, emacs-mime.texi, erc.texi,
	* eshell.texi, eudc.texi, faq.texi, forms.texi, gnus.texi, idlwave.texi,
	* info.texi, message.texi, mh-e.texi, pcl-cvs.texi, pgg.texi,
	* rcirc.texi, reftex.texi, sc.texi, ses.texi, sieve.texi,
	* speedbar.texi, url.texi, vip.texi, viper.texi, widget.texi,
	* woman.texi: (1) use @copyright{} instead of (C) in typeset text;
	(2) do not indent copyright year list (or anything else).

2006-03-21  Bill Wohler  <wohler@newt.com>

	* mh-e.texi (Folders): Various edits.

2006-03-20  Romain Francoise  <romain@orebokech.com>

	* gnus.texi (Mail Folders): Grammar fix.

2006-03-19  Bill Wohler  <wohler@newt.com>

	* mh-e.texi (Replying): Document Mail-Followup-To.
	Change manually-formatted table to multitable.  Add debugging info.
	Move description of mh-reply-default-reply-to into paragraph
	that describes its values.

2006-03-17  Bill Wohler  <wohler@newt.com>

	* mh-e.texi: Use smallexample and smalllisp consistently.
	(Sending Mail Tour): Update method of entering
	addresses and subject.
	(Sending Mail Tour, Reading Mail Tour, Processing Mail Tour)
	(Adding Attachments, Searching): Update screenshots for Emacs 22.

2006-03-15  Carsten Dominik  <dominik@science.uva.nl>

	* org.texi: Version number change only.

2006-03-14  Bill Wohler  <wohler@newt.com>

	* mh-e.texi: Add index entries around each paragraph rather than
	depend on entries from beginning of node.  Doing so ensures that
	index entries are less likely to be forgotten if text is cut and
	pasted, and are necessary anyway if the references are on a
	separate page.  It seems that makeinfo is now (v. 4.8) only
	producing one index entry per node, so there is no longer any
	excuse not to.  Use subheading instead of heading.  The incorrect
	use of heading produced very large fonts in Info--as large as the
	main heading.
	(From Bill Wohler): MH-E never did appear in Emacs 21--MH-E
	versions 6 and 7 appeared *around* the time of these Emacs releases.

2006-03-13  Carsten Dominik  <dominik@science.uva.nl>

	* org.texi (Clean view): Document new startup options.

2006-03-11  Bill Wohler  <wohler@newt.com>

	* mh-e.texi (Preface, More About MH-E, Options, HTML, Folders)
	(Composing, Scan Line Formats): Fix @refs.
	(Getting Started): Define MH profile and MH profile components.
	(Incorporating Mail, Reading Mail, Viewing, Printing)
	(Sending Mail, Forwarding, Editing Drafts, Inserting Letter)
	(Signature, Aliases, Scan Line Formats): Use @code instead of @samp
	for string constants.
	(Tool Bar): Remove spurious quote.
	(Junk): Use ``...'' instead of "...".
	(Scan Line Formats): Replace @samp with @kbd.

2006-03-10  Katsumi Yamaoka  <yamaoka@jpl.org>

	* gnus.texi (NoCeM): Mention gnus-use-nocem can also be a number.

2006-03-10  Reiner Steib  <Reiner.Steib@gmx.de>

	* gnus.texi (Fancy Mail Splitting): Improve sentences so as to be
	easy to understand.

2006-03-09  Katsumi Yamaoka  <yamaoka@jpl.org>

	* gnus.texi: Markup fix.
	(Fancy Mail Splitting): Specify new feature.

2006-03-08  Katsumi Yamaoka  <yamaoka@jpl.org>

	* gnus.texi (Fancy Mail Splitting): Improve descriptions about
	partial-words matching.

2006-03-07  Reiner Steib  <Reiner.Steib@gmx.de>

	* emacs-mime.texi (Display Customization): Reword image/.* stuff.

	* gnus.texi (Oort Gnus): Add note about `gnus-load'.
	(MIME Commands): Fix mm-discouraged-alternatives.

2006-03-07  Carsten Dominik  <dominik@science.uva.nl>

	* org.texi: Version number change only.

2006-03-06  Bill Wohler  <wohler@newt.com>

	* mh-e.texi: Move from SourceForge repository to Savannah.
	This is version 7.93, which is a total rewrite from the previous
	edition 1.3 for MH-E version 5.0.2, and corresponds to MH-E
	version 7.93.

2006-03-03  Reiner Steib  <Reiner.Steib@gmx.de>

	* gnus.texi (Oort Gnus): Add `mm-fill-flowed'.

2006-03-01  Carsten Dominik  <dominik@science.uva.nl>

	* org.texi (Interaction): Add item about `org-mouse.el' by
	Piotr Zielinski.
	(Managing links): Document that also mouse-1 can be used to
	activate a link.
	(Headlines, FAQ): Add entry about hiding leading stars.
	(Miscellaneous): Resort the sections in this chapter to a more
	logical sequence.

2006-02-27  Simon Josefsson  <jas@extundo.com>

	* emacs-mime.texi (Flowed text): Add mm-fill-flowed.  (Sync
	2004-01-27 from the trunk).

2006-02-24  Alan Mackenzie  <bug-cc-mode@gnu.org>

	* cc-mode.texi: Rename c-hungry-backspace to
	c-hungry-delete-backwards, at the request of RMS.  Leave the old
	name as an alias.

2006-02-24  Alan Mackenzie  <bug-cc-mode@gnu.org>

	* cc-mode.texi: Correct the definition of c-beginning-of-defun, to
	include the function header within the defun.

2006-02-24  Alan Mackenzie  <bug-cc-mode@gnu.org>

	* cc-mode.texi: Correct two typos.

2006-02-24  Alan Mackenzie  <bug-cc-mode@gnu.org>

	* cc-mode.texi (Comment Commands): State that C-u M-; kills any
	existing comment.
	(Electric Keys): Add a justification for electric indentation.
	(Hungry WS Deletion): Clear up the names and complications of the
	BACKSPACE and DELETE keys.

2006-02-23  Juri Linkov  <juri@jurta.org>

	* faq.texi (Common requests): Move `Turning on auto-fill by
	default' after `Wrapping words automatically'.  Move `Working with
	unprintable characters' before `Searching for/replacing newlines'.
	Move `Replacing highlighted text' after `Highlighting a region'.
	Merge `Repeating commands' and `Repeating a command as many times
	as possible' into the former.
	(Packages that do not come with Emacs): Add refs to Gmane and
	etc/MORE.STUFF.

2006-02-23  Juri Linkov  <juri@jurta.org>

	* faq.texi (Newsgroup archives): Update URLs of GNU mail archives.
	(Reporting bugs): Suggest using `M-x report-emacs-bug'.
	Add xref to `(emacs)Reporting Bugs'.
	(Getting a printed manual): Add URL to other formats of the manual.
	(Common requests): Fix menu.
	(Highlighting a region): Remove ref to `Turning on syntax highlighting'.
	(Horizontal scrolling): Mention `truncate-partial-width-windows'.
	(Inserting text at the beginning of each line): Add pxref to
	`Changing the included text prefix'.
	(Forcing the cursor to remain in the same column): Mention `track-eol'
	and `set-goal-column'.  Add pxref to `(emacs)Moving Point'.
	(Replacing text across multiple files): Add keybinding `Q' for
	`dired-do-query-replace'.

2006-02-22  Carsten Dominik  <dominik@science.uva.nl>

	* reftex.texi: Version number and date change only.

	* org.texi (Internal Links): Rewrite to cover the modified
	linking system.

2006-02-17  Eli Zaretskii  <eliz@gnu.org>

	* faq.texi: Remove the coding cookie, it's not needed anymore.

2006-02-13  YAMAMOTO Mitsuharu  <mituharu@math.s.chiba-u.ac.jp>

	* faq.texi (Colors on a TTY): Mention Mac OS port.

2006-02-12  Karl Berry  <karl@gnu.org>

	* faq.texi (Emacs for Atari ST): Use Sch@"auble instead of the
	8-bit accented a.

2006-02-09  Reiner Steib  <Reiner.Steib@gmx.de>

	* gnus.texi (Gnus Versions): Add history beyond start of Oort.

2006-02-08  Romain Francoise  <romain@orebokech.com>

	* faq.texi (Top): Remove paragraph about the FAQ being a
	transitional document, etc.
	(Searching for/replacing newlines): New node.
	(Yanking text in isearch): New node.
	(Inserting text at the beginning of each line): Rename and make
	more general, mention `M-;' in Message mode.

2006-02-07  Luc Teirlinck  <teirllm@auburn.edu>

	* faq.texi (Meta key does not work in xterm)
	(Emacs does not display 8-bit characters)
	(Inputting eight-bit characters): Update xrefs.

2006-02-06  Romain Francoise  <romain@orebokech.com>

	* faq.texi (VM): VM now at version 7.19.
	Set myself as maintainer of this file.

2006-02-04  Michael Olson  <mwolson@gnu.org>

	* erc.texi (History): Note that ERC is now included with Emacs.

2006-01-31  Romain Francoise  <romain@orebokech.com>

	* message.texi (Message Headers): Explain what
	`message-alternative-emails' does in more detail.
	Update copyright year.

2006-01-30  Juanma Barranquero  <lekktu@gmail.com>

	* makefile.w32-in (clean): Add newsticker, sieve, pgg, erc and rcirc.

2006-01-29  Richard M. Stallman  <rms@gnu.org>

	* cc-mode.texi (Indentation Commands): Inserts newline, not "linefeed".

2006-01-29  Michael Olson  <mwolson@gnu.org>

	* makefile.w32-in ($(infodir)/erc, erc.dvi): New targets.

	* Makefile.in (INFO_TARGETS, DVI_TARGETS): Add ERC.

	* faq.texi (New in Emacs 22): Mention ERC.

2006-01-28  Luc Teirlinck  <teirllm@auburn.edu>

	* rcirc.texi: Capitalize dir entry for consistency with the entry
	in info/dir and other entries in the Emacs category.
	Fix typos.  Delete trailing whitespace.

2006-01-28  Björn Lindström  <bkhl@elektrubadur.se>

	* rcirc.texi: Some @cindex changes, some changes from @kbd to @key.

2006-01-27  Eli Zaretskii  <eliz@gnu.org>

	* makefile.w32-in ($(infodir)/rcirc, rcirc.dvi): New targets.
	(INFO_TARGETS, DVI_TARGETS): Add rcirc.

	* Makefile.in (../info/rcirc, rcirc.dvi): New targets.
	(INFO_TARGETS, DVI_TARGETS): Add rcirc.

2006-01-27  Alex Schroeder  <alex@gnu.org>

	* rcirc.texi: New file.

2006-01-23  Juri Linkov  <juri@jurta.org>

	* widget.texi (User Interface): Add S-TAB for widget-backward.

2006-01-22  Michael Albinus  <michael.albinus@gmx.de>

	Sync with Tramp 2.0.52.

	* tramp.texi (Frequently Asked Questions): Remove Ange-FTP item.
	Add Tramp disabling item.  New item for common connection problems.
	(various): Apply "ftp" as method for the download URL.
	(Bug Reports): Refer to FAQ for common problems.

2006-01-21  Eli Zaretskii  <eliz@gnu.org>

	* widget.texi (User Interface): Use @key for TAB.

	* ses.texi (Formulas, Printer functions): Use @key for TAB.

	* ebrowse.texi (Switching to Tree, Symbol Completion): Use @key
	for TAB.

	* cc-mode.texi (Indentation Calculation): Use @key for TAB.

2006-01-16  Katsumi Yamaoka  <yamaoka@jpl.org>

	* gnus.texi: Update copyright.

2006-01-13  Katsumi Yamaoka  <yamaoka@jpl.org>

	* gnus.texi (Article Washing): Additions.

2006-01-13  Carsten Dominik  <dominik@science.uva.nl>

	* org.texi (Agenda commands): Document tags command.

2006-01-10  Katsumi Yamaoka  <yamaoka@jpl.org>

	* gnus.texi (RSS): Document nnrss-wash-html-in-text-plain-parts.

2006-01-06  Katsumi Yamaoka  <yamaoka@jpl.org>

	* gnus.texi (RSS): Addition.

2005-12-22  Katsumi Yamaoka  <yamaoka@jpl.org>

	* gnus.texi (Summary Post Commands): Fix function bound to `S O p'.

2005-12-19  Katsumi Yamaoka  <yamaoka@jpl.org>

	* emacs-mime.texi (Display Customization): Add setting example to
	mm-discouraged-alternatives.

2006-01-09  Stefan Monnier  <monnier@iro.umontreal.ca>

	* flymake.texi (Obtaining Flymake): Remove chapter since Emacs's
	version is the canonical version.

2006-01-08  Alex Schroeder  <alex@gnu.org>

	* pgg.texi (Caching passphrase): Rewording.

2006-01-06  Eli Zaretskii  <eliz@gnu.org>

	* flymake.texi (Obtaining Flymake): Update Flymake's CVS
	repository URL.

2006-01-06  Carsten Dominik  <dominik@science.uva.nl>

	* org.texi: Removed the accidentally re-added empty line in the
	direntry.

2006-01-05  Carsten Dominik  <dominik@science.uva.nl>

	* org.texi (Agenda Views): Chapter reorganized.

2005-12-29  Romain Francoise  <romain@orebokech.com>

	* faq.texi (Using Customize): New node.

2005-12-28  Luc Teirlinck  <teirllm@auburn.edu>

	* org.texi: Remove blank line in @direntry.  It is non-standard
	and recursively produces blank lines all over the dir file (when
	using Texinfo 4.8).

2005-12-21  Luc Teirlinck  <teirllm@auburn.edu>

	* widget.texi (atoms): Delete obsolete remark about `file' widget.

2005-12-20  Carsten Dominik  <dominik@science.uva.nl>

	* org.texi (Tags): Boolean logic documented.
	(Agenda Views): Document custom commands.

2005-12-20  David Kastrup  <dak@gnu.org>

	* faq.texi (AUCTeX): Update version and mailing list info.

2005-12-17  Katsumi Yamaoka  <yamaoka@jpl.org>

	* gnus.texi (MIME Commands): Mention addition of
	multipart/alternative to gnus-buttonized-mime-types and add xref
	to mm-discouraged-alternatives.

	* emacs-mime.texi (Display Customization): Mention addition of
	"image/.*" and add xref to gnus-buttonized-mime-types in the
	mm-discouraged-alternatives section.

2005-12-16  Carsten Dominik  <dominik@science.uva.nl>

	* org.texi (Tags): New section.
	(Agenda Views): Chapter reorganized.

2005-12-16  Eli Zaretskii  <eliz@gnu.org>

	* org.texi (Internal Links): Add a missing comma after an @xref.

2005-12-14  Chong Yidong  <cyd@stupidchicken.com>

	* faq.texi (Filling paragraphs with a single space): No need to
	change sentence-end now.

2005-12-13  Romain Francoise  <romain@orebokech.com>

	* faq.texi (Scrolling only one line): Use `scroll-conservatively'.

2005-12-12  Jay Belanger  <belanger@truman.edu>

	* faq.texi (Calc): Update version number.

2005-12-12  Carsten Dominik  <dominik@science.uva.nl>

	* org.texi (Progress Logging): New section.

2005-12-10  Romain Francoise  <romain@orebokech.com>

	Update the Emacs FAQ for the 22.1 release.

	* faq.texi: Set VER to `22.1'.
	(Basic editing): Explain how to use localized versions of the
	Tutorial.  Mention that `C-h r' displays the manual.
	Delete obsolete WWW link to an Emacs 18 tutorial.
	(Getting a printed manual): Point to the new locations of the
	manuals on the GNU Web site.
	(Emacs Lisp documentation): Explain that the Emacs Lisp manual is
	available via Info (it was previously distributed separately).
	(Installing Texinfo documentation): The latest version of Texinfo
	is 4.8, not 4.0.
	(Informational files for Emacs): COPYING is the GNU General Public
	License, not the Emacs General Public License.
	(Informational files for Emacs): Delete obsolete link to the
	GNUinfo pages as they have been removed from the GNU Web site.
	(New in Emacs 22): New node.
	(Setting up a customization file): Say that most packages support
	Customize nowadays.
	(Colors on a TTY): Delete reference to instructions on how to
	enable syntax highlighting, it is now enabled by default.
	(Turning on abbrevs by default): Emacs now reads the abbrevs file
	at startup automatically.
	(Controlling case sensitivity): Mention `M-c' in isearch.
	(Using an already running Emacs process): Emacs now creates the
	socket in `/tmp/emacsUID'.  Fix typos.  Change default location of
	gnuserv.  As emacsclient can now run Lisp code as well, delete a
	sentence praising gnuserv for that.  Simplify description of how
	the client/server operation works.
	(Compiler error messages): Delete obsolete text (compile.el has
	been rewritten).
	(Indenting switch statements): Fix typo.
	(Matching parentheses): Simplify setup instructions, mention the
	menu bar item in the Options menu.
	(Repeating a command as many times as possible): Mention `C-x e'.
	(Going to a line by number): Mention new keymap and bindings
	`M-g M-g', `M-g M-p' and `M-g M-n'.
	(Turning on syntax highlighting): Now on by default.  Simplify.
	(Replacing highlighted text): Use `1', not `t'.
	(Problems with very large files): The maximum size is now 256MB on
	32-bit machines.
	(^M in the shell buffer): Mention `comint-process-echoes'.
	(Emacs for Apple computers): Emacs 22 has native support for Mac
	OS X.
	(Translating names to IP addresses): Delete node.
	(Binding keys to commands): Fix typo.
	(SPC no longer completes file names): New node.
	(MIME with Emacs mail packages): Delete section about the Emacs
	MIME FAQ (it's not reachable anymore).

2005-12-08  Alan Mackenzie  <bug-cc-mode@gnu.org>

	* cc-mode.texi: The manual has been extensively revised: the
	information about using CC Mode has been separated from the larger
	and more difficult chapters about configuration.  It has been
	updated for CC Mode 5.31.

2005-12-05  Katsumi Yamaoka  <yamaoka@jpl.org>

	* pgg.texi (User Commands): Fix description of pgg-verify-region.
	(Selecting an implementation): Fix descriptions.

2005-11-30  Katsumi Yamaoka  <yamaoka@jpl.org>

	* message.texi (Various Message Variables): Addition.

2005-11-29  Katsumi Yamaoka  <yamaoka@jpl.org>

	* message.texi: Fix default values.

2005-11-25  Katsumi Yamaoka  <yamaoka@jpl.org>

	* message.texi (Header Commands): Clarify descriptions of
	message-cross-post-followup-to, message-reduce-to-to-cc, and
	message-insert-wide-reply.
	(Various Commands): Fix kindex for message-kill-to-signature;
	clarify description of message-tab.

2005-11-22  Katsumi Yamaoka  <yamaoka@jpl.org>

	* message.texi (Mailing Lists): Fix description about MFT.

	* gnus.texi (Emacs Lisp): Use ~/.gnus.el instead of ~/.emacs.

2005-11-17  Katsumi Yamaoka  <yamaoka@jpl.org>

	* gnus.texi (Slow Terminal Connection): Replace old description
	with new one.

2005-11-16  Katsumi Yamaoka  <yamaoka@jpl.org>

	* gnus.texi (Oort Gnus): Use ~/.gnus.el instead of ~/.emacs;
	replace X-Draft-Headers with X-Draft-From.

2005-11-14  Katsumi Yamaoka  <yamaoka@jpl.org>

	* gnus.texi (Various Various): Fix the default value of
	nnheader-max-head-length.
	(Gnus Versions): Fix typo.

2005-12-08  Carsten Dominik  <dominik@science.uva.nl>

	* org.texi (Structure editing): Document new functionality of
	M-RET.

2005-12-06  Luc Teirlinck  <teirllm@auburn.edu>

	* org.texi (Internal Links): Fix Texinfo usage.

2005-12-06  Carsten Dominik  <dominik@science.uva.nl>

	* org.texi (TODO basics): Document the global todo list.
	(TODO items): Documents sparse tree for specific TODO
	keywords.

2005-11-30  Carsten Dominik  <dominik@science.uva.nl>

	* org.texi (Plain Lists): Typos fixed.

2005-11-28  Jay Belanger  <belanger@truman.edu>

	* calc.texi: Change references of `M-#' to `C-x *' prefix.

2005-11-24  Carsten Dominik  <dominik@science.uva.nl>

	* org.texi (Structure editing): New item moving commands added.
	(Plain Lists): New section.

2005-11-18  Carsten Dominik  <dominik@science.uva.nl>

	* org.texi (FAQ): Document `org-table-tab-jumps-over-hlines'.
	(Agenda): Document commands `org-cycle-agenda-files' and
	`org-agenda-file-to-front'.
	(Built-in table editor): Document `org-table-sort-lines'.
	(HTML formatting): Export of hand-formatted lists.

2005-11-10  Katsumi Yamaoka  <yamaoka@jpl.org>

	* gnus.texi (XVarious): Fix description of gnus-use-toolbar; add
	new variable gnus-toolbar-thickness.

2005-11-08  Katsumi Yamaoka  <yamaoka@jpl.org>

	* gnus.texi (XVarious): Revert description of gnus-use-toolbar.

2005-11-07  Katsumi Yamaoka  <yamaoka@jpl.org>

	* gnus.texi (X-Face): Fix description.
	(XVarious): Remove gnus-xmas-logo-color-alist and
	gnus-xmas-logo-color-style; fix description of gnus-use-toolbar.

2005-11-01  Katsumi Yamaoka  <yamaoka@jpl.org>

	* gnus.texi (Group Parameters): Mention new variable
	gnus-parameters-case-fold-search.
	(Home Score File): Addition.

2005-11-04  Ulf Jasper  <ulf.jasper@web.de>

	* newsticker.texi: VERSION changed to 1.9.  Updated UPDATED.
	(Overview): List supported feed types.
	(Installation): No installation necessary when using autoload.
	(Configuration): Rename "RSS" to "news".

2005-11-04  Ken Manheimer  <ken.manheimer@gmail.com>

	* pgg.texi (User Commands): Document additional passphrase
	argument for pgg-encrypt-*, pgg-decrypt-*, and pgg-sign-* functions.
	(Backend methods): Likewise for corresponding pgg-scheme-* functions.

2005-11-04  Carsten Dominik  <dominik@science.uva.nl>

	* org.texi: Version number changed to 3.19.

2005-10-29  Sascha Wilde  <wilde@sha-bang.de>

	* pgg.texi (How to use): Update the example to add autoload of
	pgg-encrypt-symmetric-region.
	(User Commands): Document pgg-encrypt-symmetric-region.
	(Backend methods): Document pgg-scheme-encrypt-symmetric-region.

2005-10-27  Jay Belanger  <belanger@truman.edu>

	* calc.texi (Predefined Units): Fix the symbol for a TeX points,
	mention other TeX-related units.

2005-10-23  Lars Hansen  <larsh@soem.dk>

	* dired-x.texi (Miscellaneous Commands):
	Replace dired-do-relative-symlink by dired-do-relsymlink and
	dired-do-relative-symlink-regexp by dired-do-relsymlink-regexp.

2005-10-23  Jay Belanger  <belanger@truman.edu>

	* calc.texi (Predefined Units): Use `alpha' for the fine structure
	constant.

2005-10-23  Michael Albinus  <michael.albinus@gmx.de>

	* faq.texi (Bugs and problems):
	Replace `dired-move-to-filename-regexp' by
	`directory-listing-before-filename-regexp'.

2005-10-22  Eli Zaretskii  <eliz@gnu.org>

	* newsticker.texi (UPDATED): Set value.

2005-10-17  Katsumi Yamaoka  <yamaoka@jpl.org>

	* gnus.texi (Document Groups): Remove duplicate item.

2005-10-21  Carsten Dominik  <dominik@science.uva.nl>

	* org.texi (Summary): Mention iCalendar support.
	(Exporting): Document iCalendar support.

2005-10-18  Romain Francoise  <romain@orebokech.com>

	* viper.texi (Viper Specials): Capitalize GNU.

2005-10-17  Juri Linkov  <juri@jurta.org>

	* info.texi (Getting Started, Search Index, Expert Info):
	Fix wording.
	(Search Text): Replace `echo area' with `mode line'.
	(Search Index): Both `i' and `,' find all index entries.
	Replace example `C-f' with `C-l' (which exists in index of Info
	manual) and delete spaces in its keyboard input sequence.
	Delete unnecessary explanations about literal characters.

2005-10-14  Katsumi Yamaoka  <yamaoka@jpl.org>

	* gnus.texi (Document Server Internals): Addition.

2005-10-13  Katsumi Yamaoka  <yamaoka@jpl.org>

	* gnus.texi (A note on namespaces): Fix RFC reference.

2005-10-12  Katsumi Yamaoka  <yamaoka@jpl.org>

	* gnus.texi (RSS): Fix key description.

2005-10-11  Katsumi Yamaoka  <yamaoka@jpl.org>

	* gnus.texi: Emacs/w3 -> Emacs/W3.
	(Browsing the Web): Fix description.
	(Web Searches): Ditto.
	(Customizing W3): Ditto.

2005-10-07  Katsumi Yamaoka  <yamaoka@jpl.org>

	* gnus.texi (Maildir): Clarify expire-age and expire-group.

2005-10-11  Jay Belanger  <belanger@truman.edu>

	* calc.texi (Integration): Mention using `a i' to compute definite
	integrals.

2005-10-11  Juri Linkov  <juri@jurta.org>

	* info.texi: Rearrange nodes.
	(Top): Update menu.  Change ref `Info for Experts' to
	`Advanced Info Commands'.
	(Getting Started): Fix description of manual's parts.
	(Help-Int): Change xref `Info Search' to `Search Index', and
	`Expert Info' to `Advanced'.
	(Advanced): Move node one level up.
	(Search Text, Search Index): New nodes split out from `Info Search'.
	(Go to node, Choose menu subtopic, Create Info buffer): New nodes
	split out from `Advanced'.
	(Advanced, Emacs Info Variables): De-document editing an Info file
	in Info.
	(Emacs Info Variables): Move node from `Expert Info' to `Advanced'.
	(Creating an Info File): Delete node and move its text to
	`Expert Info'.

2005-10-10  Carsten Dominik  <dominik@science.uva.nl>

	* org.texi (Workflow states): Documented that change in keywords
	becomes active only after restart of Emacs.

2005-10-08  Michael Albinus  <michael.albinus@gmx.de>

	Sync with Tramp 2.0.51.

2005-10-08  Nick Roberts  <nickrob@snap.net.nz>

	* speedbar.texi (Introduction): Describe new location of speedbar
	on menubar.
	(Basic Key Bindings): Remove descriptions of bindings that have
	been removed.

2005-10-05  Nick Roberts  <nickrob@snap.net.nz>

	* speedbar.texi (GDB): Describe use of watch expressions.

2005-09-28  Simon Josefsson  <jas@extundo.com>

	* message.texi (IDNA): Fix.

2005-09-28  Katsumi Yamaoka  <yamaoka@jpl.org>

	* gnus.texi (NNTP): Remove nntp-buggy-select, nntp-read-timeout,
	nntp-server-hook, and nntp-warn-about-losing-connection; fix
	description of nntp-open-connection-function.
	(Common Variables): Fix descriptions.

2005-09-26  Katsumi Yamaoka  <yamaoka@jpl.org>

	* gnus.texi (Server Buffer Format): Document the %a format spec.

2005-09-22  Katsumi Yamaoka  <yamaoka@jpl.org>

	* gnus.texi (Mail): Fix gnus-confirm-mail-reply-to-news entry.

2005-09-23  Carsten Dominik  <dominik@science.uva.nl>

	* org.texi Version 3.16.

2005-09-19  Miles Bader  <miles@gnu.org>

	* newsticker.texi: Get rid of CVS keywords.

2005-09-15  Katsumi Yamaoka  <yamaoka@jpl.org>

	* gnus.texi (Finding the Parent): Fix description of how Gnus
	finds article.

2005-09-14  Jari Aalto  <jari.aalto@cante.net>

	* gnus.texi (Advanced Scoring Examples): New examples to teach how
	to drop off non-answered articles.

2005-09-19  Juanma Barranquero  <lekktu@gmail.com>

	* makefile.w32-in (newsticker.dvi): Use parentheses instead of curly
	braces (which are unsupported by NMAKE) for macro `srcdir'.

2005-09-17  Eli Zaretskii  <eliz@gnu.org>

	* makefile.w32-in (INFO_TARGETS, DVI_TARGETS): Add newsticker targets.
	(../info/newsticker, newsticker.dvi): New targets.

2005-09-17  Ulf Jasper  <ulf.jasper@web.de>

	* newsticker.texi: Replace @command with @code.  Replace @example
	with @lisp.
	(Top): Add explanations to menu items.
	(GNU Free Documentation License): Remove.

2005-09-16  Romain Francoise  <romain@orebokech.com>

	Update all files to specify GFDL version 1.2.

	* doclicense.texi (GNU Free Documentation License): Update to
	version 1.2.

2005-09-15  Richard M. Stallman  <rms@gnu.org>

	* newsticker.texi: Fix @setfilename.

	* Makefile.in (INFO_TARGETS, DVI_TARGETS): Add newsticker targets.
	(../info/newsticker, newsticker.dvi): New targets.

2005-08-30  Carsten Dominik  <dominik@science.uva.nl>

	* org.texi: Version 3.15.

2005-08-29  Luc Teirlinck  <teirllm@auburn.edu>

	* ses.texi: Combine all three indices into one.
	Correct a few typos.

2005-08-19  Katsumi Yamaoka  <yamaoka@jpl.org>

	* emacs-mime.texi (time-date): Fix description of safe-date-to-time.

2005-08-18  Katsumi Yamaoka  <yamaoka@jpl.org>

	* emacs-mime.texi (Handles): Remove duplicate item.
	(Encoding Customization): Fix the default value for
	mm-coding-system-priorities.
	(Charset Translation): Emacs doesn't use mm-mime-mule-charset-alist.
	(Basic Functions): Fix reference.

2005-08-09  Katsumi Yamaoka  <yamaoka@jpl.org>

	* gnus.texi (Charsets): Fj hierarchy uses iso-2022-jp.

2005-08-18  Richard M. Stallman  <rms@gnu.org>

	* faq.texi (Obtaining the FAQ): Delete refs to Lerner's email
	and web site.

	* faq.texi (Swapping keys): Xref for normal-erase-is-backspace-mode,
	not keyboard-translate.

2005-08-11  Richard M. Stallman  <rms@gnu.org>

	* faq.texi (Using regular expressions): Fix xref.

2005-08-09  Juri Linkov  <juri@jurta.org>

	* info.texi (Help-P): Replace `Prev' with `Previous'.
	(Help-M, Help-Xref): Add S-TAB.
	(Help-FOO): Update `u' command.
	(Help-Xref): Move info about Mouse-2 from `Help-Int'.
	Update info about visibility of xref parts.
	(Help-Int): Fix `m' command.  Rename `Info-last' to
	`Info-history-back'.  Add `Info-history-forward'.
	(Advanced): Fix `g*' and `M-n' commands.
	(Info Search): Add `index-apropos' in stand-alone browser.
	Add isearch commands.
	(Emacs Info Variables): Remove `Info-fontify'.
	Add `Info-mode-hook'.  Update face names.
	Add `Info-fontify-maximum-menu-size',
	`Info-fontify-visited-nodes', `Info-isearch-search'.

2005-08-07  Michael Albinus  <michael.albinus@gmx.de>

	Sync with Tramp 2.0.50.

	* tramp.texi: Use @option{} consequently for method names.
	(Inline methods, External transfer methods): Remove references to
	Cygwin.
	(Issues with Cygwin ssh): Explain trouble with Cygwin's ssh
	implementation.

2005-07-27  Reiner Steib  <Reiner.Steib@gmx.de>

	* gnus.texi (Startup Files): Fix name of gnus-site-init-file.
	Mention that gnus-init-file is not read when Emacs is invoked with
	--no-init-file or -q.

2005-07-19  Carsten Dominik  <dominik@science.uva.nl>

	* org.texi: Version 3.14.

2005-07-04  Carsten Dominik  <dominik@science.uva.nl>

	* org.texi: Version 3.13.

2005-07-18  Juri Linkov  <juri@jurta.org>

	* calc.texi (Time Zones, Logical Operations):
	* cl.texi (Overview):
	* org.texi (TODO types):
	* sc.texi (Emacs 18 MUAs):
	* speedbar.texi (Top):
	* url.texi (History):
	Delete duplicate duplicate words.

2005-07-16  Johan Bockgård  <bojohan@users.sourceforge.net>  (tiny change)

	* cl.texi (Type Predicates): Document `atom' type.

2005-07-04  Lute Kamstra  <lute@gnu.org>

	Update FSF's address in GPL notices.

	* calc.texi (Copying):
	* doclicense.texi (GNU Free Documentation License):
	* faq.texi (Contacting the FSF):
	* mh-e.texi (Copying): Update FSF's address.

2005-07-03  Richard M. Stallman  <rms@gnu.org>

	* flymake.texi (Example -- Configuring a tool called directly):
	Update name of flymake-build-relative-filename.

2005-06-29  Katsumi Yamaoka  <yamaoka@jpl.org>

	* gnus.texi (NoCeM): gnus-nocem-verifyer defaults to pgg-verify.

2005-06-29  Carsten Dominik  <dominik@science.uva.nl>

	* org.texi: Version 3.12.

2005-06-24  Eli Zaretskii  <eliz@gnu.org>

	* makefile.w32-in (MAKEINFO): Use --force.
	(INFO_TARGETS, DVI_TARGETS): Make identical to the lists in
	Makefile.in.
	(gnus.dvi): Use "..." to quote Sed args, so that it works with
	more shells.

2005-06-23  Richard M. Stallman  <rms@gnu.org>

	* speedbar.texi (Creating a display): Texinfo usage fixes.

	* tramp.texi (Customizing Completion, Auto-save and Backup):
	Texinfo usage fixes.

2005-06-23  Juanma Barranquero  <lekktu@gmail.com>

	* dired-x.texi (Miscellaneous Commands):
	* ediff.texi (Miscellaneous):
	* gnus.texi (MIME Commands, Fancy Mail Splitting, Agent Visuals)
	(Agent Variables):
	* info.texi (Help-Xref):
	* message.texi (Message Headers):
	* org.texi (Remember):
	* reftex.texi (Options (Defining Label Environments)):
	(Options (Index Support)):
	(Options (Viewing Cross-References)):
	(Options (Misc)):
	(Changes):
	* speedbar.texi (Creating a display):
	* tramp.texi (Customizing Completion, Auto-save and Backup):
	Texinfo usage fix.

2005-06-13  Carsten Dominik  <dominik@science.uva.nl>

	* org.texi: Version 3.11.

2005-06-12  Jay Belanger  <belanger@truman.edu>

	* calc.texi (Getting Started): Remove extra menu item.

2005-05-31  Jay Belanger  <belanger@truman.edu>

	* calc.texi (Notations Used in This Manual): Use @kbd for key
	sequence.
	(Demonstration of Calc): Mention another way of starting Calc.
	(Starting Calc): Mention long name of M-#.
	(Embedded Mode Overview): Remove unnecessary instruction.
	(Other M-# commands): Rephrase `M-# 0' explanation.
	(Basic Embedded Mode): Rewrite discussion of prefix arguments to
	reflect current behavior.

2005-05-30  Jay Belanger  <belanger@truman.edu>

	* calc.texi (Hooks): Change description of calc-window-hook and
	calc-trail-window-hook to match usage.
	(Computational Functions): Add more constant-generating functions.
	(Customizable Variables): Use defvar.

2005-05-28  Jay Belanger  <belanger@truman.edu>

	* calc.texi (Assignments in Embedded Mode): Fix variable name.
	(Basic Embedded Mode): Explain behavior of arguments to
	calc-embedded-mode.

2005-05-27  Jay Belanger  <belanger@truman.edu>

	* calc.texi (Queries in Keyboard Macros): Rewrite to reflect
	current behavior.

2005-05-25  Jay Belanger  <belanger@truman.edu>

	* calc.texi: Change Calc version number throughout.
	(Keypad Mode): Change location in info output.
	(Keypad mode overview): Move picture of keypad.

2005-05-21  Jay Belanger  <belanger@truman.edu>

	* calc.texi (Storing variables): Mention that only most variables
	are void to begin with.

2005-05-21  Kevin Ryde  <user42@zip.com.au>

	* widget.texi (Basic Types): Update cross ref from "Enabling
	Mouse-1 to Follow Links" to "Links and Mouse-1" per recent
	lispref/text.texi change.

2005-05-20  Carsten Dominik  <dominik@science.uva.nl>

	* org.texi: Version 3.09.

2005-05-18  Carsten Dominik  <dominik@science.uva.nl>

	* reftex.texi: Version 4.28.

2005-05-16  Jay Belanger  <belanger@truman.edu>

	* calc.texi (Storing Variables): Mention `calc-copy-special-constant'.

2005-05-14  Jay Belanger  <belanger@truman.edu>

	* calc.texi (Default Simplifications): Insert missing ! (logical
	not operator).

2005-05-14  Michael Albinus  <michael.albinus@gmx.de>

	Sync with Tramp 2.0.49.

2005-05-10  Jay Belanger  <belanger@truman.edu>

	* calc.texi (Default Simplifications): Mention that 0^0 simplifies
	to 1.

2005-04-29  Carsten Dominik  <dominik@science.uva.nl>

	* org.texi: Version 3.08, structure reorganized.

2005-04-24  Richard M. Stallman  <rms@gnu.org>

	* faq.texi: Delete info about lazy-lock.el and fast-lock.el.

2005-04-15  Carsten Dominik  <dominik@science.uva.nl>

	* org.texi: Update to version 3.06.

2005-04-13  Lute Kamstra  <lute@gnu.org>

	* cc-mode.texi: Prevent creating an unnecessary empty cc-mode.ss file.

2005-04-10  Thien-Thi Nguyen  <ttn@gnu.org>

	* cl.texi (Porting Common Lisp): Fix typo.

2005-04-06  Katsumi Yamaoka  <yamaoka@jpl.org>

	* gnus.texi (RSS): Addition.

2005-04-04  Jay Belanger  <belanger@truman.edu>

	* calc.texi: Change Calc version number.
	(Customizable variables): Fix description of calc-language-alist.
	(Copying): Put in version 2 of GPL.

2005-04-01  Jay Belanger  <belanger@truman.edu>

	* calc.texi (Troubleshooting Commands): Remove comment about
	installation.
	(Installation): Remove section.
	(Customizable Variables): New section.
	(Basic Embedded Mode, Customizing Embedded Mode, Graphics)
	(Graphical Devices): Add references to Customizable Variables.

2005-03-25  Katsumi Yamaoka  <yamaoka@jpl.org>

	* emacs-mime.texi (Display Customization): Markup fixes.
	(rfc2047): Update.

2005-03-23  Reiner Steib  <Reiner.Steib@gmx.de>

	* gnus-faq.texi: Replaced with auto-generated version.

2005-03-26  Stephan Stahl  <stahl@eos.franken.de>  (tiny change)

	* dired-x.texi (Multiple Dired Directories): default-directory was
	renamed to dired-default-directory.

2005-03-26  Jay Belanger  <belanger@truman.edu>

	* calc.texi (Simplifying Formulas, Rewrite Rules):
	Change description of top and bottom of fraction.
	(Modulo Forms): Move description of how to create modulo forms to
	earlier in the section.
	(Fraction Mode): Suggest using : to get a fraction by dividing.
	(Basic Arithmetic): Adjust placement of command name.
	(Truncating the Stack): Emphasize that "hidden" entries are still
	visible.
	(Installation): Move discussion of printing manual to "About This
	Manual".
	(About This Manual): Mention how to print the manual.
	(Reporting Bugs): Remove first person.
	(Building Vectors): Add algebraic version of append.
	(Manipulating Vectors): Fix algebraic version of calc-reverse-vector.
	(Grouping Digits): Fix typo.

2005-03-25  Werner Lemberg  <wl@gnu.org>

	* calc.texi, cl.texi, gnus.texi, idlwave.texi, reftex.texi:
	Replace `legal' with `valid'.

2005-03-25  Werner Lemberg  <wl@gnu.org>

	* calc.texi, reftex.texi: Replace `illegal' with `invalid'.

2005-03-24  Jay Belanger  <belanger@truman.edu>

	* calc.texi (General Mode Commands)
	(Mode Settings in Embedded Mode): Add some explanation of
	recording mode settings.

2005-03-24  Richard M. Stallman  <rms@gnu.org>

	* calc.texi: Remove praise of non-free software.

	* idlwave.texi: Don't say where to get IDL or its non-free manual.
	(Installation): Node deleted.

2005-03-23  Richard M. Stallman  <rms@gnu.org>

	* url.texi (HTTP language/coding): Improve last change.

2005-03-22  Jay Belanger  <belanger@truman.edu>

	* calc.texi (Embedded Mode): Add new information on changing
	modes.

2005-03-20  Michael Albinus  <michael.albinus@gmx.de>

	Sync with Tramp 2.0.48.

	* trampver.texi.in: Replace "Emacs" by "GNU Emacs".

	* tramp.texi: Replace "Emacs" by "GNU Emacs".  Replace "Linux" by
	"GNU/Linux".  Change all addresses to .gnu.org.
	(Default Method): Offer shortened syntax for "su" and "sudo"
	methods.

2005-03-07  Richard M. Stallman  <rms@gnu.org>

	* url.texi: Fix usage of "e.g.".
	(HTTP language/coding): Explain the rules for these strings.

2005-03-06  Richard M. Stallman  <rms@gnu.org>

	* woman.texi (Introduction): Minor cleanups.

	* url.texi (HTTP language/coding): Get rid of "Emacs 21".

	* pcl-cvs.texi (About PCL-CVS): Get rid of "Emacs 21".
	(Installation): Node deleted.

	* mh-e.texi (Preface): Get rid of "Emacs 21".

	* eshell.texi (Installation): Delete node (for Emacs 20).

2005-03-05  Thien-Thi Nguyen  <ttn@gnu.org>

	* flymake.texi: Refill and tweak style in @lisp blocks.

2005-03-03  Reiner Steib  <Reiner.Steib@gmx.de>

	* gnus.texi (Slow/Expensive Connection): Don't abbreviate "very".

2005-03-01  Jay Belanger  <belanger@truman.edu>

	* calc.texi (Trigonometric and Hyperbolic Functions):
	Mention additional functions.
	(Algebraic Simplifications): Mention additional simplifications.

2005-02-18  Jonathan Yavner  <jyavner@member.fsf.org>

	* ses.texi: Add concept/function/variable indices (this work was
	donated by Brad Collins <brad@chenla.org>, copyright-assignment
	papers on file at FSF).

2005-02-10  Jay Belanger  <belanger@truman.edu>

	* calc.texi: Change @LaTeX to La@TeX throughout.
	Redefine @expr as @math for TeX output.
	Redefine @texline as a no-op for TeX output.
	Define @tfn, replace @t by @tfn throughout.

2005-02-09  Jay Belanger  <belanger@truman.edu>

	* calc.texi: Add macro for LaTeX for info output.

2005-02-08  Kim F. Storm  <storm@cua.dk>

	* texinfo.tex (LaTex): Add def.

2005-02-06  Jay Belanger  <belanger@truman.edu>

	* calc.texi (TeX Language Mode): Add mention of LaTeX mode, and
	change name to "TeX and LaTeX Language Modes."  Mention LaTeX mode
	throughout manual.

2005-01-28  Lars Magne Ingebrigtsen  <larsi@gnus.org>

	* gnus.texi: Some edits based on comments from David Abrahams.

2005-01-24  Katsumi Yamaoka  <yamaoka@jpl.org>

	* gnus.texi (RSS): Fix the keystroke.

2005-01-24  David Kastrup  <dak@gnu.org>

	* faq.texi: Update AUCTeX version info.

2005-01-16  Xavier Maillard  <zedek@gnu-rox.org>  (tiny change)

	* gnus-faq.texi ([4.1]): Typo.

2005-01-19  Jay Belanger  <belanger@truman.edu>

	* calc.texi (Keep Arguments): Mention that keeping arguments
	doesn't work with keyboard macros.

2005-01-16  Richard M. Stallman  <rms@gnu.org>

	* autotype.texi (Autoinserting): Fix small error.

2005-01-16  Michael Albinus  <michael.albinus@gmx.de>

	Sync with Tramp 2.0.47.

	* tramp.texi (Compilation): New section, describing compilation of
	remote files.

2005-01-11  Kim F. Storm  <storm@cua.dk>

	* widget.texi (Basic Types): Add :follow-link keyword.

2005-01-09  Jay Belanger  <belanger@truman.edu>

	* calc.texi (Basic Commands): Describe new behavior of calc-reset.

2005-01-08  Jay Belanger  <belanger@truman.edu>

	* calc.texi: Change throughout to reflect new default value of
	calc-settings-file.

2005-01-06  Katsumi Yamaoka  <yamaoka@jpl.org>

	* message.texi (Reply): `message-reply-to-function' should return
	a list.  Suggested by ARISAWA Akihiro <ari@mbf.ocn.co.jp>.

2005-01-06  Hiroshi Fujishima  <pooh@nature.tsukuba.ac.jp>  (tiny change)

	* faq.texi (Changing load-path): Fix typo.

2005-01-05  Jay Belanger  <belanger@truman.edu>

	* calc.texi (Programming Tutorial): Replace kbd command by
	appropriate characters for a keyboard macro.

2005-01-04  Jay Belanger  <belanger@truman.edu>

	* calc.texi (Basic Tutorial, Programming Tutorial): Remove caveats
	for Lucid Emacs.
	(Programming Tutorial): Mention that the user needs to be in the
	right mode to compute some functions.

2005-01-04  Jay Belanger  <belanger@truman.edu>

	* calc.texi (Rewrite rules): Remove an exercise (on 0^0) which is
	no longer applicable.

2005-01-01  Jay Belanger  <belanger@truman.edu>

	* calc.texi (Programming Tutorial): Change description of how to
	edit keyboard macros to match current behavior.

2004-12-31  Jay Belanger  <belanger@truman.edu>

	* calc.texi: Mention C-cC-c as the way to finish editing throughout.

2004-12-20  Jay Belanger  <belanger@truman.edu>

	* calc.texi (Types Tutorial): Emphasize that you can't divide by
	zero.

2004-12-17  Luc Teirlinck  <teirllm@auburn.edu>

	* cc-mode.texi (Text Filling and Line Breaking): Put period after
	@xref.
	(Font Locking): Avoid @strong{Note:}.

2004-12-17  Michael Albinus  <michael.albinus@gmx.de>

	Sync with Tramp 2.0.46.

	* tramp.texi (bottom): Add arch-tag.  It was lost, somehow.

2004-12-16  Luc Teirlinck  <teirllm@auburn.edu>

	* url.texi: Correct typos.
	(Retrieving URLs): @var{nil}->@code{nil}.
	(HTTP language/coding, mailto): Replace "GNU Emacs Manual" with
	the standard "The GNU Emacs Manual" in fifth argument of @xref's.
	(Dealing with HTTP documents): @inforef->@xref.

2004-12-15  Jay Belanger  <belanger@truman.edu>

	* calc.texi: Consistently capitalized all mode names.
	(Answers to Exercises): Mention that an answer can be a fraction
	when in Fraction mode.

2004-12-13  Jay Belanger  <belanger@truman.edu>

	* calc.texi: Fix some TeX definitions.

2004-12-09  Luc Teirlinck  <teirllm@auburn.edu>

	* reftex.texi (Imprint): Remove erroneous @value's.

2004-12-08  Luc Teirlinck  <teirllm@auburn.edu>

	* makefile.w32-in (INFO_TARGETS, DVI_TARGETS, $(infodir)/org)
	(org.dvi, $(infodir)/url, url.dvi, clean): Add org and url manuals.

2004-12-08  Jay Belanger  <belanger@truman.edu>

	* calc.texi (Starting Calc): Remove comment about installation.
	(Keypad Mode Overview): Remove comment about Emacs 19 support.

2004-12-08  Luc Teirlinck  <teirllm@auburn.edu>

	* url.texi: Update @setfilename.
	(Getting Started): No need to worry about Gnus versions.
	(Dealing with HTTP documents): Use @inforef.

	* org.texi: Fix @direntry file name.

2004-12-07  Stefan Monnier  <monnier@iro.umontreal.ca>

	* url.texi: New file.

	* Makefile.in (INFO_TARGETS, DVI_TARGETS, ../info/url, url.dvi): Add it.

2004-12-06  Jay Belanger  <belanger@truman.edu>

	* calc.texi (Using Calc): Remove paragraph about installation.

2004-12-06  Jay Belanger  <belanger@truman.edu>

	* calc.texi: Use more Texinfo macros and less TeX defs.
	Remove @refill's.

2004-12-06  Richard M. Stallman  <rms@gnu.org>

	* org.texi: New file.

2004-12-05  Richard M. Stallman  <rms@gnu.org>

	* Makefile.in (org.dvi, ../info/org): New targets.
	(INFO_TARGETS): Add ../info/org.
	(DVI_TARGETS): Add org.dvi.
	(maintainer-clean): Remove the info files in the info dir.

2004-11-26  Eli Zaretskii  <eliz@gnu.org>

	* idlwave.texi: Fix the setfilename directive to put the produced
	file in ../info.
	(Continued Statement Indentation): Resurrect Jan D.'s change from
	2004-11-03 that was lost when a newer version of idlwave.texi was
	imported.

2004-12-08  Reiner Steib  <Reiner.Steib@gmx.de>

	* gnus-faq.texi ([5.1]): Add missing bracket.

	* gnus.texi (Filtering Spam Using The Spam ELisp Package):
	Index `spam-initialize'.

2004-11-22  Reiner Steib  <Reiner.Steib@gmx.de>

	* message.texi (Various Message Variables): Mention that all mail
	file variables are derived from `message-directory'.

	* gnus.texi (Splitting Mail): Clarify bogus group.

2004-11-02  Katsumi Yamaoka  <yamaoka@jpl.org>

	* emacs-mime.texi (Encoding Customization):
	Fix mm-coding-system-priorities entry.

2004-11-03  Jan Djärv  <jan.h.d@swipnet.se>

	* idlwave.texi (Continued Statement Indentation):
	* reftex.texi (Options (Index Support)):
	(Displaying and Editing the Index, Table of Contents):
	* speedbar.texi (Creating a display, Major Display Modes):
	Replace non-nil with non-@code{nil}.

2004-10-21  Jay Belanger  <belanger@truman.edu>

	* calc.texi (Algebraic-Style Calculations): Remove a comment.

2004-10-18  Luc Teirlinck  <teirllm@auburn.edu>

	* calc.texi (Reporting Bugs): Double up `@'.

2004-10-18  Jay Belanger  <belanger@truman.edu>

	* calc.texi (Reporting Bugs): Change the address that bugs
	should be sent to.

2004-10-15  Reiner Steib  <Reiner.Steib@gmx.de>

	* gnus.texi (New Features): Add 5.11.

	* message.texi (Resending): Remove wrong default value.

	* gnus.texi (Mail Source Specifiers): Describe possible problems
	of `pop3-leave-mail-on-server'.  Add `pop3-movemail' and
	`pop3-leave-mail-on-server' to the index.

2004-10-15  Katsumi Yamaoka  <yamaoka@jpl.org>

	* message.texi (Canceling News): Add how to set a password.

2004-10-12  Jay Belanger  <belanger@truman.edu>

	* calc.texi (Help Commands): Change the descriptions of
	calc-describe-function and calc-describe-variable to match their
	current behavior.

2004-10-12  Reiner Steib  <Reiner.Steib@gmx.de>

	* gnus-faq.texi ([5.9]): Improve code for reply-in-news.

2004-10-12  Michael Albinus  <michael.albinus@gmx.de>

	Sync with Tramp 2.0.45.

	* tramp.texi (Frequently Asked Questions): Comment paragraph about
	plink link.  The URL is outdated.  Originator contacted for
	clarification.

2004-10-10  Juri Linkov  <juri@jurta.org>

	* gnus.texi (Top, Marking Articles): Join two menus in one node
	because a node can have only one menu.

2004-10-09  Juri Linkov  <juri@jurta.org>

	* gnus.texi (Fancy Mail Splitting): Remove backslash in the
	example of nnmail-split-fancy.

2004-10-06  Karl Berry  <karl@gnu.org>

	* info.texi (@kbd{1}--@kbd{9}): No space around --, for
	consistency with other uses of dashes.

2004-10-05  Karl Berry  <karl@gnu.org>

	* info.texi: Consistently use --- throughout, periods at end of
	menu descriptions, and a couple typos.

2004-09-26  Jesper Harder  <harder@ifa.au.dk>

	* sieve.texi (Manage Sieve API): nil -> @code{nil}.
	* pgg.texi (User Commands, Backend methods): Do.
	* gnus.texi: Markup fixes.
	(Setting Process Marks): Fix `M P a' entry.
	* emacs-mime.texi: Fixes.

2004-09-23  Reiner Steib  <Reiner.Steib@gmx.de>

	* gnus-faq.texi ([5.12]): Fix code example for FQDN in Message-Ids
	again.
	Use 5.10 instead of 5.10.0.

2004-09-20  Lars Magne Ingebrigtsen  <larsi@gnus.org>

	* gnus.texi (Summary Mail Commands): S D e.

2004-09-20  Raymond Scholz  <ray-2004@zonix.de>  (tiny change)

	* gnus.texi (Misc Article): Refer to `Summary Buffer Mode Line' in
	the gnus-article-mode-line-format section.

2004-09-20  Helmut Waitzmann  <Helmut.Waitzmann@web.de>  (tiny change)

	* gnus.texi (Various Summary Stuff): Fix the documentation for
	gnus-newsgroup-variables.

2004-09-20  Reiner Steib  <Reiner.Steib@gmx.de>

	* gnus.texi (MIME Commands):
	Add gnus-mime-display-multipart-as-mixed,
	gnus-mime-display-multipart-alternative-as-mixed,
	gnus-mime-display-multipart-related-as-mixed.
	(Mail Source Customization): Clarify `mail-source-directory'.
	(Splitting Mail): Mention gnus-group-find-new-groups.
	(SpamOracle): Fix typo.

	* gnus-faq.texi: Untabify.
	([6.3]): nnir.el is in contrib directory.

	* message.texi (News Headers): Clarify how a unique ID is created.

	* gnus.texi (Batching Agents): Fix typo in example.
	Reported by Hiroshi Fujishima <pooh@nature.tsukuba.ac.jp>.

2004-09-20  Andre Srinivasan  <andre@e2open.com>  (tiny change)

	* gnus.texi (Group Parameters): Add more on hooks.

2004-09-20  Florian Weimer  <fw@deneb.enyo.de>

	* gnus.texi (Charsets): Point to relevant section in emacs-mime.

2004-09-22  Jay Belanger  <belanger@truman.edu>

	* calc.texi (Vectors as Lists): Add a warning that the tutorial
	might be hidden during part of the session.

2004-09-20  Jay Belanger  <belanger@truman.edu>

	* calc.texi (Notations Used in This Manual): Put in an earlier
	mention that DEL could be called Backspace.

2004-09-10  Simon Josefsson  <jas@extundo.com>

	* gnus.texi (IMAP): Add example.  Suggested and partially written
	by Steinar Bang <sb@dod.no>.

2004-09-10  Teodor Zlatanov  <tzz@lifelogs.com>

	* gnus.texi (IMAP): Add comments about imaps synonym to imap in
	netrc syntax.

2004-09-10  Teodor Zlatanov  <tzz@lifelogs.com>

	* gnus.texi (Spam ELisp Package Sequence of Events):
	Some clarifications.
	(Spam ELisp Package Global Variables): More clarifications.

2004-09-10  Teodor Zlatanov  <tzz@lifelogs.com>

	* gnus.texi (Spam ELisp Package Filtering of Incoming Mail):
	Mention spam-split does not modify incoming mail.

2004-09-10  Teodor Zlatanov  <tzz@lifelogs.com>

	* gnus.texi (Spam ELisp Package Sequence of Events): Fix typo.

2004-09-10  Eli Zaretskii  <eliz@gnu.org>

	* Makefile.in (../info/gnus, gnus.dvi): Depend on gnus-faq.texi.

2004-09-09  Reiner Steib  <Reiner.Steib@gmx.de>

	* makefile.w32-in (sieve, pgg): Use $(infodir).

2004-09-08  Dhruva Krishnamurthy  <dhruva.krishnamurthy@gmail.com>  (tiny change)

	* makefile.w32-in: Fix PGG and Sieve entries.

2004-08-28  Eli Zaretskii  <eliz@gnu.org>

	* faq.texi (Emacs for MS-DOS): Update URLs for the MS-DOS port of
	Emacs and related programs.

2004-08-27  Richard M. Stallman  <rms@gnu.org>

	* faq.texi: Fix texinfo usage, esp. doublequotes.
	(Difference between Emacs and XEmacs): Some clarification.

	* faq.texi (Difference between Emacs and XEmacs):
	Explain not to contrast XEmacs with GNU Emacs.

2004-08-26  Richard M. Stallman  <rms@gnu.org>

	* faq.texi (Difference between Emacs and XEmacs): Rewrite.

2004-08-22  David Kastrup  <dak@gnu.org>

	* reftex.texi (AUCTeX): Update links, section name.

	* faq.texi (Calc): Update availability (included in 22.1).
	(AUCTeX): Update availability, information, versions, description.

2004-08-14  Eli Zaretskii  <eliz@gnu.org>

	* Makefile.in (../info/tramp, tramp.dvi): Depend on trampver.texi.

2004-08-11  Martin Stjernholm  <bug-cc-mode@gnu.org>

	* cc-mode.texi: Various updates for CC Mode 5.30.9.

2004-08-10  Michael Albinus  <michael.albinus@gmx.de>

	Sync with Tramp 2.0.44.

2004-08-05  Lars Hansen  <larsh@math.ku.dk>

	* widget.texi (User Interface): Update how to separate the
	editable field of an editable-field widget from other widgets.
	(Programming Example): Add text after field.

2004-08-31  Katsumi Yamaoka  <yamaoka@jpl.org>

	* emacs-mime.texi (Encoding Customization): Add a note to the
	mm-content-transfer-encoding-defaults entry.
	(rfc2047): Update.

	* gnus.texi (Article Highlighting):
	Add gnus-cite-ignore-quoted-from.
	(POP before SMTP): New node.
	(Posting Styles): Addition.
	(Splitting Mail): Add nnmail-split-lowercase-expanded.
	(Fancy Mail Splitting): Ditto.
	(X-Face): Add gnus-x-face.

2004-08-30  Reiner Steib  <Reiner.Steib@gmx.de>

	* emacs-mime.texi, gnus-faq.texi, gnus.texi, message.texi,
	* pgg.texi, sieve.texi: Use @copying and @insertcopying.

2004-08-22  Reiner Steib  <Reiner.Steib@gmx.de>

	* gnus.texi (Mail Source Specifiers):
	Describe `pop3-leave-mail-on-server'.

2004-08-02  Reiner Steib  <Reiner.Steib@gmx.de>

	* Makefile.in, makefile.w32-in: Added PGG and Sieve files.

	* pgg.texi, sieve.texi: Import from the v5_10 branch of the Gnus
	repository.  Change setfilename.

	* emacs-mime.texi, gnus-faq.texi, gnus.texi, message.texi: Ditto.

2004-07-02  Juri Linkov  <juri@jurta.org>

	* pcl-cvs.texi (Viewing differences): Add `d r'.

2004-06-29  Jesper Harder  <harder@ifa.au.dk>

	* ses.texi, viper.texi, flymake.texi, faq.texi:
	* eshell.texi, ediff.texi: Markup fixes.

2004-06-21  Karl Berry  <karl@gnu.org>

	* info.texi (Top): Mention that only Emacs has mouse support.
	(Getting Started): Mention this in a few other places.

2004-06-13  Luc Teirlinck  <teirllm@auburn.edu>

	* autotype.texi (Copyrights, Timestamps):
	Recommend `before-save-hook' instead of `write-file-functions'.

2004-06-13  Lars Hansen  <larsh@math.ku.dk>

	* dired-x.texi (dired-mark-omitted): Update keybinding.

2004-06-10  Kim F. Storm  <storm@cua.dk>

	* pcl-cvs.texi (Viewing differences): Add 'd y'.

2004-06-05  Lars Hansen  <larsh@math.ku.dk>

	* dired-x.texi (variable dired-omit-mode): Rename from
	dired-omit-files-p.
	(function dired-omit-mode): Rename from dired-omit-toggle.
	Call dired-omit-mode rather than set dired-omit-files-p.
	(dired-mark-omitted): Describe command.

2004-05-29  Michael Albinus  <michael.albinus@gmx.de>

	Version 2.0.41 of Tramp released.

2004-05-29  Juanma Barranquero  <lektu@terra.es>

	* makefile.w32-in (../info/flymake, flymake.dvi): New targets.
	(INFO_TARGETS, DVI_TARGETS): Add Flymake.

2004-05-29  Richard M. Stallman  <rms@gnu.org>

	* cl.texi (Top): Call this chapter `Introduction'.
	(Overview): In TeX, no section heading here.

	* cc-mode.texi: Put commas after i.e. and e.g.  Minor cleanups.

2004-05-29  Eli Zaretskii  <eliz@gnu.org>

	* Makefile.in (../info/flymake, flymake.dvi): New targets.
	(INFO_TARGETS, DVI_TARGETS): Add Flymake.

2004-05-29  Pavel Kobiakov  <pk_at_work@yahoo.com>

	* flymake.texi: New file.

2004-05-28  Simon Josefsson  <jas@extundo.com>

	* smtpmail.texi (Authentication): Improve STARTTLS discussion.

2004-05-07  Kai Großjohann  <kai@emptydomain.de>

	Version 2.0.40 of Tramp released.

2004-04-25  Michael Albinus  <Michael.Albinus@alcatel.de>

	Complete rework, based on review by Karl Berry <karl@gnu.org>.

	* tramp.texi (Auto-save and Backup): Explain exploitation of new
	variables `tramp-backup-directory-alist' and
	`tramp-bkup-backup-directory-info'.
	(Overview, Connection types)
	(External transfer methods, Default Method)
	(Windows setup hints): Remove restriction of password entering
	with external methods.
	(Auto-save and Backup): Make file name example
	(X)Emacs neutral.  In case of XEmacs, `bkup-backup-directory-info'
	and `auto-save-directory' must be used.
	(Frequently Asked Questions): Use "MS Windows NT/2000/XP" (not
	only "NT").  Remove doubled entry "What kinds of systems does
	@tramp{} work on".
	(tramp): Macro removed.
	(Obtaining Tramp): Flag removed from title.
	(all): "tramp-" and "-" removed from flag names.  Flags `tramp'
	and `trampver' used properly.  Flag `tramp-inst' replaced by
	`installchapter'.  Installation related text adapted.

2004-04-28  Masatake YAMATO  <jet@gyve.org>

	* widget.texi (Programming Example): Remove overlays.

2004-04-27  Jesper Harder  <harder@ifa.au.dk>

	* faq.texi, viper.texi, dired-x.texi, autotype.texi: lisp -> Lisp.

2004-04-23  Juanma Barranquero  <lektu@terra.es>

	* makefile.w32-in: Add "-*- makefile -*-" mode tag.

2004-04-05  Jesper Harder  <harder@ifa.au.dk>

	* info.texi (Info Search): Add info-apropos.

2004-03-22  Juri Linkov  <juri@jurta.org>

	* faq.texi: Fix help key bindings.

2004-03-17  Luc Teirlinck  <teirllm@auburn.edu>

	* info.texi (Advanced): Replace @unnumberedsubsec by @subheading
	(as suggested by Karl Berry).  Update information about colored
	stars in menus.  Add new subheading describing M-n.

2004-03-12  Richard M. Stallman  <rms@gnu.org>

	* cl.texi (Top): Rename top node's title.

2004-03-08  Karl Berry  <karl@gnu.org>

	* info.texi: \input texinfo.tex instead of just texinfo, to avoid
	problems making the texinfo distribution.

2004-02-29  Simon Josefsson  <jas@extundo.com>

	* smtpmail.texi (Authentication): Change the list of supported
	authentication mechanisms from CRAM-MD5, PLAIN and LOGIN-MD5 to
	CRAM-MD5 and LOGIN, tiny patch from Andreas Voegele
	<voegelas@gmx.net>.

2004-02-29  Juanma Barranquero  <lektu@terra.es>

	* makefile.w32-in (mostlyclean, clean, maintainer-clean):
	Use $(DEL) instead of rm, and ignore exit code.

2004-02-29  Kai Großjohann  <kgrossjo@eu.uu.net>

	Tramp version 2.0.39 released.

2004-02-29  Michael Albinus  <Michael.Albinus@alcatel.de>

	* tramp.texi (Customizing Completion): Explain new functions
	`tramp-parse-shostkeys' and `tramp-parse-sknownhosts'.
	(all): Savannah URLs unified to "http://savannah.nongnu.org".
	(Top): Refer to Savannah mailing list as the major one.
	Mention older mailing lists in HTML mode only.
	(Auto-save and Backup): Add auto-save.  Based on wording of Kai.
	(Frequently Asked Questions): Remote hosts must not be Unix-like
	for "smb" method.
	(Password caching): New node.
	(External transfer methods): Refer to password caching for "smb"
	method.

2004-02-17  Karl Berry  <karl@gnu.org>

	* info.texi (Help-Int): Mention the new line number feature.

2004-02-14  Jonathan Yavner  <jyavner@member.fsf.org>

	* ses.texi (Advanced Features): New functionality for
	ses-set-header-row (defaults to current row unless C-u used).
	(Acknowledgements): Add Stefan Monnier.

2003-12-29  Kevin Ryde  <user42@zip.com.au>

	* viper.texi (Vi Macros): Fix reference to the Emacs manual.

2003-11-30  Kai Großjohann  <kai.grossjohann@gmx.net>

	Tramp version 2.0.38 released.

	* tramp.texi (Remote shell setup): Warn of environment variables
	FRUMPLE if user frumple exists.  Suggested by Sven Gabriel
	<sven.gabriel@imk.fzk.de>.
	(Configuration): Tramp now chooses base64/uuencode
	automatically.  Update wording accordingly.
	(Top): More description for the `Default Method' menu entry.
	(Default Method): Use @code, not @var, for Lisp variables.
	(Default Method): New subsection `Which method is the right one
	for me?'  Suggested by Christian Kirsch.
	(Configuration): Pointer to new subsection added.
	(Default Method): Too many "use" in one sentence.
	Rephrase.  Reported by Christian Kirsch.
	(Filename Syntax): Old `su' example is probably a left-over from
	the sm/su method naming.  Replace with `ssh', instead.
	(External transfer methods, Auto-save and Backup):
	Typo fixes.

2003-11-02  Michael Albinus  <Michael.Albinus@alcatel.de>

	* tramp.texi (all): Harmonize all occurrences of @tramp{}.
	(Top): Mention japanese manual only if flag `jamanual' is set.
	Insert section `Japanese manual' in menu.

2003-11-26  Thien-Thi Nguyen  <ttn@gnu.org>

	* eshell.texi (Known Problems): Add doc item.

2003-11-22  Martin Stjernholm  <bug-cc-mode@gnu.org>

	* cc-mode.texi: Update for CC Mode 5.30.

	Note: Please refrain from doing purely cosmetic changes like
	removing trailing whitespace in this manual; it clobbers cvs
	merging for no good reason.

2003-11-02  Jesper Harder  <harder@ifa.au.dk>  (tiny change)

	* man/ediff.texi, man/tramp.texi, man/vip.texi, man/viper.texi:
	* man/widget.texi, man/woman.texi: Replace @sc{ascii} and ASCII with
	@acronym{ASCII}.

2003-10-26  Karl Berry  <karl@gnu.org>

	* info.texi (Info Search): Echo area, not echo are.  From Debian
	diff.

2003-10-26  Per Abrahamsen  <abraham@dina.kvl.dk>

	* widget.texi (Defining New Widgets): Document new behavior of
	:buttons and :children keywords.

2003-10-22  Miles Bader  <miles@gnu.org>

	* Makefile.in (info): Move before $(top_srcdir)/info.

2003-10-17  Thien-Thi Nguyen  <ttn@gnu.org>

	* tramp.texi (Inline methods): Small grammar fix.
	(External transfer methods): Likewise.

2003-10-08  Nick Roberts  <nick@nick.uklinux.net>

	* speedbar.texi: Remove paragraph for GUD that is no longer true.

2003-10-06  Luc Teirlinck  <teirllm@auburn.edu>

	* texinfo.tex: Replace `%' in arch tagline by @ignore.

2003-09-30  Richard M. Stallman  <rms@gnu.org>

	* dired-x.texi (Miscellaneous Commands): Delete M-g, w, T.

	* widget.texi (User Interface): Fix typos.

	* pcl-cvs.texi, cl.texi, woman.texi, ediff.texi: Fix @strong{Note:}.

2003-09-29  Thien-Thi Nguyen  <ttn@gnu.org>

	* pcl-cvs.texi (Selected Files): Fix typo.

2003-09-21  Karl Berry  <karl@gnu.org>

	* info.texi (] and [ commands): No period at end of section title.

2003-09-04  Miles Bader  <miles@gnu.org>

	* Makefile.in (top_srcdir): New variable.
	($(top_srcdir)/info): New rule.
	(info): Depend on it.

2003-09-03  Peter Runestig  <peter@runestig.com>

	* makefile.w32-in: New file.

2003-08-26  Per Abrahamsen  <abraham@dina.kvl.dk>

	* widget.texi (User Interface): Explain the need of static text
	around an editable field.

2003-08-19  Luc Teirlinck  <teirllm@mail.auburn.edu>

	* widget.texi (Basic Types): The argument to `:help-echo' can now
	be a form that evaluates to a string.

2003-08-18  Kim F. Storm  <storm@cua.dk>

	* calc.texi (Queries in Macros): Update xref to keyboard macro query.

2003-08-16  Richard M. Stallman  <rms@gnu.org>

	* dired-x.texi (Shell Command Guessing): Explain *.

2003-08-16  Chunyu Wang  <spr@db.cs.hit.edu.cn>  (tiny change)

	* pcl-cvs.texi (Log Edit Mode): Fix key binding for
	log-edit-insert-changelog.

2003-08-03  Karl Berry  <karl@gnu.org>

	* info.texi: Need @contents.

2003-07-20  Kai Großjohann  <kai.grossjohann@gmx.net>

	Tramp version 2.0.36 released.

	* tramp.texi (Remote shell setup): Explain about problems with
	non-Bourne commands in ~/.profile and ~/.shrc.

2003-07-07  Luc Teirlinck  <teirllm@mail.auburn.edu>

	* info.texi (Help-Inv, Help-M, Help-Xref): Update following
	renaming of `vis-mode' to `visible-mode'.

2003-07-04  Luc Teirlinck  <teirllm@mail.auburn.edu>

	* info.texi (Top, Help-Small-Screen): Remove accidentally added
	next, prev and up pointers.

2003-07-02  Luc Teirlinck  <teirllm@mail.auburn.edu>

	* info.texi (Help): Mention existence of Emacs and stand-alone
	Info at the very beginning of the tutorial.
	(Help-Inv): New node.
	(Help-]): New node.
	(Help-M): Systematically point out the differences between default
	Emacs and stand-alone versions.  Delete second menu.
	(Help-Xref): Systematically point out the differences between
	default Emacs and stand-alone versions.
	(Help-Int): Change `l' example.
	(Expert Info): Fix typos.
	(Emacs Info Variables): Mention `Info-hide-note-references' and
	new default for `Info-scroll-prefer-subnodes'.

2003-06-17  Kai Großjohann  <kai.grossjohann@gmx.net>

	Version 2.0.35 of Tramp released.

	* tramp.texi: From Michael Albinus <Michael.Albinus@alcatel.de>:
	(Inline methods): Add methods `remsh' and `plink1'.
	(External transfer methods): Add method `remcp'.
	(Multi-hop Methods): Add method `remsh'.
	Small patch from Adrian Aichner <adrian@xemacs.org>:
	Fix minor typos.
	(Concept Index): Add to make manual searchable via
	`Info-index'.
	(Version Control): Add cindex entry.

2003-05-24  Kai Großjohann  <kai.grossjohann@gmx.net>

	* trampver.texi: Version 2.0.34 released.

2003-05-03  Glenn Morris  <gmorris@ast.cam.ac.uk>

	* faq.texi: Improve previous changes.

2003-05-02  Glenn Morris  <gmorris@ast.cam.ac.uk>

	* faq.texi: Update copyright and maintenance details.
	Update some package URLs, versions, and maintainers.
	Remove many references to the Emacs Lisp Archive.

2003-04-23  Simon Josefsson  <jas@extundo.com>

	* smtpmail.texi: Fix license (the invariant sections mentioned has
	never been part of the smtp manual).  Align info dir entry with
	other emacs packages.

2003-04-08  Michael Albinus  <Michael.Albinus@alcatel.de>

	* tramp.texi: Version 2.0.33 released.
	Remove installation chapter.  Remove XEmacs specifics.

2003-03-29  Richard M. Stallman  <rms@gnu.org>

	* tramp.texi (Top): Undo the previous renaming.
	(emacs-other-name, emacs-other-dir, emacs-other-file-name): Delete.

2003-03-29  Kai Großjohann  <kai.grossjohann@gmx.net>

	* Makefile.in (../info/tramp): Compile Emacs, instead of XEmacs,
	version of manual.

	* tramp.texi (Auto-save and Backup): New node.

2003-03-29  Michael Albinus  <Michael.Albinus@alcatel.de>

	* tramp.texi (Top): Include trampver.texi.  Rename "Emacs" to "GNU
	Emacs" in order to have better differentiation to "XEmacs".
	`emacs-other-name', `emacs-other-dir' and `emacs-other-file-name'
	are new macros in order to point to the other Emacs flavor where
	appropriate.  In info case, point to node `Installation' in order
	to explain how to generate the other way.  In html case, make a
	link to the other html file.
	(Obtaining TRAMP): Add a paragraph saying to perform `autoconf'
	after CVS checkout/update.
	(Installation): Completely rewritten.
	(Installation parameters, Load paths): New sections under
	`Installation'.

2003-02-28  Kai Großjohann  <kai.grossjohann@uni-duisburg.de>

	* tramp.texi: Version 2.0.30 released.
	Replace word "path" with "localname" where used as a component of
	a Tramp file name.

2003-02-28  Michael Albinus  <Michael.Albinus@alcatel.de>

	* tramp.texi (Frequently Asked Questions): `tramp-chunksize'
	introduced.
	(Installation): Explain what to do if files from the tramp/contrib
	directory are needed.

2003-02-23  Alex Schroeder  <alex@emacswiki.org>

	* smtpmail.texi (How Mail Works): New.

2003-02-22  Alex Schroeder  <alex@emacswiki.org>

	* smtpmail.texi: New file.

	* Makefile.in: Build SMTP manual.

2003-02-05  Kai Großjohann  <kai.grossjohann@uni-duisburg.de>

	* tramp.texi: Version 2.0.29 released.
	(Installation): In Emacs, use M-x texinfo-format-buffer RET, not
	M-x makeinfo-buffer RET.  Reported by gebser@ameritech.net.

2003-02-01  Michael Albinus  <Michael.Albinus@alcatel.de>

	* tramp.texi (Frequently Asked Questions): Explain a workaround if
	another package loads accidentally Ange-FTP.

2003-01-24  Michael Albinus  <Michael.Albinus@alcatel.de>

	* tramp.texi (Customizing Completion): Add function
	`tramp-parse-sconfig'.  Change example of
	`tramp-set-completion-function', because parsing of ssh config
	files looks more natural.

2003-01-15  ShengHuo ZHU  <zsh@cs.rochester.edu>

	* gnus.texi: Do not use `path' in several locations.

2002-12-26  Kai Großjohann  <kai.grossjohann@uni-duisburg.de>

	* tramp.texi (External transfer methods): New method `smb'.
	From Michael Albinus.

2002-11-05  Karl Berry  <karl@gnu.org>

	* info.texi (Info-fontify): Reorder face list to avoid bad line
	breaks.

2002-10-06  Kai Großjohann  <Kai.Grossjohann@CS.Uni-Dortmund.DE>

	* tramp.texi: Move @copying to standard place.
	Use @insertcopying.

2002-10-02  Karl Berry  <karl@gnu.org>

	* (ada-mode.texi autotype.texi calc.texi cc-mode.texi cl.texi
	dired-x.texi ebrowse.texi ediff.texi emacs-mime.texi
	eshell.texi eudc.texi faq.texi forms.texi idlwave.texi info.texi
	message.texi mh-e.texi pcl-cvs.texi reftex.texi sc.texi ses.texi
	speedbar.texi vip.texi viper.texi widget.texi woman.texi):
	Per rms, update all manuals to use @copying instead of @ifinfo.
	Also use @ifnottex instead of @ifinfo around the top node, where
	needed for the sake of the HTML output.
	(The Gnus manual is not fixed since it's not clear to me how it
	works; and the Tramp manual already uses @copying, although in an
	unusual way.  All others were changed.)

2002-09-10  Jonathan Yavner  <jyavner@engineer.com>

	* Makefile.in (INFO_TARGETS, DVI_TARGETS): Add SES.
	(../info/ses, ses.dvi): New targets.
	* ses.texi: New file.

2002-09-06  Pavel Janík  <Pavel@Janik.cz>

	* texinfo.tex: Update to texinfo 4.2.

2002-08-27  Carsten Dominik  <dominik@sand.science.uva.nl>

	* reftex.texi: Update to RefTeX 4.19.

2002-06-17  Kai Großjohann  <Kai.Grossjohann@CS.Uni-Dortmund.DE>

	* Makefile.in (INFO_TARGETS, DVI_TARGETS): Add Tramp.
	(../info/tramp, tramp.dvi): New targets.

2002-01-04  Eli Zaretskii  <eliz@is.elta.co.il>

	* Makefile.in (DVI_TARGETS): Add calc.dvi.
	(calc.dvi): Uncomment.

2001-11-07  Eli Zaretskii  <eliz@is.elta.co.il>

	* Makefile.in (INFO_TARGETS): Add ../info/calc.
	(../info/calc): New target.

2001-10-20  Gerd Moellmann  <gerd@gnu.org>

	* (Version 21.1 released.)

2001-10-05  Gerd Moellmann  <gerd@gnu.org>

	* Branch for 21.1.

2001-04-14  Eli Zaretskii  <eliz@is.elta.co.il>

	* Makefile.in (../info/info): Use an explicit -o switch to
	makeinfo.

2001-03-05  Gerd Moellmann  <gerd@gnu.org>

	* Makefile.in (mostlyclean, maintainer-clean): Delete more files.

2000-12-20  Eli Zaretskii  <eliz@is.elta.co.il>

	* Makefile.in (../info/idlwave): Use --no-split.

2000-12-14  Dave Love  <fx@gnu.org>

	* Makefile.in (mostlyclean): Remove gnustmp.*.
	(gnus.dvi): Change rule to remove @latex stuff.

2000-10-19  Eric M. Ludlam  <zappo@ultranet.com>

	* Makefile.in (Speedbar): Add build targets for speedbar.texi.

2000-10-13  John Wiegley  <johnw@gnu.org>

	* Makefile.in: Add build targets for eshell.texi.

2000-09-25  Gerd Moellmann  <gerd@gnu.org>

	* Makefile.in: Remove/comment speedbar stuff.

2000-09-22  Dave Love  <fx@gnu.org>

	* Makefile.in: Add emacs-mime.

2000-08-08  Eli Zaretskii  <eliz@is.elta.co.il>

	* Makefile.in (INFO_TARGETS): Add ../info/woman.
	(DVI_TARGETS): Add woman.dvi.
	(../info/woman, woman.dvi): New targets.

2000-05-31  Stefan Monnier  <monnier@cs.yale.edu>

	* .cvsignore (*.tmp): New entry.  Seems to be used for @macro.

	* pcl-cvs.texi: New file.
	* Makefile.in (INFO_TARGETS, DVI_TARGETS: Add pcl-cvs.
	(../info/pcl-cvs, pcl-cvs.dvi): New targets.

2000-05-11  Gerd Moellmann  <gerd@gnu.org>

	* Makefile.in (INFO_TARGETS): Add info/ebrowse.
	(../info/ebrowse, ebrowse.dvi): New targets.

2000-01-13  Gerd Moellmann  <gerd@gnu.org>

	* Makefile.in (INFO_TARGETS): Add eudc.
	(DVI_TARGETS): Add eudc.dvi.
	(../info/eudc, eudc.dvi): New targets.

2000-01-05  Eli Zaretskii  <eliz@is.elta.co.il>

	* Makefile.in (INFO_TARGETS): Rename emacs-faq to efaq (for
	compatibility with 8+3 filesystems).
	(../info/efaq): Rename from emacs-faq.

2000-01-03  Eli Zaretskii  <eliz@is.elta.co.il>

	* Makefile.in (INFO_TARGETS, DVI_TARGETS): Add idlwave.
	(../info/idlwave, idlwave.dvi): New targets.

1999-10-23  Dave Love  <fx@gnu.org>

	* Makefile.in: Use autotype.texi.

1999-10-12  Stefan Monnier  <monnier@cs.yale.edu>

	* Makefile.in (faq): Use ../info/emacs-faq.info (as specified in the
	faq.texi file) rather than ../info/faq.

1999-10-07  Gerd Moellmann  <gerd@gnu.org>

	* Makefile.in (INFO_TARGETS, DVI_TARGETS): Add ada-mode.
	(../info/ada-mode, ada-mode.dvi): New targets.

1999-09-01  Dave Love  <fx@gnu.org>

	* Makefile.in: Add faq.

1999-07-12  Richard Stallman  <rms@gnu.org>

	* Version 20.4 released.

1998-08-19  Richard Stallman  <rms@psilocin.ai.mit.edu>

	* Version 20.3 released.

1998-04-06  Andreas Schwab  <schwab@gnu.org>

	* Makefile.in (ENVADD): Environment vars to pass to texi2dvi.
	Use it in dvi targets.
	(../etc/GNU): Change to $(srcdir) first.

1998-03-11  Carsten Dominik  <cd@delysid.gnu.org>

	* reftex.texi: Update for RefTeX version 3.22.

1998-02-08  Richard Stallman  <rms@psilocin.gnu.org>

	* Makefile.in (reftex.dvi, ../info/reftex): New targets.
	(INFO_TARGETS, DVI_TARGETS): Add the new targets.

1997-09-23  Paul Eggert  <eggert@twinsun.com>

	* Makefile.in: Merge changes mistakenly made to `Makefile'.
	(../info/viper, viper.dvi): Remove dependency on viper-cmd.texi.

1997-09-19  Richard Stallman  <rms@psilocin.gnu.ai.mit.edu>

	* Version 20.2 released.

1997-09-15  Richard Stallman  <rms@psilocin.gnu.ai.mit.edu>

	* Version 20.1 released.

1997-07-10  Richard Stallman  <rms@psilocin.gnu.ai.mit.edu>

	* Makefile (../info/viper, viper.dvi): Delete viper-cmd.texi dep.

1996-08-11  Richard Stallman  <rms@psilocin.gnu.ai.mit.edu>

	* Version 19.33 released.

1996-07-31  Richard Stallman  <rms@psilocin.gnu.ai.mit.edu>

	* Version 19.32 released.

1996-06-27  Lars Magne Ingebrigtsen  <larsi@ifi.uio.no>

	* Makefile.in: Add rules for the Message manual.

1996-06-26  Lars Magne Ingebrigtsen  <larsi@ifi.uio.no>

	* gnus.texi: New version.

	* message.texi: New manual.

1996-06-20  Richard Stallman  <rms@psilocin.gnu.ai.mit.edu>

	* Makefile.in (All info targets): cd $(srcdir) to do the work.

1996-06-19  Richard Stallman  <rms@psilocin.gnu.ai.mit.edu>

	* Makefile.in (All info targets): Specify $(srcdir) in input files.
	Specify -I option.
	(All dvi targets): Set the TEXINPUTS variable.

1996-05-25  Karl Heuer  <kwzh@gnu.ai.mit.edu>

	* Version 19.31 released.

1996-01-07  Richard Stallman  <rms@whiz-bang.gnu.ai.mit.edu>

	* Makefile.in (../info/ccmode): Rename from ../info/cc-mode.
	(INFO_TARGETS): Use new name.  This avoids name conflict on MSDOS.

1995-11-29  Richard Stallman  <rms@mole.gnu.ai.mit.edu>

	* Makefile.in (../info/cc-mode, cc-mode.dvi): New targets.
	(INFO_TARGETS): Add ../info/cc-mode.
	(DVI_TARGETS): Add cc-mode.dvi.

1995-11-24  Richard Stallman  <rms@mole.gnu.ai.mit.edu>

	* Version 19.30 released.

1995-11-04  Lars Magne Ingebrigtsen  <larsi@ifi.uio.no>

	* gnus.texi: New file.

1995-11-04  Erik Naggum  <erik@naggum.no>

	* gnus.texi: File deleted.

1995-11-02  Stephen Gildea  <gildea@stop.mail-abuse.org>

	* mh-e.texi: "Function Index" -> "Command Index" to work with
	Emacs 19.30 C-h C-k support of separately-documented commands.

1995-06-26  Richard Stallman  <rms@mole.gnu.ai.mit.edu>

	* Makefile.in (../info/ediff, ediff.dvi): New targets.
	(INFO_TARGETS, DVI_TARGETS): Add those new targets.

1995-04-24  Richard Stallman  <rms@mole.gnu.ai.mit.edu>

	* Makefile.in (INFO_TARGETS, DVI_TARGETS): Add viper targets.
	(../info/viper, viper.dvi): New targets.

1995-04-20  Kevin Rodgers  <kevinr@ihs.com>

	* dired-x.texi (Installation): Change the example to set
	buffer-local variables like dired-omit-files-p in
	dired-mode-hook.

1995-04-17  Richard Stallman  <rms@mole.gnu.ai.mit.edu>

	* Makefile.in (INFO_TARGETS, DVI_TARGETS): Add mh-e targets.
	(../info/mh-e, mh-e.dvi): New targets.

1995-02-07  Richard Stallman  <rms@pogo.gnu.ai.mit.edu>

	* Makefile.in (maintainer-clean): Rename from realclean.

1994-11-23  Richard Stallman  <rms@mole.gnu.ai.mit.edu>

	* Makefile.in: New file.
	* Makefile: File deleted.

1994-11-19  Richard Stallman  <rms@mole.gnu.ai.mit.edu>

	* Makefile (TEXINDEX_OBJS): Variable deleted.
	(texindex, texindex.o, getopt.o): Rules deleted.
	All deps on texindex deleted.
	(distclean): Don't delete texindex.
	(mostlyclean): Don't delete *.o.
	* texindex.c, getopt.c: Files deleted.

1994-09-07  Richard Stallman  <rms@mole.gnu.ai.mit.edu>

	* Version 19.26 released.

1994-05-30  Richard Stallman  (rms@mole.gnu.ai.mit.edu)

	* Version 19.25 released.

1994-05-23  Richard Stallman  (rms@mole.gnu.ai.mit.edu)

	* Version 19.24 released.

1994-05-16  Richard Stallman  (rms@mole.gnu.ai.mit.edu)

	* Version 19.23 released.

1994-04-17  Richard Stallman  (rms@mole.gnu.ai.mit.edu)

	* Makefile: Delete spurious tab.

1994-02-16  Richard Stallman  (rms@mole.gnu.ai.mit.edu)

	* Makefile (.SUFFIXES): New rule.

1994-01-15  Richard Stallman  (rms@mole.gnu.ai.mit.edu)

	* Makefile (dired-x.dvi, ../info/dired-x): New targets.
	(INFO_TARGETS, DVI_TARGETS): Add the new targets.

1994-01-08  Richard Stallman  (rms@mole.gnu.ai.mit.edu)

	* Makefile (../info/sc): Rename from sc.info.
	(../info/cl): Likewise.
	(INFO_TARGETS): Use new names.

1993-12-04  Richard Stallman  (rms@srarc2)

	* getopt.c: New file.
	* Makefile (TEXINDEX_OBJS): Use getopt.o in this dir, not ../lib-src.
	(getopt.o): New rule.
	(dvi): Don't depend on texindex.
	(cl.dvi, forms.dvi, vip.dvi, gnus.dvi, sc.dvi):
	Depend on texindex.

1993-12-03  Richard Stallman  (rms@srarc2)

	* Makefile (../info/sc.info): Rename from ../info/sc.
	(TEXI2DVI): New variable.
	(cl.dvi forms.dvi, sc.dvi, vip.dvi, gnus.dvi, info.dvi):
	Add explicit commands.
	(TEXINDEX_OBJS): Delete duplicate getopt.o.

1993-11-27  Richard Stallman  (rms@mole.gnu.ai.mit.edu)

	* Version 19.22 released.

1993-11-18  Richard Stallman  (rms@mole.gnu.ai.mit.edu)

	* Makefile (TEXINDEX_OBJS): Delete spurious period.

1993-11-16  Richard Stallman  (rms@mole.gnu.ai.mit.edu)

	* Version 19.21 released.

1993-11-15  Paul Eggert  (eggert@twinsun.com)

	* man/Makefile (../info/cl.info): Rename from ../info/cl.

1993-11-15  Richard Stallman  (rms@mole.gnu.ai.mit.edu)

	* Makefile (../etc/GNU): New target.
	(EMACSSOURCES): Add gnu1.texi.

1993-11-14  Richard Stallman  (rms@mole.gnu.ai.mit.edu)

	* Makefile (realclean): Don't delete the Info files.

1993-10-25  Brian J. Fox  (bfox@albert.gnu.ai.mit.edu)

	* forms.texi: Fix forms.texi so that it will format correctly.
	Add missing `@end iftex', fix bad reference.

	* info.texi, info-stn.texi: New files implement texinfo version of
	`info' file.

1993-10-20  Brian J. Fox  (bfox@ai.mit.edu)

	* Makefile: Fix targets for texindex, new info.texi files.
	* info-stnd.texi: New file implements info for standalone info
	reader.
	* info.texi: Update to include recent changes to "../info/info".
	New source file for ../info/info; includes info-stnd.texi.

	* texindex.c: Include "../src/config.h" if building in emacs.

	* Makefile: Change all files to FILENAME.texi, force all targets
	to be FILENAME, not FILENAME.info.  This changes sc.texinfo,
	vip.texinfo, forms.texinfo, cl.texinfo.
	Add target to build texindex.c, defining `emacs'.

	* forms.texi: Install new file to match version 2.3 of forms.el.

1993-08-14  Richard Stallman  (rms@mole.gnu.ai.mit.edu)

	* Version 19.19 released.

1993-08-10  Simon Leinen  (simon@lia.di.epfl.ch)

	* sc.texinfo: Fix info file name.

	* Makefile (info): Add gnus and sc.
	(dvi): Add gnus.dvi and sc.dvi.
	(../info/sc, sc.dvi): New targets.

1993-08-08  Richard Stallman  (rms@mole.gnu.ai.mit.edu)

	* Version 19.18 released.

1993-07-20  Richard Stallman  (rms@mole.gnu.ai.mit.edu)

	* Makefile: Fix source file names of the separate manuals.
	(gnus.dvi, ../info/gnus): New targets.

1993-07-18  Richard Stallman  (rms@mole.gnu.ai.mit.edu)

	* Version 19.17 released.

1993-07-10  Richard Stallman  (rms@mole.gnu.ai.mit.edu)

	* split-man: Fix typos in last change.

1993-07-06  Jim Blandy  (jimb@geech.gnu.ai.mit.edu)

	* Version 19.16 released.

1993-06-19  Jim Blandy  (jimb@wookumz.gnu.ai.mit.edu)

	* version 19.15 released.

1993-06-18  Jim Blandy  (jimb@geech.gnu.ai.mit.edu)

	* Makefile (distclean): It's rm, not rf.

1993-06-17  Jim Blandy  (jimb@wookumz.gnu.ai.mit.edu)

	* Version 19.14 released.

1993-06-16  Jim Blandy  (jimb@wookumz.gnu.ai.mit.edu)

	* Makefile: New file.

1993-06-08  Jim Blandy  (jimb@wookumz.gnu.ai.mit.edu)

	* Version 19.13 released.

1993-05-27  Jim Blandy  (jimb@geech.gnu.ai.mit.edu)

	* Version 19.9 released.

1993-05-25  Jim Blandy  (jimb@wookumz.gnu.ai.mit.edu)

	* Version 19.8 released.

1993-05-22  Jim Blandy  (jimb@geech.gnu.ai.mit.edu)

	* Version 19.7 released.

1990-08-30  David Lawrence  (tale@pogo.ai.mit.edu)

	* gnus.texinfo: New file.  Removed installation instructions.

1990-05-25  Richard Stallman  (rms@sugar-bombs.ai.mit.edu)

	* texindex.tex: If USG, include sys/types.h and sys/fcntl.h.

1989-01-17  Robert J. Chassell  (bob@rice-chex.ai.mit.edu)

	* texinfo.tex: Change spelling of `\sc' font to `\smallcaps' and
	then define `\sc' as the command for smallcaps in Texinfo.
	This means that the @sc command will produce small caps.  bfox has
	made the corresponding change to makeinfo and texinfm.el.

1988-08-16  Robert J. Chassell  (bob@frosted-flakes.ai.mit.edu)

	* vip.texinfo: Remove menu entry Adding Lisp Code in node
	Customization since the menu entry did not point to anything.
	Also add an @finalout command to remove overfull hboxes from the
	printed output.

	* cl.texinfo: Add @bye, \input line and @settitle to file.
	This file is clearly intended to be a chapter of some other work,
	but the other work does not yet exist.

1988-07-25  Robert J. Chassell  (bob@frosted-flakes.ai.mit.edu)

	* texinfo.texinfo: Three typos corrected.

;; Local Variables:
;; coding: utf-8
;; End:

  Copyright (C) 1993-1999, 2001-2013 Free Software Foundation, Inc.

  This file is part of GNU Emacs.

  GNU Emacs is free software: you can redistribute it and/or modify
  it under the terms of the GNU General Public License as published by
  the Free Software Foundation, either version 3 of the License, or
  (at your option) any later version.

  GNU Emacs is distributed in the hope that it will be useful,
  but WITHOUT ANY WARRANTY; without even the implied warranty of
  MERCHANTABILITY or FITNESS FOR A PARTICULAR PURPOSE.  See the
  GNU General Public License for more details.

  You should have received a copy of the GNU General Public License
  along with GNU Emacs.  If not, see <http://www.gnu.org/licenses/>.<|MERGE_RESOLUTION|>--- conflicted
+++ resolved
@@ -1,5 +1,6 @@
-<<<<<<< HEAD
 2013-08-12  Glenn Morris  <rgm@gnu.org>
+
+	* woman.texi (Top): Avoid mailto: in html output.
 
 	* Makefile.in (prefix, datarootdir, datadir, PACKAGE_TARNAME)
 	(docdir, dvidir, htmldir, pdfdir, psdir, GZIP_PROG, INSTALL)
@@ -116,11 +117,6 @@
 
 	* gnus.texi (Sorting the Summary Buffer): Document new defcustom
 	`gnus-sort-threads-recursively'.
-=======
-2013-07-31  Glenn Morris  <rgm@gnu.org>
-
-	* woman.texi (Top): Avoid mailto: in html output.
->>>>>>> df0d73aa
 
 2013-07-25  Glenn Morris  <rgm@gnu.org>
 
