--- conflicted
+++ resolved
@@ -1440,17 +1440,6 @@
 
 @vindex diff-update-on-the-fly
   You can edit a Diff mode buffer like any other buffer.  (If it is
-<<<<<<< HEAD
-read-only, you need to make it writable first.  @xref{Misc Buffer}.)
-Whenever you change a hunk, Diff mode attempts to automatically
-correct the line numbers in the hunk headers, to ensure that the patch
-remains correct.  To disable automatic line number correction,
-change the variable @code{diff-update-on-the-fly} to @code{nil}.
-
-  Diff mode treats each hunk as an error message, similar to
-Compilation mode.  Thus, you can use commands such as @kbd{M-g M-n} to
-visit the corresponding source locations.  @xref{Compilation Mode}.
-=======
 read-only, you need to make it writable first; see @ref{Misc Buffer}.)
 Whenever you edit a hunk, Diff mode attempts to automatically correct
 the line numbers in the hunk headers, to ensure that the patch remains
@@ -1459,10 +1448,9 @@
 @code{diff-update-on-the-fly} to @code{nil}.
 
   Diff mode arranges for hunks to be treated as compiler error
-messages by @kbd{C-x `} and other commands that handle error messages
+messages by @kbd{M-g M-n} and other commands that handle error messages
 (@pxref{Compilation Mode}).  Thus, you can use the compilation-mode
 commands to visit the corresponding source locations.
->>>>>>> 913c001f
 
   In addition, Diff mode provides the following commands to navigate,
 manipulate and apply parts of patches:
