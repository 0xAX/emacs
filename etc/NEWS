GNU Emacs NEWS -- history of user-visible changes.

Copyright (C) 2022-2024 Free Software Foundation, Inc.
See the end of the file for license conditions.

Please send Emacs bug reports to 'bug-gnu-emacs@gnu.org'.
If possible, use 'M-x report-emacs-bug'.

This file is about changes in Emacs version 31.

See file HISTORY for a list of GNU Emacs versions and release dates.
See files NEWS.30, NEWS.29, ..., NEWS.18, and NEWS.1-17 for changes
in older Emacs versions.

You can narrow news to a specific version by calling 'view-emacs-news'
with a prefix argument or by typing 'C-u C-h C-n'.

Temporary note:
+++ indicates that all relevant manuals in doc/ have been updated.
--- means no change in the manuals is needed.
When you add a new item, use the appropriate mark if you are sure it
applies, and please also update docstrings as needed.


* Installation Changes in Emacs 31.1

** Changed GCC default options on 32-bit x86 systems.
When using GCC 4 or later to build Emacs on 32-bit x86 systems,
'configure' now defaults to using the GCC options '-mfpmath=sse' (if the
host system supports SSE2) or '-fno-tree-sra' (if not).  These GCC
options work around GCC bug 58416, which can cause Emacs to behave
incorrectly in rare cases.

---
** New configuration option '--disable-gc-mark-trace'.
This disables the GC mark trace buffer for about 5% better garbage
collection performance.  Doing so may make it more difficult for Emacs
developers to help finding GC-related bugs that you run into, which is
why the mark trace buffer is enabled by default.


* Startup Changes in Emacs 31.1


<<<<<<< HEAD
* Changes in Emacs 31.1
=======
* Incompatible Changes in Emacs 30.1

---
** Tree-Sitter modes are now declared as submodes of the non-TS modes.
In order to help the use of those Tree-Sitter modes, they are now
declared to have the corresponding non-Tree-Sitter mode as an
additional parent.
This way, things like ".dir-locals.el" settings, and YASnippet
collections of snippets automatically apply to the new Tree-Sitter modes.

Note that those modes still do not inherit from the non-TS mode, so
configuration settings installed via mode hooks are not affected.

Loading a Tree-Sitter mode (such as by using 'M-x load-library' or with
'M-x load-file') by default causes the corresponding non-Tree-Sitter
mode be remapped to the Tree-Sitter mode.  This remapping affects
visiting files for which 'auto-mode-alist' specifies a non-Tree-Sitter
mode, and also affects mode-specification cookies on the first line of a
file and mode specifications in file- and directory-local variables.  To
revert to using a non-Tree-Sitter mode, reload the corresponding mode
file anew.  To prevent file loading from turning on Tree-Sitter mode
when 'auto-mode-alist' or the file/directory-local variables specify a
non-Tree-Sitter mode, customize the user option 'major-mode-remap-alist'
to specify that a non-Tree-Sitter mode is "remapped" to itself.  For
example:

    (add-to-list 'major-mode-remap-alist '(c-mode))

specifies that C Mode should not be remapped to 'c-ts-mode' even if and
when 'c-ts-mode' is loaded.  Conversely,

    (add-to-list 'major-mode-remap-alist '(c-mode . c-ts-mode))

tells Emacs to always invoke 'c-ts-mode' whenever 'c-mode' is
requested, either by 'auto-mode-alist' or by file/directory-local
variables.

We recommend using 'major-mode-remap-alist' to express your preferences
for using Tree-Sitter or non-Tree-Sitter modes for files for which both
variants of major modes are available, because that variable overrides
the remapping Emacs might decide to perform as result of loading Lisp
files and features.

---
** Mouse wheel events should now always be 'wheel-up/down/left/right'.
At those places where the old 'mouse-4/5/6/7' events could still occur
(i.e., X11 input in the absence of XInput2, and 'xterm-mouse-mode'),
we remap them to the corresponding 'wheel-up/down/left/right' event,
according to the new user option 'mouse-wheel-buttons'.
The old variables 'mouse-wheel-up-event', 'mouse-wheel-down-event',
'mouse-wheel-left-event', and 'mouse-wheel-right-event' are thereby
obsolete.

+++
** 'completion-auto-help' now affects 'icomplete-in-buffer'.
Previously, 'completion-auto-help' mostly affected only minibuffer
completion.  Now, if 'completion-auto-help' has the value 'lazy', then
Icomplete's in-buffer display of possible completions will only appear
after the 'completion-at-point' command has been invoked twice, and if
'completion-auto-help' is nil, then Icomplete's in-buffer display is
completely suppressed.  Thus, if you use 'icomplete-in-buffer', ensure
'completion-auto-help' is not customized to 'lazy' or nil.

+++
** The "*Completions*" buffer now always accompanies 'icomplete-in-buffer'.
Previously, it was not consistent whether the "*Completions*" buffer would
appear when using 'icomplete-in-buffer'.  Now the "*Completions*" buffer
and Icomplete's in-buffer display of possible completions always
appear together.  If you would prefer to see only Icomplete's
in-buffer display, and not the "*Completions*" buffer, you can add this
to your init file:
>>>>>>> fc52cb8d

** Etags

+++
*** New command-line options for handling unrecognized programming languages.
The new command-line option '--no-fallback-lang' disables attempts to
parse as Fortran or C/C++ files whose programming language 'etags' could
not determine.  This allows to avoid false positives and reduces the time
required to scan directories with many such files.  Another new option
'--no-empty-file-entries' disables generation of file entries in tags
tables for files in which no tags were found.

---
** find-func.el commands now have history enabled.
The 'find-function', 'find-library', 'find-face-definition', and
'find-variable' commands now allow retrieving previous input using the
usual minibuffer history commands.  Each command has a separate history.

---
** New minor mode 'find-function-mode' replaces 'find-function-setup-keys'.

** Minibuffer and Completions

+++
*** New user option 'completion-pcm-leading-wildcard'.
This option configures how the partial-completion style does completion.
It defaults to nil, which preserves the existing behavior.  When it is set
to t, the partial-completion style behaves more like the substring
style, in that a string being completed can match against a candidate
anywhere in the candidate string.

+++
*** 'completion-styles' now can contain lists of bindings.
In addition to being a symbol naming a completion style, an element of
'completion-styles' can now be a list of the form '(STYLE ((VARIABLE
VALUE) ...))' where STYLE is a symbol naming a completion style.
VARIABLE will be bound to VALUE (without evaluating it) while the style
is executing.  This allows multiple references to the same style with
different values for completion-affecting variables like
'completion-pcm-leading-wildcard' or 'completion-ignore-case'.  This also
applies for the styles configuration in 'completion-category-overrides'
and 'completion-category-defaults'.

---
*** Selected completion candidate is preserved across *Completions* updates.
When point is on a completion candidate in the *Completions* buffer
(because of 'minibuffer-next-completion' or for any other reason), point
will still be on that candidate after *Completions* is updated with a
new list of completions.  The candidate is automatically deselected when
the *Completions* buffer is hidden.

** Windows

+++
*** New hook 'window-deletable-functions'.
This abnormal hook gives its client a way to save a window from getting
deleted implicitly by functions like 'kill-buffer', 'bury-buffer' and
'quit-restore-window'.

+++
*** New user option 'kill-buffer-quit-windows'.
This option has 'kill-buffer' call 'quit-restore-window' to handle the
further destiny of any window showing the buffer to be killed.

+++
*** New window parameter 'quit-restore-prev'.
This parameter is set up by 'display-buffer' when it detects that the
window used already has a 'quit-restore' parameter.  Its presence gives
'quit-restore-window' a way to undo a sequence of buffer display
operations more intuitively.

+++
*** 'quit-restore-window' handles new values for BURY-OR-KILL argument.
The values 'killing' and 'burying' are like 'kill' and 'bury' but assume
that the actual killing or burying of the buffer is done by the caller.

+++
*** New user option 'quit-restore-window-no-switch'.
With this option set, 'quit-restore-window' will delete its window more
aggressively rather than switching to some other buffer in it.

** Frames

+++
*** New function 'frame-deletable-p'.
Calling this function before 'delete-frame' is useful to avoid that the
latter throws an error when the argument FRAME cannot be deleted.

** Tab Bars and Tab Lines

---
*** New abnormal hook 'tab-bar-auto-width-functions'.
This hook allows you to control which tab-bar tabs are auto-resized.

** Project

---
*** New command 'project-root-find-file'.
It is equivalent to running ‘project-any-command’ with ‘find-file’.

---
*** The MAYBE-PROMPT argument of 'project-current' can be a string.
When such value is used, the 'project-prompter' is called with it as the
first argument.  This is a way for the callers to indicate, for example,
the reason or the context why the project is asked for.

** Registers

*** New functions 'buffer-to-register' and 'file-to-register'.
These allow users to interactively store file and buffers in registers.
Killed buffers stored in a register using 'buffer-to-register' are
automatically converted to a file-query value if the buffer was visiting
a file.

** IDLWAVE has been moved to GNU ELPA.
The version bundled with Emacs is out-of-date, and is now marked as
obsolete.  Use 'M-x list-packages' to install the 'idlwave' package from
GNU ELPA instead.

+++
** New faces 'header-line-active' and 'header-line-inactive'.
These inherit from the 'header-line' face, but the faces actually used
on the header lines are now these two: the selected window uses
'header-line-active', non-selected windows use 'header-line-inactive'.

** In 'customize-face', the "Font family" attribute now supports completion.


* Editing Changes in Emacs 31.1

** Commands for keyboard translation.
'key-translate' is now interactive.  It prompts for a key to translate
from, and another to translate to, and sets 'keyboard-translate-table'.
The new command 'key-translate-remove' prompts for a key/translation
pair with 'completing-read', and removes it from the translation table.

** Internationalization

---
*** Emacs now supports Unicode version 16.0.

---
*** New input method 'greek-polytonic'.
This input method has support for polytonic and archaic Greek
characters.

---
*** New language-environment and input method for Tifinagh.
The Tifinagh script is used to write the Berber languages.

---
*** New input methods for Northern Iroquoian languages.
Input methods are now implemented for Haudenosaunee languages in the
Northern Iroquoian language family: 'mohawk-postfix' (Mohawk
[Kanien’kéha / Onkwehonwehnéha]), 'oneida-postfix' (Oneida [Onʌyota:ká:
/ Ukwehuwehnéha]), 'cayuga-postfix' (Cayuga [Gayogo̱ho:nǫhnéha:ˀ]),
'onondaga-postfix' (Onondaga [Onųdaʔgegáʔ]), and 'seneca-postfix'
(Seneca [Onödowá’ga:’]).  Additionally, there is a general-purpose
'haudenosaunee-postfix' input method to facilitate writing in the
orthographies of the five languages simultaneously.

---
** 'visual-wrap-prefix-mode' now supports variable-pitch fonts.
When using 'visual-wrap-prefix-mode' in buffers with variable-pitch
fonts, the wrapped text will now be lined up correctly so that it's
exactly below the text after the prefix on the first line.

---
** New commands 'unix-word-rubout' and 'unix-filename-rubout'.
Unix-words are words separated by whitespace regardless of the buffer's
syntax table.  In a Unix terminal or shell, 'C-w' kills by Unix-word.
The new commands 'unix-word-rubout' and 'unix-filename-rubout' allow
you to bind keys to operate more similarly to the terminal.

---
** New user option 'kill-region-dwim'.
This option, if non-nil, modifies the fall-back behavior of
'kill-region' ('C-w') if no region is active, and will kill the last word
instead of raising an error.  Note that if you have disabled Transient
Mark mode you might prefer to use 'unix-word-rubout', as this feature
relies on there being an active region.

---
** New user option 'delete-pair-push-mark'.
This option, if non-nil, makes 'delete-pair' push a mark at the end of
the region enclosed by the deleted delimiters.  This makes it easy to
act on that region.  For example, we can highlight it using 'C-x C-x'.

+++
** Electric Pair mode can now pair multiple delimiters at once.
You can now insert or wrap text with multiple sets of parentheses and
other matching delimiters at once with Electric Pair mode, by providing
a prefix argument when inserting one of the delimiters.

+++
** You can now use 'M-~' during 'C-x s' ('save-some-buffers').
Typing 'M-~' while saving some buffers means not to save the buffer and
also to mark it as unmodified.  This is an alternative way to mark a
buffer as unmodified which doesn't require switching to that buffer.

** New minor mode 'delete-selection-local-mode'.
This mode sets 'delete-selection-mode' buffer-locally.  This can be
useful for enabling or disabling the features of 'delete-selection-mode'
based on the state of the buffer, such as for the different states of
modal editing packages.


* Changes in Specialized Modes and Packages in Emacs 31.1

** CL-Lib
+++
*** 'cl-labels' now also accepts (FUNC EXP) bindings, like 'cl-flet'.
Such bindings make it possible to compute which function to bind to FUNC.

** Whitespace

---
*** 'whitespace-cleanup' now adds missing newline at end of file.
If 'whitespace-style' includes 'missing-newline-at-eof' (which is the
default), the 'whitespace-cleanup' function will now add the newline.

** Gnus

---
*** Replying to icalendar events now supports specifying a comment.
When called with a prefix argument, accepting, declining, or tentatively
accepting an icalendar event will prompt for a comment to add to the
response.

** Button

+++
*** New function 'unbuttonize-region'.
It removes all the buttons in the specified region.

+++
*** Disabling 'button-mode' now removes all buttons in the current buffer.

** Eshell

---
*** New interactive command 'eshell-clear'.
This command scrolls the screen so that only the current prompt is
visible, optionally erasing all the previous input/output as well.
Previously, the Eshell built-in command 'eshell/clear' supported this
(e.g., to call it via 'M-x'), but this new command behaves more
consistently if you have a partially-typed command at the Eshell prompt.

---
*** New user option 'eshell-command-async-buffer'.
This option lets you tell 'eshell-command' how to respond if its output
buffer is already in use by another invocation of 'eshell-command', much
like 'async-shell-command-buffer' does for 'shell-command'.  By default,
this will prompt for confirmation before creating a new buffer when
necessary.  To restore the previous behavior, set this option to
'confirm-kill-process'.

+++
*** 'eshell-execute-file' is now an interactive command.
Interactively, this now prompts for a script file to execute.  With the
prefix argument, it will also insert any output into the current buffer
at point.

+++
*** 'eshell-command' and 'eshell-execute-file' can now set where stderr goes.
These functions now take an optional ERROR-TARGET argument to control
where to send the standard error output.  See the "(eshell) Entry
Points" node in the Eshell manual for more details.

+++
*** You can now loop over ranges of integers with the Eshell 'for' command.
When passing a range like 'BEGIN..END' to the Eshell 'for' command,
Eshell will now iterate over each integer between BEGIN and END, not
including END.

+++
*** Conditional statements in Eshell now use an 'else' keyword.
Eshell now prefers the following form when writing conditionals:

    if {conditional} {true-subcommand} else {false-subcommand}

The old form (without the 'else' keyword) is retained for compatibility.

+++
*** You can now chain conditional statements in Eshell.
When using the newly-preferred conditional form in Eshell, you can now
chain together multiple 'if'/'else' statements.  For more information,
see "(eshell) Control Flow" in the Eshell manual.

+++
*** Eshell's built-in 'wait' command now accepts a timeout.
By passing '-t' or '--timeout', you can specify a maximum time to wait
for the processes to exit.  Additionally, you can now wait for external
processes by passing their PIDs.

---
*** New hook 'eshell-after-initialize-hook'.
This hook runs after an Eshell session has been fully initialized,
immediately before running 'eshell-post-command-hook' for the first
time.

** SHR

+++
*** SHR now slices large images into rows.
Sliced images allow for more intuitive scrolling up/down by letting you
scroll past each slice, instead of jumping past the entire image.
Previously, SHR sliced images when zoomed to their original size, no
matter how large or small that was.  Now, SHR slices any images taller
than 'shr-sliced-image-height'.  For more information, see the "(eww)
Advanced" node in the EWW manual.

---
*** You can now customize the image zoom levels to cycle through.
By customizing 'shr-image-zoom-levels', you can change the list of zoom
levels that SHR cycles through when calling 'shr-zoom-image'.

---
*** New user option 'shr-fill-text'.
When 'shr-fill-text' is non-nil (the default), SHR will fill text
according to the width of the window.  If you customize it to nil, SHR
will leave the text as-is; in that case, EWW will automatically enable
'visual-line-mode' when displaying a page so that long lines are
visually wrapped at word boundaries.

** EWW

---
*** EWW now enables 'visual-wrap-prefix-mode' when 'shr-fill-text' is nil.
By default, 'shr-fill-text' is t, and EWW fills the text according to
the width of the window.  If you customize 'shr-fill-text' to nil, EWW
will now automatically turn on 'visual-wrap-prefix-mode' in addition to
'visual-line-mode', so that long lines are wrapped at word boundaries
near window edge and the continuation lines are indented using prefixes
computed from surrounding context.

---
*** New user option 'eww-guess-content-type-functions'.
The value is a list of functions that EWW should call to determine the
content-type of Web pages which don't have a valid 'Content-Type'
header.  The default value is a function that considers a page with an
HTML 'doctype' declaration to have context-type "text/html".

** CC mode

+++
*** New type of 'c-offsets-alist' element.
The 'cdr' of such an alist element may now be a syntactic symbol.  A
source line with a syntactic element whose symbol is the 'car' of that
alist element is indented as though it were the 'cdr'.

+++
*** Enums now have their own syntactic symbols.
The new symbols 'enum-open', 'enum-close', 'enum-intro' and
'enum-entry' are used in the analysis of enum constructs.  Previously
they were given 'brace-list-open', etc.  These are fully described in
the "(ccmode) Enum Symbols" node of the CC mode manual.

+++
*** Enums are now, by default, indented like classes, not brace-lists.
To get the old behavior back, add an element '(enum-open
. brace-list-open)' to 'c-offsets-alist' in your CC mode style, or amend
'c-offsets-alist' likewise in any of the other ways detailed in the
"(ccmode) Config Basics" node of the CC mode manual.

** Go-ts mode

+++
*** New unit test commands.
Three new commands are now available to run unit tests.

The 'go-ts-mode-test-function-at-point' command runs the unit test at
point.  If a region is active, it runs all the unit tests under the
region.  It is bound to 'C-c C-t t' in 'go-ts-mode'.

The 'go-ts-mode-test-this-file' command runs all unit tests in the current
file.  It is bound to 'C-c C-t f' in 'go-ts-mode'.

The 'go-ts-mode-test-this-package' command runs all unit tests under the
package of the current buffer.  It is bound to 'C-c C-t p' in 'go-ts-mode'.

The 'go-ts-mode-build-tags' user option is available to set a list of
build tags for the test commands.

** C-ts mode

+++
*** New user option 'c-ts-mode-enable-doxygen'.
By default, this is nil, and the Doxygen comment blocks in C/C++ source
are highlighted like other comments.  When non-nil, Doxygen comment
blocks are syntax-highlighted if the Doxygen grammar library is
available.

** Java-ts mode

+++
*** New user option 'java-ts-mode-enable-doxygen'.
By default, this is nil, and the Doxygen comment blocks in Java source
are highlighted like other comments.  When non-nil, Doxygen comment
blocks are syntax-highlighted if the Doxygen grammar library is
available.

** Emacs Lisp mode

---
*** Checkdoc no longer warns about missing footer lines in some cases.
Emacs Lisp libraries have traditionally ended with a footer line
(sometimes referred to as "terminating comment").  Their purpose was to
easily detect files that had been truncated in transit on ancient and
less reliable connections:

    ;; some-cool-package.el ends here

'checkdoc' will no longer warn if that line is missing for packages that
explicitly only support Emacs 30.1 or later, as specified in the
"Package-Requires" header.  The reason for keeping the warning for
packages that support earlier versions of Emacs is that package.el in
those versions can't install packages where that line is missing.

This change affects both 'M-x checkdoc' and the corresponding flymake
backend.

---
*** Checkdoc will now flag incorrect formatting in warnings.
This affects calls to 'warn', 'lwarn', 'display-warning', and
'message-box'.

---
*** The default of 'checkdoc-verb-check-experimental-flag' is now nil.
In most cases, having it enabled leads to a large amount of false
positives.

** DocView

---
*** Dedicated buffer for plain text contents.
When switching to the plain text contents with 'doc-view-open-text',
DocView now creates a dedicated buffer to display it.  'C-c C-c' gets you
back to real DocView buffer if it still exists.

+++
*** New commands to save and restore pages in buffer-local registers.
Docview can store the current page to buffer-local registers with the new
command 'doc-view-page-to-register' (bound to 'm'), and later the stored
page can be restored with 'doc-view-jump-to-register' (bound to ''').

+++
*** Docview can generate imenu indices for DjVu and ODF documents.
When the 'djvused' program is available, Docview can now generate an imenu
index for DjVu files from its outline.  Indices for Open Document Format
(ODF) files as used by OpenOffice and LibreOffice are generated using
the 'mutool' program after their initial conversion to PDF format.  The
name of the 'djvused' program can be customized by changing the user
option 'doc-view-djvused-program'.

** Flyspell

---
*** New user option 'flyspell-delay-use-timer'.
By default, Flyspell waits after so-called "delayed" commands by calling
'sit-for'.  If you customize this option to non-nil, Flyspell instead
sets up a timer to perform spell-checking after a short delay, which
allows idle timers and other code to run during this delay period.  We
consider making this behavior the default in a future Emacs version, so
we invite Flyspell users to enable this new option and report issues.

** Tramp

+++
*** Connection method "kubernetes" supports now optional namespace.
The host name for Kubernetes connections can be of kind
[CONTAINER.]POD[%NAMESPACE], in order to specify the namespace to be
used.  This overrides the setting in 'tramp-kubernetes-namespace', if
any.

+++
*** Different proxies for the same destination host name can be specified.
A typical example are docker containers, which run on different hosts
under the same docker name.  When the user option
'tramp-show-ad-hoc-proxies' is non-nil, such ad-hoc multi-hop file names
can be used in parallel.  Example: on both remote hosts "host1" and
"host2" there is a docker container "name", respectively:

    /ssh:user1@host1|docker:name:
    /ssh:user2@host2|docker:name:

This feature is experimental.

** Diff

---
*** New command 'diff-kill-ring-save'.
This command copies to the 'kill-ring' a region of text modified
according to diffs in the current buffer, but without applying the diffs
to the original text.  If the selected range extends a hunk, the
command attempts to look up and copy the text in-between the hunks.

+++
*** New command 'diff-revert-and-kill-hunk' bound to 'C-c M-r'.
This command reverts the hunk at point (i.e., applies the reverse of the
hunk), and then removes the hunk from the diffs.
This is useful to undo or revert changes, committed and uncommitted, when
you are in buffers generated by 'C-x v =' and 'C-x v D'.

---
*** 'diff-file-prev' and 'diff-hunk-prev' always move to start of header.
Previously, 'diff-file-prev' and 'diff-hunk-prev' would move when point
is after the corresponding file or hunk header, but not when inside it.
Now they will always move to the start of the current header.

+++
*** New command 'diff-delete-other-hunks' bound to 'C-c RET n'.
This command deletes all hunks other than the current hunk.  It is
useful to prepare a "*vc-diff*" buffer for committing a single hunk.
When the region is active, it deletes all hunks that the region does not
overlap.

*** 'diff-apply-hunk' now supports creating and deleting files.

---
*** 'vc-version-diff' and 'vc-root-version-diff' changed default for REV1.
They suggest the previous revision as the default for REV1, not the last
one as before.  This makes them different from 'vc-diff' and
'vc-root-diff' when those are called without a prefix argument.

** PHP-ts mode

---
*** 'php-ts-mode-run-php-webserver' can now accept a custom "php.ini" file.
You can use the new optional argument CONFIG when calling
'php-ts-mode-run-php-webserver' to pass an alternative "php.ini" file to
the built-in Web server.  Interactively, when invoked with a prefix
argument, 'php-ts-mode-run-php-webserver' prompts for the config file as
well as for other connection parameters.

** Ediff

+++
*** Ediff's copy commands now apply to all changes with 'C-u' prefix.
The Ediff copy commands, bound to 'a', 'b', 'ab', etc., now copy all
changes when supplied with a universal prefix argument via 'C-u':

- 'C-u a' copies all changes from buffer A to buffer B (in 2-way diff)
  or to buffer C (in 3-way diff or merge).
- 'C-u b' copies all changes from buffer B to buffer A (in 2-way diff)
  or to buffer C (in 3-way diff or merge).
- 'C-u a b' copies all changes from buffer A to buffer B.
- 'C-u b a' copies all changes from buffer B to buffer A.
- 'C-u a c' copies all changes from buffer A to buffer C.
- 'C-u b c' copies all changes from buffer B to buffer C.
- 'C-u c a' copies all changes from buffer C to buffer A.
- 'C-u c b' copies all changes from buffer C to buffer B.

** Dired

+++
*** New user option 'dired-check-symlinks' allows disabling validity checks.
Dired uses 'file-truename' to check symbolic link validity when
fontifying them, which can be slow for remote directories.  Setting
'dired-check-symlinks' to nil disables these checks.  Defaults to t, can
be set as a connection-local variable.

---
*** New user option 'dired-hide-details-hide-absolute-location'.
When Dired's 'dired-hide-details-mode' is enabled, also hide the
'default-directory' absolute location, typically displayed as the first
line in a Dired buffer.

With 'dired-hide-details-hide-absolute-location':

    project: (100 GiB available)

Without 'dired-hide-details-hide-absolute-location':

    /absolute/path/to/my/important/project: (100 GiB available)

** Grep

+++
*** Grep results can be edited to reflect changes in the originating file.
Like Occur Edit mode, typing 'e' in the "*grep*" buffer will now make
the 'grep' results editable.  The edits will be reflected in the buffer
visiting the originating file.  Typing 'C-c C-c' will leave the Grep
Edit mode.

** TeX modes

+++
*** New Xref backend for TeX modes.
The new backend ('tex-etags') is on by default, and improves the
functionality of the standard 'xref' commands in TeX buffers.  You can
restore the standard 'etags' backend with the 'M-x xref-etags-mode'
toggle.

** BibTeX mode

---
*** New user option 'bibtex-entry-ask-for-key'.
When enabled, 'bibtex-entry' asks for a key.

** Midnight mode

---
*** Change for activating the mode.
Putting '(require 'midnight)' in your init file no longer activates the
mode.  Now, one needs to say '(midnight-mode +1)' instead.

** Python mode

---
*** Prefer "python" for 'python-interpreter' and 'python-shell-interpreter'.
On recent versions of mainstream GNU/Linux distributions, "python"
either does not exist or it points to Python 3.  These user options now
default to using "python", falling back to "python3" if it does not
exist.  If "python" points to Python 2 on your system, you now have to
customize these variables to "python3" if you want to use Python 3
instead.

---
*** Support of 'electric-layout-mode' added.

** Tmm Menubar

---
*** A new shortcut to navigate to previous menu.
The hardcoded '^' shortcut gets you back to the previous menu.

---
*** New user option 'tmm-shortcut-inside-entry'.
When non-nil, highlight the character shortcut in the menu entry's
string instead of preprending it and 'tmm-mid-prompt' to said entry.

** Foldout

---
*** New command 'foldout-widen-to-current-fold'.
This command widens the view to the current fold level when in a fold,
or behaves like 'widen' if not in a fold.

** MPC

---
*** New user option 'mpc-notifications'.
When non-nil, MPC (the Emacs front-end to Music Player Daemon) displays
a desktop notification when the song changes, using
'notifications-notify'.  The notification's title and body can be
customized using the new user options 'mpc-notifications-title' and
'mpc-notifications-body'.

---
*** New user option 'mpc-crossfade-time'.
When non-nil, MPC will crossfade between songs for the specified number
of seconds.  Crossfading can be toggled using the command
'mpc-toggle-crossfade' or from the MPC menu.

---
*** New command 'mpc-describe-song'.
This command displays information about the currently playing song or
song at point in the MPC-Songs buffer.  The list of tags to display can
be customized using the new user option 'mpc-song-viewer-tags' and the
appearance of the list with the new faces 'mpc-song-viewer-tag',
'mpc-song-viewer-value', and 'mpc-song-viewer-empty'.

** VC

---
*** Using 'e' from Log View mode to modify change comments now works for Git.

---
*** New user option 'vc-allow-rewriting-published-history'.
Some VCS commands can change your copy of published change history
without warning.  In VC we try to detect before that happens, and stop.
You can customize this option to permit rewriting history even though
Emacs thinks it is dangerous.

---
*** 'vc-clone' is now an interactive command.
When called interactively, 'vc-clone' now prompts for the remote
repository address, and the directory into which to clone the
repository.  It tries to automatically determine the VC backend for
cloning, or prompts for that, too.

---
*** 'vc-clone' now accepts an optional argument OPEN-DIR.
When the argument is non-nil, the function switches to a buffer visiting
the directory into which the repository was cloned.

** Package

---
*** New optional argument to 'package-autoremove'.
An optional argument NOCONFIRM has been added to 'package-autoremove'.
If it is non-nil, or when invoked with a prefix argument,
'package-autoremove' will not prompt the user for confirmation before
removing packages.

---
*** New prefix argument for 'package-install-selected-packages'.
When invoked with a prefix argument, 'package-install-selected-packages'
will not prompt the user for confirmation before installing packages.


* New Modes and Packages in Emacs 31.1


* Incompatible Lisp Changes in Emacs 31.1

** Nested backquotes are not supported any more in Pcase patterns.

** The 'rx' category name 'chinese-two-byte' must now be spelled correctly.
An old alternative name (without the first 'e') has been removed.

---
** All the digit characters now have the 'digit' category.
All the characters whose Unicode general-category is Nd now have the
'digit' category, whose mnemonic is '6'.  This includes both ASCII and
non-ASCII digit characters.

---
** All the symbol characters now have the 'symbol' category.
All the characters that belong to the 'symbol' script (according to
'char-script-table') now have the 'symbol' category, whose mnemonic is
'5'.

** Some libraries obsolete since Emacs 24.4 and 24.5 have been removed:
cc-compat.el, info-edit.el, meese.el, otodo-mode.el, rcompile.el,
sup-mouse.el, terminal.el, vi.el, vip.el, ws-mode.el, and yow.el.

+++
** 'if-let' and 'when-let' are now obsolete.
Use 'if-let*', 'when-let*' and 'and-let*' instead.

This effectively obsoletes the old '(if-let (SYMBOL SOMETHING) ...)'
single binding syntax, which we'd kept only for backwards compatibility.

---
** The Eshell 'pwd' command now expands the directory name on all systems.
This ensures that user directories are properly expanded to their full
name.  Previously, Eshell only did this for MS-Windows systems. To
restore the old behavior, you can set 'eshell-pwd-convert-function' to
'identity'.


* Lisp Changes in Emacs 31.1

---
** New function 'native-compile-directory'.
This function natively-compiles all Lisp files in a directory and in its
sub-directories, recursively, which were not already natively-compiled.

---
** New function 'color-blend'.
This function takes two RGB lists and optional ALPHA and returns an RGB
list whose elements are blended in linear space proportional to ALPHA.

+++
** The 'defcustom' ':local' keyword can now be 'permanent-only'.
This means that the variable's 'permanent-local' property is set to t,
without marking it as automatically buffer-local.

---
** The obsolete face attribute ':reverse-video' has been removed.
Use ':inverse-video' instead.

+++
** Support interactive D-Bus authorization.
A new ':authorizable t' parameter has been added to 'dbus-call-method'
and 'dbus-call-method-asynchronously' to allow the user to interactively
authorize the invoked D-Bus method (for example via polkit).

** The customization group 'wp' has been removed.
It has been obsolete since Emacs 26.1.  Use the group 'text' instead.

** Tree-sitter changes

+++
*** Indirect buffers can have their own parser list.
Before, indirect buffers share their base buffer’s parser list and
parsers.  Now they can have their own parser list.

+++
*** New variable 'treesit-language-remap-alist'.
This variable allows a user to remap one language into another, such
that creating a parser for language A actually creates a parser for
language B.  By extension, any font-lock rules or indentation rules for
language A will be applied to language B instead.

This is useful for reusing font-lock rules and indentation rules of
language A for language B, when language B is a strict superset of
language A.

+++
*** New accessor functions for each setting in 'treesit-font-lock-settings'.
Now users can access a setting's query, feature, enable flag, and
override flag by 'treesit-font-lock-setting-query',
'treesit-font-lock-setting-feature', 'treesit-font-lock-setting-enable',
and 'treesit-font-lock-setting-override'.

+++
** New optional BUFFER argument for 'string-pixel-width'.
If supplied, 'string-pixel-width' will use any face remappings from
BUFFER when computing the string's width.

---
** New macro 'with-work-buffer'.
This macro is similar to the already existing macro 'with-temp-buffer',
except that it does not allocate a new temporary buffer on each call,
but tries to reuse those previously allocated (up to a number defined by
the new variable 'work-buffer-limit', which defaults to 10).

+++
** 'date-to-time' now defaults to local time.
The function now assumes local time instead of Universal Time when
its argument lacks explicit time zone information.  This has been the
de-facto behavior since Emacs 24 although documentation said otherwise.
Also, the fallback on 'timezone-make-date-arpa-standard' has been
removed because its supported date styles can be handled by
'parse-time-string'.  To restore the previously documented behavior,
specify "+0000" or "Z" as the time zone in the argument.

---
** The 'min-width' property is now supported for overlays as well.
This 'display' property was previously supported only as text property.
Now overlays can also have this property, with the same effect for the
text "covered" by the overlay.

+++
** New macro 'cond*'.
The new macro 'cond*' is an alternative to 'cond' and 'pcase'.
Like them, it can be used to define several clauses, each one with its
own condition; the first clause that matches will cause its body to be
evaluated.
'cond*' can use Pcase's pattern matching syntax and also provides
another pattern matching syntax that is different from that of 'pcase',
which some users might find less cryptic.
See the Info node "(elisp) cond* Macro" for details.

---
** New function 'shell-command-do-open'.
This lets a Lisp program access the core functionality of the
'dired-do-open' command.  It opens a file or files using an external
program, choosing the program according to the operating system's
conventions.

+++
** 'make-vtable' can create an empty vtable.
It is now possible to create a vtable without data, by leaving the
':objects' list empty, or by providing a ':objects-function' that
(initially) produces no data.  In such a case, it is necessary to
provide a ':columns' spec, so that the number of columns and their
widths can be determined.  Columns widths can be set explicitly, or they
will be calculated based on the window width.



* Changes in Emacs 31.1 on Non-Free Operating Systems

---
** Process execution has been optimized on Android.
The run-time performance of subprocesses on recent Android releases,
where a userspace executable loader is required, has been optimized on
systems featuring Linux 3.5.0 and above.

---
** 'NSSpeechRecognitionUsageDescription' now included in "Info.plist" (macOS).
Should Emacs (or any built-in shell) invoke a process using macOS speech
recognition APIs, the relevant permission dialog is now displayed, thus
allowing Emacs users access to speech recognition utilities.

Note: Accepting this permission allows the use of system APIs, which may
send user data to Apple’s speech recognition servers.

---
** Emacs on MS-Windows now supports GUI dialogs and message boxes better.
In particular, it is now possible to show text with embedded newlines in
a dialog popped by 'message-box'.  This is supported on Windows Vista
and later versions.

---
** Emacs on MS-Windows now supports drag-n-drop of text into a buffer.
This is in addition to drag-n-drop of files, that was already
supported.  As on X, the user options 'dnd-scroll-margin' and
'dnd-indicate-insertion-point' can be used to customize the process.

---
** Emacs on MS-Windows now supports color fonts.
On Windows 8.1 and later versions Emacs now uses DirectWrite to draw
text, which supports color fonts.  This can be disabled by setting the
variable 'w32-inhibit-dwrite' to t.  Also see 'w32-dwrite-available' and
'w32-dwrite-reinit' to check availability and to configure the
DirectWrite rendering parameters.

To show color Emojis in Emacs, customize the default fontset to use a
color Emoji font installed on your system for the 'emoji' script.

+++
** Emacs on MS-Windows now supports 'yank-media'.
This command inserts clipboard data of different formats into the
current buffer, if the major mode supports it.  (Support for
'yank-media' will be unavailable on MS-Windows if Emacs was configured
'--without-native-image-api'.)

---
** Images on MS-Windows now support the ':transform-smoothing' flag.
Transformed images are smoothed using the bilinear interpolation by
means of the GDI+ library.


----------------------------------------------------------------------
This file is part of GNU Emacs.

GNU Emacs is free software: you can redistribute it and/or modify
it under the terms of the GNU General Public License as published by
the Free Software Foundation, either version 3 of the License, or
(at your option) any later version.

GNU Emacs is distributed in the hope that it will be useful,
but WITHOUT ANY WARRANTY; without even the implied warranty of
MERCHANTABILITY or FITNESS FOR A PARTICULAR PURPOSE.  See the
GNU General Public License for more details.

You should have received a copy of the GNU General Public License
along with GNU Emacs.  If not, see <https://www.gnu.org/licenses/>.


Local variables:
coding: utf-8
mode: outline
mode: emacs-news
paragraph-separate: "[	 ]"
end:<|MERGE_RESOLUTION|>--- conflicted
+++ resolved
@@ -45,21 +45,24 @@
 
  
-<<<<<<< HEAD
 * Changes in Emacs 31.1
-=======
-* Incompatible Changes in Emacs 30.1
-
----
-** Tree-Sitter modes are now declared as submodes of the non-TS modes.
-In order to help the use of those Tree-Sitter modes, they are now
-declared to have the corresponding non-Tree-Sitter mode as an
-additional parent.
-This way, things like ".dir-locals.el" settings, and YASnippet
-collections of snippets automatically apply to the new Tree-Sitter modes.
-
-Note that those modes still do not inherit from the non-TS mode, so
-configuration settings installed via mode hooks are not affected.
+
+** Etags
+
++++
+*** New command-line options for handling unrecognized programming languages.
+The new command-line option '--no-fallback-lang' disables attempts to
+parse as Fortran or C/C++ files whose programming language 'etags' could
+not determine.  This allows to avoid false positives and reduces the time
+required to scan directories with many such files.  Another new option
+'--no-empty-file-entries' disables generation of file entries in tags
+tables for files in which no tags were found.
+
+---
+** find-func.el commands now have history enabled.
+The 'find-function', 'find-library', 'find-face-definition', and
+'find-variable' commands now allow retrieving previous input using the
+usual minibuffer history commands.  Each command has a separate history.
 
 Loading a Tree-Sitter mode (such as by using 'M-x load-library' or with
 'M-x load-file') by default causes the corresponding non-Tree-Sitter
@@ -92,53 +95,6 @@
 files and features.
 
 ---
-** Mouse wheel events should now always be 'wheel-up/down/left/right'.
-At those places where the old 'mouse-4/5/6/7' events could still occur
-(i.e., X11 input in the absence of XInput2, and 'xterm-mouse-mode'),
-we remap them to the corresponding 'wheel-up/down/left/right' event,
-according to the new user option 'mouse-wheel-buttons'.
-The old variables 'mouse-wheel-up-event', 'mouse-wheel-down-event',
-'mouse-wheel-left-event', and 'mouse-wheel-right-event' are thereby
-obsolete.
-
-+++
-** 'completion-auto-help' now affects 'icomplete-in-buffer'.
-Previously, 'completion-auto-help' mostly affected only minibuffer
-completion.  Now, if 'completion-auto-help' has the value 'lazy', then
-Icomplete's in-buffer display of possible completions will only appear
-after the 'completion-at-point' command has been invoked twice, and if
-'completion-auto-help' is nil, then Icomplete's in-buffer display is
-completely suppressed.  Thus, if you use 'icomplete-in-buffer', ensure
-'completion-auto-help' is not customized to 'lazy' or nil.
-
-+++
-** The "*Completions*" buffer now always accompanies 'icomplete-in-buffer'.
-Previously, it was not consistent whether the "*Completions*" buffer would
-appear when using 'icomplete-in-buffer'.  Now the "*Completions*" buffer
-and Icomplete's in-buffer display of possible completions always
-appear together.  If you would prefer to see only Icomplete's
-in-buffer display, and not the "*Completions*" buffer, you can add this
-to your init file:
->>>>>>> fc52cb8d
-
-** Etags
-
-+++
-*** New command-line options for handling unrecognized programming languages.
-The new command-line option '--no-fallback-lang' disables attempts to
-parse as Fortran or C/C++ files whose programming language 'etags' could
-not determine.  This allows to avoid false positives and reduces the time
-required to scan directories with many such files.  Another new option
-'--no-empty-file-entries' disables generation of file entries in tags
-tables for files in which no tags were found.
-
----
-** find-func.el commands now have history enabled.
-The 'find-function', 'find-library', 'find-face-definition', and
-'find-variable' commands now allow retrieving previous input using the
-usual minibuffer history commands.  Each command has a separate history.
-
----
 ** New minor mode 'find-function-mode' replaces 'find-function-setup-keys'.
 
 ** Minibuffer and Completions
