--- conflicted
+++ resolved
@@ -1,10 +1,5 @@
-<<<<<<< HEAD
 # byteswap.m4 serial 5
-dnl Copyright (C) 2005, 2007, 2009-2021 Free Software Foundation, Inc.
-=======
-# byteswap.m4 serial 4
 dnl Copyright (C) 2005, 2007, 2009-2022 Free Software Foundation, Inc.
->>>>>>> 836be7a1
 dnl This file is free software; the Free Software Foundation
 dnl gives unlimited permission to copy and/or distribute it,
 dnl with or without modifications, as long as this notice is preserved.
