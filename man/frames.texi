--- conflicted
+++ resolved
@@ -813,21 +813,12 @@
 @section Drag and Drop
 @cindex drag and drop
 
-<<<<<<< HEAD
-  Emacs supports drag and drop using the mouse.  For instance, dropping
-text onto an Emacs frame inserts the text where it is dropped.  Dropping
-a file onto an Emacs frame visits that file.  As a special case,
-dropping the file on a Dired buffer moves or copies the file (according
-to the conventions of the application it came from) into the directory
-displayed in that buffer.
-=======
   Emacs supports @dfn{drag and drop} using the mouse.  For instance,
 dropping text onto an Emacs frame inserts the text where it is dropped.
 Dropping a file onto an Emacs frame visits that file.  As a special
 case, dropping the file on a Dired buffer moves or copies the file
 (according to the conventions of the application it came from) into the
 directory displayed in that buffer.
->>>>>>> e67d06eb
 
 @vindex x-dnd-open-file-other-window
   Dropping a file normally visits it in the window you drop it on.  If
