--- conflicted
+++ resolved
@@ -468,11 +468,7 @@
 (ert-deftest package-test-update-archives ()
   "Test updating package archives."
   (with-package-test ()
-<<<<<<< HEAD
     (let ((_buf (package-list-packages)))
-=======
-    (let ((buf (package-list-packages)))
->>>>>>> 35661ef9
       (revert-buffer)
       (search-forward-regexp "^ +simple-single")
       (package-menu-mark-install)
@@ -657,13 +653,8 @@
         (should (progn (package-install 'signed-good) 'noerror))
         (should (progn (package-install 'signed-bad) 'noerror)))
       ;; Check if the installed package status is updated.
-<<<<<<< HEAD
       (let ((_buf (package-list-packages)))
 	(revert-buffer)
-=======
-      (let ((buf (package-list-packages)))
-        (revert-buffer)
->>>>>>> 35661ef9
 	(should (re-search-forward
 		 "^\\s-+signed-good\\s-+\\(\\S-+\\)\\s-+\\(\\S-+\\)\\s-"
 		 nil t))
