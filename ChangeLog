<<<<<<< HEAD
2014-11-14  Andreas Schwab  <schwab@linux-m68k.org>

	* Makefile.in (config.status): Don't depend on
	${srcdir}/lisp/version.el.

2014-11-14  Paul Eggert  <eggert@cs.ucla.edu>

	Merge from gnulib.
	2014-11-14 extern-inline: update commentary about GCC bugs
	2014-11-06 unistd: port to iOS
	2014-11-04 update from texinfo
	* doc/misc/texinfo.tex, lib/unistd.in.h, m4/extern-inline.m4:
	Update from gnulib.

	build: port to GCC 4.6.4 + glibc 2.5
	On platforms this old, building with _FORTIFY_SOURCE equal to 2
	results in duplicate definitions of standard library functions.
	Problem reported by Nelson H. F. Beebe.
	* configure.ac (_FORTIFY_SOURCE): Sort after GNULIB_PORTCHECK.
	By default, do not enable this unless GNULIB_PORTCHECK is defined.
	This better matches the original intent, which as I recall was to
	enable these extra checks only with --enable-gcc-warnings.

2014-11-14  David Reitter  <david.reitter@gmail.com>

	* Makefile.in (install-arch-indep): Compress publicsuffix.txt file.
=======
2014-11-15  Christoph Scholtes  <cschol2112@gmail.com>

	* .gitignore: Ignore generated file lib/stdalign.h.

2014-11-13  Paul Eggert  <eggert@cs.ucla.edu>

	Backport fix for minor Bazaar leftovers.
	* .dir-locals.el: Remove reference to bzr commit --fixes debbugs.

2014-11-13  Eli Zaretskii  <eliz@gnu.org>

	* .gitignore: Add more ignorables.
>>>>>>> 4f4cf9c8

2014-11-13  Lars Magne Ingebrigtsen  <larsi@gnus.org>

	* .gitignore: Copy over sufficient ignorable files from the old
	.bzrignore that a simple build doesn't list lots of unregistered
	files.

2014-11-11  Eric S. Raymond  <esr@thyrsus.com>

	* Makefile.in: git transition - set VCWITNESS appropriately for git.

	All bzr revision IDS, and all CVS revision IDs for which a commit
	could be identified, were changed to time-date!committer version
	stamps. All .cvsignore files in the history became .gitignore
	files. Fixes-bug annotations from bzr were copied into the
	corresponding commit comments.

	(The first .cvsignore commit was 1999-09-30T14:07:54Z!fx@gnu.org.
	The last CVS commit was	2009-12-27T08:11:12Z!cyd@stupidchicken.com.)

	Committer/author email addresses are generally correct for the
	transition day, not necessarily when the comit was originally
	made.

<<<<<<< HEAD
2014-11-10  Glenn Morris  <rgm@gnu.org>

	* configure.ac (doc/man/emacs.1): Generate it.
	* Makefile.in (top_bootclean): Remove doc/man/emacs.1.
	* make-dist: Do not distribute doc/man/emacs.1.

	* configure.ac (etc/refcards/emacsver.tex): Generate it.
	* Makefile.in (etc-emacsver): New PHONY rule.
	(bootstrap-clean): Delete etc/refcards/emacsver.tex.

	* configure.ac (doc/emacs/emacsver.texi): Generate it.
	* make-dist (doc/emacs/emacsver.texi) [update]: No longer check it.

2014-11-08  Dani Moncayo  <dmoncayo@gmail.com>

	* build-aux/msys-to-w32: Simplify the initial over-engineered
	interface, and the implementation.
	* Makefile.in (epaths-force-w32): Update for the above.  Also
	simplify, assuming that the shell is bash (which is the case in MSYS).
	(msys_w32prefix_subst, msys_sed_sh_escape): Remove (no longer used).

=======
>>>>>>> 4f4cf9c8
2014-11-05  Glenn Morris  <rgm@gnu.org>

	* Makefile.in (QUIET_SUBMAKE): Remove.
	(install-info, uninstall): Use --no-print-directory.  (Bug#18908)

2014-10-25  Eric S. Raymond  <esr@thyrsus.com>

	* autogen.sh: Neutralize language specific to a repository type.

2014-10-23  Paul Eggert  <eggert@cs.ucla.edu>

	* Makefile.in (ACLOCAL_INPUTS): Omit unnecessary use of 'wildcard'.

	Fix race in 'make info/dir', and speed it up.
	* Makefile.in (AWK, srcdir_doc_info_dir_inputs, info_dir_inputs):
	New macros.
	(clean): Remove info-dir.*.
	(info_dir_deps): Depend on make-info-dir too.
	(${srcdir}/info/dir): Make sure info directory exists.
	Don't call pwd; just redirect make-info-dir's stdout to temp file.
	* build-aux/make-info-dir: Send output to stdout.
	Take input file names from args.
	Fix a "FIXME inefficient looping" by using awk's associative arrays.
	Basically, this rewrites the script from scratch, and speeds up
	'make info/dir' from 2.6s to 0.07s on my platform.

2014-10-20  Glenn Morris  <rgm@gnu.org>

	* Merge in all changes up to 24.4 release.

2014-10-19  Paul Eggert  <eggert@cs.ucla.edu>

	Merge from gnulib, incorporating:
	2014-10-18 readlinkat: port to AIX 7.1
	2014-10-07 fcntl: fix error reporting by dupfd
	* lib/fcntl.c, lib/readlinkat.c, lib/unistd.in.h, m4/readlinkat.m4:
	* m4/unistd_h.m4: Update from gnulib.
	* lib/gnulib.mk, m4/gnulib-comp.m4: Regenerate.

2014-10-17  Glenn Morris  <rgm@gnu.org>

	* configure.ac: Simplify OS X $canonical tests.

2014-10-15  Jan Djärv  <jan.h.d@swipnet.se>

	* configure.ac: Move the OSX 10.6 test.

2014-10-15  Stefan Monnier  <monnier@iro.umontreal.ca>

	* .bzrignore: Add uni-brackets.el.

2014-10-14  Jan Djärv  <jan.h.d@swipnet.se>

	* configure.ac: apple-darwin powerpc is unported.
	Require OSX >= 10.6 even if --with-ns is not given.

2014-10-12  Ken Brown  <kbrown@cornell.edu>

	* configure.ac (LD_SWITCH_SYSTEM_TEMACS) [CYGWIN]: Set stack size
	to 8 MB.  (Bug#18438)

2014-10-12  Jan Djärv  <jan.h.d@swipnet.se>

	* configure.ac: Require OSX 10.6.  Remove NSInteger test,
	use nsfont for Gnustep, macfont for OSX.

2014-10-12  Paul Eggert  <eggert@cs.ucla.edu>

	Fix putenv race conditions that can crash Emacs (Bug#8705).
	* configure.ac (LOCALTIME_CACHE): Remove.
	We needn't worry about SunOS 4 any more; Sun dropped support in 2003.
	All uses of LOCALTIME_CACHE removed.  This simplifies the fix.
	(tzalloc): Add check for this function.

2014-10-06  Jan Djärv  <jan.h.d@swipnet.se>

	* configure.ac: Add -Wno-string-plus-int for clang.

2014-10-04  Glenn Morris  <rgm@gnu.org>

	* configure.ac: Silence warning with some old Xrandr.h.  (Bug#18465)

2014-10-03  Paul Eggert  <eggert@cs.ucla.edu>

	* configure.ac: Port to strict POSIX shells on non-MinGW (Bug#18612).

2014-09-29  Eli Zaretskii  <eliz@gnu.org>

	* README: Bump version to 25.0.50.

	* configure.ac (AC_INIT): Bump version to 25.0.50.

2014-09-29  Dmitry Antipov  <dmantipov@yandex.ru>

	* configure.ac (HAVE_STATEMENT_EXPRESSIONS): Remove.
	For USE_STACK_LISP_OBJECTS, we always assume __GNUC__.

2014-09-27  Ken Brown  <kbrown@cornell.edu>

	* configure.ac [CYGWIN]: Enable sound support.

2014-09-25  Paul Eggert  <eggert@cs.ucla.edu>

	* configure.ac (MAKEINFO): Allow 'makeinfo' to be called 'texi2any'.

2014-09-23  Paul Eggert  <eggert@cs.ucla.edu>

	Merge from gnulib, incorporating:
	2014-09-11 fcntl-h: fix compilation with Intel C++ compiler
	2014-09-04 pthread, pthread_sigmask, threadlib: port to Ubuntu 14.04

2014-09-22  Jan Djärv  <jan.h.d@swipnet.se>

	* configure.ac: Increase headerpad_extra to 1000, update the comment
	about load commands (Bug#18505).

2014-09-15  Eli Zaretskii  <eliz@gnu.org>

	* configure.ac (HAVE_SOUND): Check for mmsystem.h header that
	defines the sound stuff on MS-Windows.  (Bug#18463)

2014-09-10  Paul Eggert  <eggert@cs.ucla.edu>

	Improve the experimental local and scoped allocation.
	* configure.ac (HAVE_STRUCT_ATTRIBUTE_ALIGNED)
	(HAVE_STATEMENT_EXPRESSIONS): New configure-time checks.

2014-09-07  Paul Eggert  <eggert@cs.ucla.edu>

	Expand @AM_DEFAULT_VERBOSITY@ even if Automake is old (Bug#18415).
	* configure.ac: Assume verbose output for older Automake.

2014-09-04  Paul Eggert  <eggert@cs.ucla.edu>

	* configure.ac (MAKEINFO): Clean up some configuration bitrot.
	MAKEINFO is already set before we get here, so no need to call AC_PATH_PROG.
	Bypass $am_missing_run.  Simplify version-number checking.

2014-09-02  Paul Eggert  <eggert@cs.ucla.edu>

	Merge from gnulib, incorporating:
	2014-09-02 gnulib-common.m4: port to GCC 4.2.1 and Sun Studio 12 C++
	2014-09-01 manywarnings: add GCC 4.9 warnings
	* m4/gnulib-common.m4, m4/manywarnings.m4: Update from gnulib.

2014-09-01  Paul Eggert  <eggert@cs.ucla.edu>

	--enable-silent-rules now suppresses more chatter.
	* INSTALL: Document this.

	Clean up extern decls a bit.
	* configure.ac (WERROR_CFLAGS): Don't disable -Wnested-externs.
	While we're at it, don't disable -Wlogical-op either.

2014-08-31  Paul Eggert  <eggert@cs.ucla.edu>

	* configure.ac (MAKE): Export it, for config.status.
	Needed on AIX when 'configure' infers MAKE=gmake.
	(__restrict_arr): Remove; no longer used.

2014-08-30  Paul Eggert  <eggert@cs.ucla.edu>

	Vector-sorting fixes (Bug#18361).
	* configure.ac (qsort_r): Remove, as we no longer use qsort-like
	functions.
	* lib/gnulib.mk, m4/gnulib-comp.m4: Regenerate.
	* lib/vla.h, m4/vararrays.m4: New files, copied from gnulib.
	* lib/stdlib.in.h, m4/stdlib_h.m4: Sync from gnulib, incorporating:
	2014-08-29 qsort_r: new module, for GNU-style qsort_r
	The previous two files' changes are boilerplate generated by
	admin/merge-gnulib, and should not affect Emacs.

2014-08-29  Dmitry Antipov  <dmantipov@yandex.ru>

	* configure.ac (AC_CHECK_FUNCS): Check for qsort_r.

2014-08-28  Ken Brown  <kbrown@cornell.edu>

	* configure.ac (HYBRID_MALLOC): New macro; define to use gmalloc
	before dumping and the system malloc after dumping.  Define on
	Cygwin.  (Bug#18222)

2014-08-28  Glenn Morris  <rgm@gnu.org>

	* Makefile.in (appdatadir): New variable.
	(install-etc, uninstall, clean): Handle etc/emacs.appdata.xml.

2014-08-27  Paul Eggert  <eggert@cs.ucla.edu>

	Improve robustness of new string-collation code (Bug#18051).
	* configure.ac (newlocale): Check for this, not for uselocale.

2014-08-26  Dmitry Antipov  <dmantipov@yandex.ru>

	Detect features needed to handle C stack overflows.
	* configure.ac: Check for sigaltstack and related sigaction
	support.  Unconditionally check for sigsetjmp and siglongjmp.
	(HAVE_STACK_OVERFLOW_HANDLING): Define if we can support it.

	(HAVE_LINUX_SYSINFO): Avoid false positive on Solaris.

2014-08-25  Ken Brown  <kbrown@cornell.edu>

	* configure.ac (G_SLICE_ALWAYS_MALLOC): Remove obsolete macro.

2014-08-25  Christoph Scholtes  <cschol2112@gmail.com>

	* INSTALL.REPO: Remove reference to obsolete configure scripts
	on non-Posix platforms (Bug#18323).

2014-08-24  Michael Albinus  <michael.albinus@gmx.de>

	* configure.ac: Check also for the uselocale function.  (Bug#18051)

2014-08-23  Karol Ostrovsky  <karol.ostrovsky@gmail.com>  (tiny change)

	* configure.ac: Accept "*-mingw*", not just "*-mingw32", as
	canonical name of a MinGW build, because using MSYS2 'uname'
	produces "MINGW64".

2014-08-21  Ken Brown  <kbrown@cornell.edu>

	* configure.ac (HAVE_XPM): Explain the use of CPPFLAGS in the
	Cygwin-w32 build.  (Bug#18302)

2014-08-11  Paul Eggert  <eggert@cs.ucla.edu>

	Don't prevent random file systems from being unmounted (Bug#18232).
	This fix relies on having the 'fchdir' function, and on having
	"." be searchable (or at least readable, on platforms lacking O_SEARCH),
	but that's good enough to handle the vast majority of cases and the
	remaining folks can just live with the annoyance of file systems
	that occasionally can't be unmounted.
	* configure.ac (fchdir): New function to check for.
	* lib/save-cwd.c: Copy from gnulib, except omit the part that
	allocates memory, since that can cause problems in Emacs.
	* lib/save-cwd.h: Copy from gnulib.

2014-08-10  Eli Zaretskii  <eliz@gnu.org>

	* config.bat: Fix some confusing wording.

2014-08-09  Eli Zaretskii  <eliz@gnu.org>

	* config.bat: Fix EOL format in lines modified by last commit.

2014-08-09  Reuben Thomas  <rrt@sc3d.org>

	* make-dist (files): Remove msdos/is_exec.c and sigaction.c.
	* config.bat: Require DJGPP 2.02 or later.

2014-08-09  Paul Eggert  <eggert@cs.ucla.edu>

	Merge from gnulib, incorporating:
	2014-08-07 getdtablesize: fall back on sysconf (_SC_OPEN_MAX)
	2014-08-05 sys_select: fix FD_ZERO problem on Solaris 10
	* lib/getdtablesize.c, lib/sys_select.in.h: Update from gnulib.

2014-08-07  Reuben Thomas  <rrt@sc3d.org>

	* README: ``MSDOG'' becomes ``MS-DOS''.

2014-08-04  Paul Eggert  <eggert@cs.ucla.edu>

	Merge from gnulib, incorporating:
	2014-08-04 extern-inline: port to FreeBSD, DragonFly
	* lib/gnulib.mk: Regenerate (comment change only).
	* m4/extern-inline.m4: Update from gnulib.

2014-08-02  Paul Eggert  <eggert@cs.ucla.edu>

	* configure.ac (HAVE_TIMERFD): Also check for TFD_NONBLOCK,
	since the code is using TFD_NONBLOCK now.

2014-07-31  Paul Eggert  <eggert@cs.ucla.edu>

	Simplify timerfd configuration and fix some minor glitches.
	* configure.ac (HAVE_TIMERFD): Define only if TFD_CLOEXEC works,
	since the code leaked file descriptors to children when !TFD_CLOEXEC.
	(HAVE_TIMERFD_CLOEXEC): Remove; no longer used.
	* m4/clock_time.m4 (gl_CLOCK_TIME): Don't check for clock_getres.
	This reverts the previous change to this file, so it matches
	gnulib again.

2014-07-28  Dmitry Antipov  <dmantipov@yandex.ru>

	* configure.ac (toplevel): Check whether GNU/Linux-specific
	timerfd functions and macros are available.
	* m4/clock_time.m4 (gl_CLOCK_TIME): Check for clock_getres as well.

2014-07-13  Paul Eggert  <eggert@cs.ucla.edu>

	Improve behavior of 'bzr up; cd src; make -k'.
	* Makefile.in (ACLOCAL_INPUTS): Add all m4/*.m4 files.

2014-07-12  Paul Eggert  <eggert@cs.ucla.edu>

	Merge from gnulib, incorporating:
	2014-06-27 mktime: merge #if/#ifdef usage from glibc
	* lib/mktime.c: Update from gnulib.

	* Makefile.in (install-arch-indep): Avoid readdir race (Bug#17971).

2014-07-10  Dmitry Antipov  <dmantipov@yandex.ru>

	* configure.ac: Check whether sys/sysinfo.h provides
	Linux 'sysinfo' function and 'struct sysinfo' type.

2014-06-28  Glenn Morris  <rgm@gnu.org>

	* configure.ac (lwlib_deps_frag, oldxmenu_deps_frag): New output files.
	* make-dist (lwlib, oldXMenu): Distribute *.mk.

2014-06-27  Glenn Morris  <rgm@gnu.org>

	* Makefile.in (src): No more need to pass BOOTSTRAPEMACS.

	* make-dist: Exclude test/automated/*.log.

2014-06-26  Glenn Morris  <rgm@gnu.org>

	* Makefile.in (mostlyclean, clean): Maybe clean test/automated.

2014-06-21  Paul Eggert  <eggert@cs.ucla.edu>

	* configure.ac: Warn about --enable-link-time-optimization's issues
	in --help message (Bug#17806).

	Port to GCC 4.9.0 with link time optimization (Bug#17806).
	* configure.ac (CFLAGS): With link time optimization,
	use -ffat-lto-objects if supported; otherwise Emacs won't
	build with GCC 4.9.0.

2014-06-20  Paul Eggert  <eggert@cs.ucla.edu>

	Diagnose failures due to colons in directory names (Bug#17278).
	* Makefile.in (epaths-force): Don't allow ':' in directories whose
	names go into a colon-separated path.
	* configure.ac: Fail if submake fails.

2014-06-17  Paul Eggert  <eggert@cs.ucla.edu>

	Omit redundant extern decls.
	Most of this patch is from Dmitry Antipov, in:
	http://lists.gnu.org/archive/html/emacs-devel/2014-06/msg00263.html
	* configure.ac (WERROR_CFLAGS): Add -Wredundant-decls.

	Merge from gnulib, incorporating:
	2014-06-17 acl: port to gcc -Wredundant-decls
	2014-06-01 gnulib-common.m4: Fix typo in _GL_UNUSED_LABEL.
	* lib/acl.h, m4/gnulib-common.m4: Update from gnulib.

2014-06-15  Glenn Morris  <rgm@gnu.org>

	* Makefile.in: Use `make -C' rather than `cd && make' throughout.

	* Makefile.in: Parallelize clean rules using GNU make features.
	(submake_template): New definition.
	(mostlyclean_dirs, clean_dirs, distclean_dirs, maintainer_clean_dirs):
	New variables.
	(mostlyclean, clean, distclean, bootstrap-clean, maintainer-clean)
	(extraclean): Define using each subdirectory as a prequisite.
	* lib/Makefile.am (bootstrap-clean): New.

2014-06-15  Paul Eggert  <eggert@cs.ucla.edu>

	Port part of the AIX fix to Solaris (Bug#17598).
	* configure.ac (_REENTRANT): Define on Solaris if HAVE_PTHREAD.
	This ports part of the recent AIX fixes to Solaris.  It is needed
	for the same reason that _THREAD_SAFE is needed on AIX, e.g., to
	make sure that each thread has its own 'errno'.

2014-06-13  Glenn Morris  <rgm@gnu.org>

	* Makefile.in (CC, CFLAGS, LDFLAGS, CPPFLAGS, abs_top_srcdir):
	Remove, no longer used.
	(lib, lib-src, lisp, nt, src, blessmail, install-arch-dep)
	(install-nt, install-strip, uninstall, uninstall-nt)
	(mostlyclean, clean, distclean, bootstrap-clean)
	(maintainer-clean, extraclean, TAGS, tags, check, $(DOCS)):
	($(INSTALL_DOC), $(UNINSTALL_DOC), info, bootstrap, check-declare):
	GNU make automatically passes command-line arguments to sub-makes.

2014-06-11  Paul Eggert  <eggert@cs.ucla.edu>

	Use a shell function in configure.ac to cut down on code duplication.
	* configure.ac (emacs_check_gnu_make): New shell function.
	Use it to avoid duplication when checking for GNU Make.
	It's OK for 'configure' to use shell functions these days,
	as long as we follow the advice in the 'Shell Functions'
	section of the Autoconf manual.

2014-06-11  Glenn Morris  <rgm@gnu.org>

	* configure.ac: Require at least version 3.81 of GNU make.

2014-06-10  Paul Eggert  <eggert@cs.ucla.edu>

	Rely on AC_CANONICAL_HOST to detect whether we're using mingw.
	See the thread containing:
	http://lists.gnu.org/archive/html/emacs-devel/2014-06/msg00206.html
	* configure.ac (AC_CANONICAL_HOST): Invoke this as early as we
	can, which is just after AM_INIT_AUTOMAKE.  Then check for mingw
	just after that.

2014-06-10  Glenn Morris  <rgm@gnu.org>

	* Makefile.in (AUTOCONF, AUTOMAKE, AUTOHEADER, ACLOCAL):
	New, set by configure.  Use throughout where appropriate.

	* Makefile.in (INFO_EXT): Remove and replace by ".info" throughout.
	* configure.ac (INFO_EXT, INFO_OPTS): Remove output variables.

2014-06-08  Paul Eggert  <eggert@cs.ucla.edu>

	Port better to AIX (Bug#17598).
	* configure.ac (with_xpm_set): New shell var.
	(_THREAD_SAFE): Define on AIX if HAVE_PTHREAD.
	(with_xpm): Default to 'no' on AIX.
	(LIBXPM): Append -lXpm if -lXaw is also used, as the latter
	requires the former on AIX.

2014-06-05  Paul Eggert  <eggert@cs.ucla.edu>

	Try harder to find GNU Make when configuring.
	* configure.ac (AC_PROG_MAKE_SET): Define a dummy.
	(MAKE): Set it to GNU Make, if one can be found.
	Search PATH for 'make', 'gmake', 'gnumake'.
	This works better on platforms like AIX, where GNU Make
	might be in /opt/freeware/bin/make, and reside
	behind /usr/bin/make in the PATH.

2014-06-05  Dmitry Antipov  <dmantipov@yandex.ru>

	* configure.ac (POLL_FOR_INPUT): Define with HAVE_WINDOW_SYSTEM.
	* INSTALL: Mention SVG image support.

2014-06-05  Paul Eggert  <eggert@cs.ucla.edu>

	* configure.ac: --without-all now implies --without-xft, --disable-acl.
	* INSTALL: Remove apparently unmaintained documentation about what
	--without-all exactly means.

2014-06-03  Eli Zaretskii  <eliz@gnu.org>

	* configure.ac (C_HEAP_SWITCH): Remove.

2014-06-02  Paul Eggert  <eggert@cs.ucla.edu>

	Fix port to 32-bit AIX with xlc (Bug#17598).
	This doesn't fix Bug#17598, but it does fix a regression since Emacs
	built with xlc until recently, and perhaps it'll help us fix Bug#17598.
	* configure.ac (GC_SETJMP_WORKS): Define for AIX, too.
	Merge from gnulib, incorporating:
	2014-05-30 ftoastr: work around compiler bug in IBM xlc 12.1
	* lib/ftoastr.c: Update from gnulib.

2014-06-01  Paul Eggert  <eggert@cs.ucla.edu>

	Merge from gnulib, incorporating:
	2014-06-02 acl: apply pure attribute to two functions
	2014-06-01 gnulib-common.m4: add _GL_UNUSED_LABEL
	2014-05-31 dup2, fcntl, fcntl-h: port to AIX 7.1
	2014-05-30 ftoastr: work around compiler bug in IBM xlc 12.1
	* lib/acl-internal.h, lib/fcntl.in.h, lib/ftoastr.h:
	* m4/dup2.m4, m4/fcntl.m4, m4/gnulib-common.m4:
	Update from gnulib.

2014-06-01  Juanma Barranquero  <lekktu@gmail.com>

	* configure.ac (C_HEAP_SWITCH): Raise HEAPSIZE value for 32-bit
	builds on Windows.

2014-05-29  Paul Eggert  <eggert@cs.ucla.edu>

	* configure.ac (pthread_sigmask): Look in LIB_PTHREAD too (Bug#17561).
	Fixes configuration glitch found in <http://bugs.gnu.org/17561#59>.

2014-05-29  Eli Zaretskii  <eliz@gnu.org>

	* configure.ac (ADDSECTION, TEMACS_POST_LINK): Don't compute,
	unused.

2014-05-29  Paul Eggert  <eggert@cs.ucla.edu>

	Don't substitute sigprocmask for pthread_sigmask (Bug#17561).
	sigprocmask isn't portable in a multithreaded process.
	* configure.ac (gl_THREADLIB): Remove dummy.
	Merge from gnulib, incorporating:
	2014-05-28 pthread_sigmask, timer-time: use gl_THREADLIB only if needed
	* m4/pthread_sigmask.m4, m4/timer_time.m4: Update from gnulib.

2014-05-29  Glenn Morris  <rgm@gnu.org>

	* configure.ac: Explicitly drop some ancient Solaris versions.

2014-05-27  Fabrice Popineau  <fabrice.popineau@gmail.com>

	* configure.ac (C_HEAP_SWITCH): Define for different values of
	dumped heap size depending on 32/64bits arch on Windows.
	Don't check for pthreads.h on MinGW32/64, it gets in the way.
	Use mmap(2) for buffers and system malloc for MinGW32/64.
	(EMACS_HEAPSIZE): Remove.

2014-05-27  Paul Eggert  <eggert@cs.ucla.edu>

	Merge from gnulib, incorporating:
	2014-05-21 fchdir: port 'open' and 'close' redefinitions to AIX 7.1
	* lib/openat-proc.c: Update from gnulib.

2014-05-26  Paul Eggert  <eggert@cs.ucla.edu>

	Fix port to 32-bit AIX (Bug#17540).
	* configure.ac (opsys): On Power Architecture, treat release 7 of
	AIX like releases 5 and 6.

2014-05-19  Paul Eggert  <eggert@cs.ucla.edu>

	Remove dependencies on getdelim and getline.
	* configure.ac (getdelim, getline): Remove.

2014-05-18  Glenn Morris  <rgm@gnu.org>

	* configure.ac: Do not bother testing for png in non-graphical builds.

2014-05-18  Paul Eggert  <eggert@cs.ucla.edu>

	Port ctags+etags build to Sun C 5.12.
	* .bzrignore: Remove lib-src/ctags.c.

	Port recent libpng changes to hosts with missing png.h.
	* configure.ac (HAVE_PNG): Port to platforms where libpng-config
	succeeds but png.h is absent, by testing libpng-config's output
	rather than trusting it.  I ran into this problem when building
	Emacs trunk on a Solaris 10 host.

2014-05-17  Paul Eggert  <eggert@cs.ucla.edu>

	Assume C99 or later (Bug#17487).
	* lib/stdarg.in.h, lib/stdbool.in.h, m4/stdarg.m4, m4/stdbool.m4:
	Remove.
	* configure.ac (_AC_PROG_CC_C89): Define a dummy, to keep 'configure'
	smaller.
	(gl_PROG_CC_C99): Use this to get C99 or later.
	* lib/gnulib.mk, m4/gnulib-comp.m4: Regenerate.

2014-05-16  Paul Eggert  <eggert@cs.ucla.edu>

	Don't require pkg-config when building from repository.
	* INSTALL: Prefer './configure FOO=BAR' to 'FOO=BAR ./configure'.
	* INSTALL.REPO: pkg-config is no longer required to build from
	the repository.
	* autogen.sh: Don't check for pkg-config.
	(progs): Remove pkg-config.
	(pkg_config_min, AUTORECONF_ENV, env_space, ACLOCAL_PATH):
	Remove.  All uses removed.
	* m4/pkg.m4: New file, built by admin/merge-pkg-config.
	* configure.ac: Remove unnecessary m4_pattern_forbid of ^PKG_ and
	an AC_ARG_VAR of PKG_CONFIG_PATH.  pkg.m4 does that for us.
	(EMACS_CHECK_MODULES): Remove workaround for old pkg-config bug,
	as we use pkg.m4 from a newer pkg-config.

2014-05-15  Jan Djärv  <jan.h.d@swipnet.se>

	* configure.ac (LIBPNG): Do not test for libpng if NS_IMPL_COCOA.

2014-05-13  Dmitry Antipov  <dmantipov@yandex.ru>

	* configure.ac (HAVE_XFIXES): Define if available.
	(XFIXES_CFLAGS, XFIXES_LIBS): New AC_SUBSTs.
	(--enable-link-time-optimization): Add clang support.
	* INSTALL: Mention it.

2014-05-12  Katsumi Yamaoka  <yamaoka@jpl.org>

	* configure.ac (EMACS_CHECK_MODULES): Fix typo in previous change.

2014-05-11  Paul Eggert  <eggert@cs.ucla.edu>

	Work around bug in pkg-config before 0.26 (Bug#17438).
	* configure.ac (EMACS_CHECK_MODULES): Check for failed exit status
	of pkg-config, on older pkg-config versions that don't do it
	properly.

2014-05-07  Glenn Morris  <rgm@gnu.org>

	* autogen.sh: Check for failing aclocal.

2014-05-05  Glenn Morris  <rgm@gnu.org>

	* autogen.sh: Check any pre-existing ACLOCAL_PATH.

2014-05-04  Paul Eggert  <eggert@cs.ucla.edu>

	Consult libpng-config more consistently (Bug#17339).
	This is mainly for simplicity, but it should also avoid
	some future problems like the ones we recently had with NetBSD.
	* configure.ac (LIBPNG): Configure after LIBZ.  Use libpng-config
	for cflags, too.  Append -lz if we're not already doing that with
	LIBZ.  Do not bother appending -lm, since we always append that.
	Coalesce some duplicate code.

	* autogen.sh: Use ‘"’ to quote a message that often contains ‘'’.

	Require ImageMagick >= 6.3.5, due to PixelSetMagickColor (Bug#17339).
	* configure.ac (IMAGEMAGICK_MODULE): Bump prereq from 6.2.8 to 6.3.5.
	A more-complicated fix would be to remove uses of PixelSetMagickColor,
	introduced in ImageMagick 6.3.5 (Sept. 2007).

2014-05-04  Glenn Morris  <rgm@gnu.org>

	* configure.ac (LIBPNG): Consult libpng-config for the precise
	form of "-lpng" to use.  (Bug#17339)

2014-05-03  Glenn Morris  <rgm@gnu.org>

	* autogen.sh: If all else fails, try using pkg-config to find pkg.m4.

2014-05-03  Paul Eggert  <eggert@cs.ucla.edu>

	Get --enable-gcc-warnings to work after touching configure.ac.
	Preserve ACLOCAL_PATH in later builds, so that by default it has
	the same value as it did in the first build after initial checkout.
	* Makefile.in (ACLOCAL_PATH): New macro.
	($(srcdir)/aclocal.m4): Use it.
	* configure.ac (ACLOCAL_PATH): AC_SUBST it.
	* autogen.sh (env_space): New var.
	Tell user what variables, if any, to pass to 'configure'.

	Get --enable-gcc-warnings working again.
	The recent changes to configure.ac removed the transliteration of
	-I to -isystem in CFLAGS, which is needed for --enable-gcc-warnings.
	Bring this back while keeping the spirit of the recent changes.
	* configure.ac (edit_cflags): Restore this shell var, and put it
	at the top level, where it'll be useful when emacs-24 is next merged.
	(EMACS_CHECK_MODULES): New macro.  All uses of PKG_CHECK_MODULES
	changed to use it.

	Make it easier on maintainers who use their own Automake.
	* autogen.sh (ACLOCAL_PATH, AUTORECONF_ENV): New vars.
	Set them to avoid problems when maintainers prepend their own
	Automake installations to their PATH.  Report an error if pkg.m4
	can't be found.

2014-05-02  Glenn Morris  <rgm@gnu.org>

	* configure.ac (PKG_CONFIG_PATH): Declare with AC_ARG_VAR.

	* configure.ac (--with-pkg-config-prog): Remove.
	Use the PKG_CONFIG environment variable instead if you need it.

	* configure.ac: Use pkg-config's pkg.m4, rather than reinventing it.
	Add explicit AC_SUBST's where needed.
	* autogen.sh (progs): Add pkg-config.
	(pkg_config_min): New variable.

	* configure.ac (AC_CONFIG_MACRO_DIR): Use it.

	* autogen.sh (get_version): Handle no leading whitespace.
	(check_version, main): Handle program names with hyphens.

2014-04-30  Glenn Morris  <rgm@gnu.org>

	* configure.ac: Treat MirBSD as OpenBSD.  (Bug#17339)

2014-04-21  Daniel Colascione  <dancol@dancol.org>

	* .bzrignore: Add a.out to bzr ignore list (a test generates this
	file).

2014-04-19  Paul Eggert  <eggert@cs.ucla.edu>

	Link to glib-using libraries when checking for glib (Bug#17289).
	* configure.ac (XGSELOBJ): Include GTK_LIBS, RSVG_LIBS, etc.
	when testing whether Glib is linked in.  Similarly for CFLAGS.

2014-04-17  Paul Eggert  <eggert@cs.ucla.edu>

	* GNUmakefile: Speed up 'make bootstrap' in fresh checkout.
	(ORDINARY_GOALS): New macro, which excludes 'bootstrap'.
	(bootstrap, .PHONY): New rules.
	* INSTALL.REPO: Document current procedure better.
	Move copyright notice to just before license notice.

	* Makefile.in (FRC, force-info): Remove.
	All uses removed.  This hack is no longer needed here
	now that we can assume GNU Make's .PHONY feature works.
	(bootstrap): No need to make 'info', since 'all' now implies 'info'.

2014-04-16  Eli Zaretskii  <eliz@gnu.org>

	* config.bat: Update for Emacs 24.4.

2014-04-16  Paul Eggert  <eggert@cs.ucla.edu>

	Port to IRIX 6.5 (Bug#9684).
	This port requires IRIX cc, as I did not have time to get
	undump working with the old GCC on the system I had access to,
	but that's better than nothing.
	* configure.ac (gl_GCC_VERSION_IFELSE): Remove unused macro
	that wouldn't have worked anyway, with IRIX cc.
	(emacs_cv_clang, emacs_cv_sanitize_address)
	(ns_osx_have_104, ns_osx_have_105):
	Don't assume '#error' makes the compiler fail,
	as this doesn't work with IRIX cc.
	(CFLAGS, LIBS): Don't let the GnuTLS results infect later 'configure'
	checks.  This runs afoul of an IRIX configuration where GnuTLS is
	in an optional library that also contains getdelim, and causes
	a later 'configure' to incorrectly think getdelim is supported.

2014-04-16  Eli Zaretskii  <eliz@gnu.org>

	* configure.ac (LN_S_FILEONLY, LN_S): Use "/bin/ln" on MinGW, to
	ensure the MSYS ln.exe is invoked.

2014-04-15  Paul Eggert  <eggert@cs.ucla.edu>

	Remove DATA_SEG_BITS.
	* configure.ac (DATA_SEG_BITS): Remove.  All uses removed.

2014-04-14  Paul Eggert  <eggert@cs.ucla.edu>

	* autogen.sh: Use autoreconf's -f option (Bug#17258).

	Clean up configure-time library handling a bit.
	This patch was inspired by emacs-24 bzr 116961, which fixed
	a bug due to sloppy library handling in 'configure'.
	* configure.ac (LIB_MATH, LIB_PTHREAD, LIBXMU):
	Use AC_SEARCH_LIBS instead of AC_CHECK_LIB as per Autoconf manual.
	(LIB_MATH, LIB_PTHREAD, HAVE_X11, IMAGEMAGICK_LIBS, GTK_LIBS)
	(DBUS_LIBS, LIBXMU, XFT_LIBS, LIBXSM, LIBXML2_LIBS, LIBS_MAIL)
	(with_kerberos):
	Don't let the library choice infect $LIBS.
	(dnet_ntoa, cma_open): Remove obsolete tests.
	(emacs_pthread_function): Probe for pthread_kill, not pthread_self,
	as that's a bit more selective on GNU/Linux.
	(LIBXEXT): Remove.
	(touchlock): Test for existence when $LIBS_MAIL is in use.
	(AC_CHECK_FUNCS): Use only $LIB_MATH in addition to $LIBS
	when testing for typical functions like accept4, lrand48.
	(random, rint): Remove obsolete HP-UX 9 A.09.05 test.

2014-04-11  Glenn Morris  <rgm@gnu.org>

	* make-dist: Do not distribute generated admin/grammars/Makefile.
	Do distribute lib-src/update-game-score.exe.manifest.

2014-04-11  Ken Brown  <kbrown@cornell.edu>

	* configure.ac (EMACS_MANIFEST): Revert last change (but leave
	UPDATE_MANIFEST empty).

2014-04-07  Ken Brown  <kbrown@cornell.edu>

	* configure.ac (EMACS_MANIFEST, UPDATE_MANIFEST): Leave these
	variables empty on Cygwin.  (Bug#17176)

2014-04-03  Glenn Morris  <rgm@gnu.org>

	* make-dist: Further update AC_INIT regexp.

2014-04-02  Glenn Morris  <rgm@gnu.org>

	* configure.ac: Make the final "Does Emacs use Gsettings" message
	consistent with src/config.h.

2014-03-31  Jan Djärv  <jan.h.d@swipnet.se>

	* configure.ac: Fix errors from previous checkin (GSettings check).

2014-03-29  Jan Djärv  <jan.h.d@swipnet.se>

	* configure.ac: Add check that GSettings is in libgio (Bug#17118).

2014-03-28  Glenn Morris  <rgm@gnu.org>

	* configure.ac (AC_INIT): Add "GNU" in package, add bug address.
	(PACKAGE_BUGREPORT): Use it.
	(make-dist): Update AC_INIT regexp.

	* configure.ac (ACL_SUMMARY): Rename from acl_summary, for consistency.
	(EMACS_CONFIG_FEATURES): New define.

2014-03-27  Paul Eggert  <eggert@cs.ucla.edu>

	* configure.ac: Suggest './configure MAKE=gmake' in diagnostic.
	This tends to work better than 'MAKE=gmake ./configure' if later
	builds run config.status etc.

2014-03-27  Glenn Morris  <rgm@gnu.org>

	* configure.ac: Require GNU make.
	(HAVE_GNU_MAKE): Remove.

2014-03-26  Paul Eggert  <eggert@cs.ucla.edu>

	Merge from gnulib, incorporating:
	2014-03-26 strftime: wrap macros in "do {...} while(0)"
	* lib/strftime.c: Update from gnulib.

2014-03-26  Glenn Morris  <rgm@gnu.org>

	* configure.ac (CLASH_DETECTION): Remove option.  Every platform
	supports it, and the runtime option `create-lockfiles' replaces it.

2014-03-23  Daniel Colascione  <dancol@dancol.org>

	* configure.ac: (Bug#17069) Include GFILENOTIFY objects in glib check.

2014-03-22  Glenn Morris  <rgm@gnu.org>

	* make-dist: Do not distribute lib-src/testfile.

2014-03-21  Eli Zaretskii  <eliz@gnu.org>

	* configure.ac: Bump version to 24.4.50.

2014-03-21  Glenn Morris  <rgm@gnu.org>

	* Makefile.in (all): Depend on `info'.  (Bug#16626)

2014-03-07  Paul Eggert  <eggert@cs.ucla.edu>

	Merge from gnulib, incorporating:
	2014-03-04 stdint: fix missing SIZE_MAX on Android
	2013-03-02 sys_types: avoid autoconf warning about gl_SYS_TYPES_H
	* lib/gnulib.mk, m4/gnulib-comp.m4: Regenerate.
	* lib/stdint.in.h, lib/sys_types.in.h, m4/sys_types_h.m4:
	Update from gnulib.

2014-03-05  Glenn Morris  <rgm@gnu.org>

	* configure.ac: Tweak the "unported" error message.

2014-03-05  Paul Eggert  <eggert@cs.ucla.edu>

	Fix configuration bug on Solaris 2.5.1 (Bug#16905).
	* configure.ac: Fix a bug in shell pattern matching that caused
	'configure' to treat Solaris 2.5.1 as if it were Solaris 10 or later.

2014-02-25  Paul Eggert  <eggert@penguin.cs.ucla.edu>

	Merge from gnulib (Bug#16825).
	2014-02-25 unistd: port readlink to Mac OS X 10.3.9

2014-02-24  Paul Eggert  <eggert@cs.ucla.edu>

	Merge from gnulib, incorporating:
	2014-02-21 timer: fix uClibc detection of threading
	2014-02-21 maintainer-makefiles: provide AC_PROG_SED for older autoconf

2014-02-18  Mirek Kaim  <mirek.kaim@outlook.com>  (tiny change)

	* configure.ac [HAVE_W32]: Test for ImageMagick.  (Bug#16754)

2014-02-14  Paul Eggert  <eggert@cs.ucla.edu>

	* Makefile.in (install-arch-indep): Allow ' ' in destdir (Bug#16717).
	This fixes a bug in the previous change.  Also, use $(SHELL)
	rather than sh, as that's more likely to be portable.

2014-02-13  Paul Eggert  <eggert@cs.ucla.edu>

	* Makefile.in (install-arch-indep): Simplify (Bug#16717).
	This should make it more reliable, and hopefully more portable to
	non-GNU 'make' implementations such as HP-UX 'make'.

2014-02-13  Juanma Barranquero  <lekktu@gmail.com>

	* Makefile.in (install-nt): Also pass datadir.

2014-02-05  Paul Eggert  <eggert@cs.ucla.edu>

	Merge from gnulib, incorporating:
	2014-01-23 pthread: work around winpthread header pollution on mingw
	* lib/time.in.h: Update from gnulib.

2014-01-23  Paul Eggert  <eggert@cs.ucla.edu>

	Merge from gnulib, incorporating:
	2014-01-22 qacl: check for fchmod
	* m4/acl.m4: Update from gnulib.

2014-01-22  Paul Eggert  <eggert@cs.ucla.edu>

	Fix miscellaneous update-game-score bugs.
	* configure.ac (difftime): Remove.

2014-01-20  Paul Eggert  <eggert@cs.ucla.edu>

	Merge from gnulib, incorporating:
	2014-01-20 stdalign: port to HP-UX compilers
	2014-01-16 strtoimax: port to platforms lacking 'long long'
	2014-01-16 update from texinfo
	* lib/stdalign.in.h, lib/strtoimax.c: Update from gnulib.

2014-01-12  Glenn Morris  <rgm@gnu.org>

	* README: Replace reference to etc/MAILINGLISTS.

2014-01-11  Fabrice Popineau  <fabrice.popineau@gmail.com>

	* configure.ac: Read $srcdir/nt/mingw-cfg.site when $MSYSTEM is
	"MINGW64" as well.

2014-01-11  Paul Eggert  <eggert@cs.ucla.edu>

	Merge from gnulib, incorporating:
	2014-01-07 update from texinfo
	2014-01-06 md5, sha1, sha256, sha512: support older autoconf

2014-01-09  Eric S. Raymond  <esr@thyrsus.com>

	* INSTALL, configure.ac, etc/CONTRIBUTE, nt/INSTALL: Remove
	unnecessarily specific references to Bazaar that could better
	simply be to the repository.

2014-01-08  Eric S. Raymond  <esr@thyrsus.com>

	* INSTALL.BZR: Rename to INSTALL.REPO.  Remove refs to specific VCS.
	* INSTALL, autogen.sh: Update for above change.

2014-01-05  Paul Eggert  <eggert@cs.ucla.edu>

	Port to GNU/Linux with recent grsecurity/PaX patches (Bug#16343).
	Problem and proposed patch reported by Ulrich Mueller;
	this patch uses a somewhat-different approach.
	* configure.ac (SETFATTR): New variable.

2014-01-03  Paul Eggert  <eggert@cs.ucla.edu>

	Merge from gnulib, incorporating:
	2014-01-02 manywarnings: remove -Wmudflap
	This ports better to GCC 4.9-to-be.

2013-12-31  Fabrice Popineau  <fabrice.popineau@supelec.fr>

	* configure.ac (canonical, C_SWITCH_SYSTEM): Support a 64-bit
	MinGW64 build on MS-Windows.

2013-12-29  Jan Djärv  <jan.h.d@swipnet.se>

	* configure.ac (xcsdkdir): Only set if using xcrun.

2013-12-29  Paul Eggert  <eggert@cs.ucla.edu>

	* configure.ac (LIBXML2_CFLAGS): Fix xcrun-related quoting problem.
	Reported by YAMAMOTO Mitsuharu in:
	http://lists.gnu.org/archive/html/emacs-devel/2013-12/msg00995.html

2013-12-28  Jan Djärv  <jan.h.d@swipnet.se>

	* configure.ac: Fix CC detection for xcrun case.

2013-12-28  Paul Eggert  <eggert@cs.ucla.edu>

	Fix problem with MAKE and xcrun configuration.
	* configure.ac: Don't set MAKE unless 'make' doesn't work.
	Set it only in the environment, not in the makefile.
	Problem reported by Glenn Morris in:
	http://lists.gnu.org/archive/html/emacs-devel/2013-12/msg00969.html

2013-12-27  Paul Eggert  <eggert@cs.ucla.edu>

	Port xcrun configuration to GNU/Linux.
	* configure.ac (xcsdkdir): Default to empty.
	(XCRUN): Don't require Darwin for xcrun.  Move xcrun checking to
	just before AM_INIT_AUTOMAKE, to make the dependency between it
	and automake clearer.
	(CC): Don't use AC_PROG_CC twice; only the first use expands to the
	shell code that is wanted, which breaks 'configure' on non-Darwin
	platforms.  Instead, fix CC by hand if it's not found.

2013-12-27  Jan Djärv  <jan.h.d@swipnet.se>

	* configure.ac: Detect xcrun on OSX and use it for make, gcc and
	libxml.

2013-12-26  Paul Eggert  <eggert@cs.ucla.edu>

	Fix core dumps with gcc -fsanitize=address and GNU/Linux.
	* configure.ac: Check whether addresses are sanitized.
	(CANNOT_DUMP): Warn if addresses are sanitized and not CANNOT_DUMP.
	(DOUG_LEA_MALLOC): Do not define if addresses are sanitized.
	(SYSTEM_MALLOC): Define if addresses are sanitized.

2013-12-24  Paul Eggert  <eggert@cs.ucla.edu>

	Automate the procedure for updating copyright year.
	* build-aux/update-copyright: New file.
	* make-dist: Distribute it.
	* lib/gnulib.mk, m4/gnulib-comp.m4: Regenerate.

2013-12-23  Andreas Schwab  <schwab@linux-m68k.org>

	* configure.ac: Replace obsolete macro AC_CONFIG_HEADER by
	AC_CONFIG_HEADERS.

2013-12-19  Rüdiger Sonderfeld  <ruediger@c-plusplus.de>

	* .gitignore: Ignore refcard temporaries and info/*.info files.

2013-12-17  Paul Eggert  <eggert@cs.ucla.edu>

	Merge from gnulib, incorporating:
	2013-12-17 gettimeofday: port recent C++ fix to Emacs
	2013-12-17 gettimeofday: fix C++ crosscompilation
	2013-12-17 qacl: port to Windows better
	* lib/file-has-acl.c, lib/time.in.h, m4/gettimeofday.m4, m4/time_h.m4:
	Update from gnulib.
	* lib/gnulib.mk: Regenerate.

2013-12-16  Paul Eggert  <eggert@cs.ucla.edu>

	* INSTALL: Clarify treatment of image libraries.

2013-12-14  Paul Eggert  <eggert@cs.ucla.edu>

	Use bool for boolean, focusing on headers.
	* configure.ac (PTY_OPEN, GC_MARK_SECONDARY_STACK):
	Use bool for boolean.

2013-12-14  Dani Moncayo  <dmoncayo@gmail.com>

	* configure.ac (srcdir) [MINGW32]: If it is an absolute path,
	force the format "/c/foo/bar" to simplify conversions to native
	windows format.

2013-12-13  Glenn Morris  <rgm@gnu.org>

	* INSTALL: No longer mention load-path and site-init/site-load.

2013-12-12  Glenn Morris  <rgm@gnu.org>

	* Makefile.in (install-info): Handle missing info/dir.
	(info_dir_deps): New variable.
	(${srcdir}/info/dir): Depend on .texi files rather than .info files.
	(check-info): Update topics.
	* build-aux/make-info-dir: Use .texi files rather than .info files.
	Update topics.

	* Makefile.in (install-info): Remove some useless subshells.

	Stop keeping info/dir in the repository.
	* build-aux/dir_top: Move here from admin/.
	* build-aux/make-info-dir: New script.
	* Makefile.in (bootstrap-clean): Delete info/.
	(info-dir, ${srcdir}/info/dir): New rules.
	(info): Also make info-dir.
	(check-info): Rename from check-info-dir.
	Instead of info/dir entries, check @dircategory in info/*.info.
	* make-dist: Use `info' rule rather than `info-real'.
	No more info/COPYING (not even the right license for info/ files).
	Distribute new build-aux files.

	* info/: Remove from repository.

2013-12-11  Glenn Morris  <rgm@gnu.org>

	* info/dir: Add octave-mode.

2013-12-11  Paul Eggert  <eggert@cs.ucla.edu>

	Remove the option of using libcrypto.
	This scorches the earth and waits for spring;
	see Ted Zlatanov and Stefan Monnier in
	<http://lists.gnu.org/archive/html/emacs-devel/2013-12/msg00323.html>.
	* configure.ac (with_openssl_default, HAVE_LIB_CRYPTO): Remove.
	Do not say whether Emacs is configured to use a crypto library,
	since it's no longer an option.
	(gl_CRYPTO_CHECK): Define a dummy.
	* lib/gl_openssl.h, m4/gl-openssl.m4: Remove.

2013-12-10  Paul Eggert  <eggert@cs.ucla.edu>

	* configure.ac: Disable libcrypto by default.

	Merge from gnulib, incorporating:
	2013-12-07 md5, sha1, sha256, sha512: fix link error with partial lib
	* m4/gl-openssl.m4: Update from gnulib.

2013-12-08  Eli Zaretskii  <eliz@gnu.org>

	* configure.ac (HAVE_RSVG) [mingw32]: Don't link against librsvg
	statically.

2013-12-08  Paul Eggert  <eggert@cs.ucla.edu>

	* configure.ac: Simplify supression of GTK deprecation warning.
	Move -DGDK_DISABLE_DEPRECATION_WARNINGS out of the command line
	and into config.h, to shorten the command line when doing 'make'.
	Don't AC_SUBST GTK_CFLAGS, as this is not needed.

	Use libcrypto's checksum implementations if available, for speed.
	On commonly used platform libcrypto uses architecture-specific
	assembly code, which is significantly faster than the C code we
	were using.  See Pádraig Brady's note in
	<http://lists.gnu.org/archive/html/bug-gnulib/2013-12/msg00000.html>.
	Merge from gnulib, incorporating:
	2013-12-07 md5, sha1, sha256, sha512: add gl_SET_CRYPTO_CHECK_DEFAULT
	2013-12-07 md5, sha1, sha256, sha512: add 'auto', and set-default method
	2013-12-04 include_next: minimize code duplication
	2013-12-03 md5, sha1, sha256, sha512: support mandating use of openssl
	2013-12-02 md5, sha1, sha256, sha512: use openssl routines if available
	* configure.ac (--without-all): Set with_openssl_default too.
	Use gl_SET_CRYPTO_CHECK_DEFAULT to default to 'auto'.
	(HAVE_LIB_CRYPTO): New var.
	Say whether Emacs is configured to use a crypto library.
	* lib/gl_openssl.h, m4/absolute-header.m4, m4/gl-openssl.m4:
	New files, copied from gnulib.
	* lib/gnulib.mk, m4/gnulib-comp.m4: Regenerate.
	* lib/md5.c, lib/md5.h, lib/sha1.c, lib/sha1.h:
	* lib/sha256.c, lib/sha256.h, lib/sha512.c, lib/sha512.h:
	* m4/include_next.m4, m4/md5.m4, m4/sha1.m4, m4/sha256.m4, m4/sha512.m4:
	Update from gnulib.

2013-12-01  Dmitry Gutov  <dgutov@yandex.ru>

	* .dir-locals.el (log-edit-move): Add the "Author: " header.

2013-11-30  Dani Moncayo  <dmoncayo@gmail.com>

	* build-aux/msys-to-w32 (w32pathlist): Do not translate paths
	starting with %emacs_dir%.

2013-11-30  Glenn Morris  <rgm@gnu.org>

	Stop keeping (most) generated cedet grammar files in the repository.
	* configure.ac (SUBDIR_MAKEFILES, AC_CONFIG_FILES):
	Add admin/grammars Makefile.
	* Makefile.in (distclean, bootstrap-clean, maintainer-clean):
	Also clean admin/grammars, if present.

2013-11-29  Dani Moncayo  <dmoncayo@gmail.com>

	* Makefile.in (epaths-force-w32): Fix 2013-11-20 typo.

2013-11-29  Stefan Monnier  <monnier@iro.umontreal.ca>

	* configure.ac (HAVE_MENUS): Remove.

2013-11-28  Glenn Morris  <rgm@gnu.org>

	* configure.ac (PATH_SEP): Replace with pre-existing SEPCHAR.

2013-11-28  Eli Zaretskii  <eliz@gnu.org>

	* GNUmakefile (Makefile): Don't use $(CFG).
	(CFG): Don't compute.

	* configure.ac (PATH_SEP): Set and AC_SUBST.

2013-11-27  Paul Eggert  <eggert@cs.ucla.edu>

	Merge from gnulib, incorporating:
	2013-11-13 getgroups: work around _DARWIN_C_SOURCE problem
	* lib/getgroups.c: Update from gnulib.

2013-11-27  Glenn Morris  <rgm@gnu.org>

	Move ja-dic, quail, leim-list.el from leim to lisp/leim.
	* Makefile.in (abs_builddir, leimdir): Remove.
	(buildlisppath, SUBDIR, COPYDIR, COPYDESTS): No more leim directory.
	(epaths-force-w32): No longer set BLD.
	(leim): Remove.
	(install-arch-indep): No longer run or install leim.
	(mostlyclean, clean): No longer run leim rule.
	(bootstrap-clean): Change leim target.
	(maintainer-clean): Add leim.
	(check-declare): Remove leim.
	* README: Update for leim changes.
	* configure.ac (leimdir): Remove.
	(standardlisppath): No more leimdir.

	* make-dist: Update for files from leim/ now being in lisp/leim/.

2013-11-26  Glenn Morris  <rgm@gnu.org>

	Preload leim-list.el.
	* Makefile.in (abs_builddir): New, set by configure.
	(buildlisppath): Add leim/.
	(epaths-force-w32): Set BLD.

2013-11-21  Paul Eggert  <eggert@cs.ucla.edu>

	Fix some dependency problems that cause unnecessary recompiles.
	* configure.ac (OLDXMENU_TARGET, OLDXMENU, OLDXMENU_DEPS):
	Remove.
	(LIBXMENU): Now is always either empty or a file name,
	so that it can be used as a dependency.

2013-11-20  Glenn Morris  <rgm@gnu.org>

	* make-dist: Distribute build-aux/msys-to-w32.

2013-11-20  Dani Moncayo  <dmoncayo@gmail.com>

	* build-aux/msys-to-w32: New file.
	* Makefile.in (msys_to_w32, msys_lisppath_to_w32): Remove.
	(msys_w32prefix_subst): Rename from msys_prefix_subst.
	Operate on w32prefixpattern.
	(epaths-force-w32): Use build-aux/msys-to-w32.

2013-11-17  Paul Eggert  <eggert@cs.ucla.edu>

	* configure.ac (DEBUGGER_SEES_C_MACROS): Remove.
	It apparently doesn't work for GCC 3, and I suppose it's more
	trouble than it's worth to worry about this.

2013-11-15  Paul Eggert  <eggert@cs.ucla.edu>

	* configure.ac (DEBUGGER_SEES_C_MACROS): New macro.

2013-11-14  Paul Eggert  <eggert@cs.ucla.edu>

	Simplify, port and tune bool vector implementation.
	* configure.ac (BITSIZEOF_SIZE_T, SIZEOF_SIZE_T): Remove.

2013-11-13  Paul Eggert  <eggert@cs.ucla.edu>

	* Makefile.in (ACLOCAL_INPUTS): Add configure.ac.

2013-11-12  Dani Moncayo  <dmoncayo@gmail.com>

	* configure.ac [MINGW32]: Source nt/mingw-cfg.site.
	* make-dist: Don't distribute nt/msysconfig.sh.

	* Makefile.in (epaths-force-w32): Simplify w32srcdir computation.

2013-11-08  Paul Eggert  <eggert@cs.ucla.edu>

	Merge from gnulib, incorporating:
	2013-11-08 extern-inline: port better to OS X 10.9
	2013-11-08 fpending: fix regression on DragonFly BSD
	* lib/fpending.h, m4/extern-inline.m4, m4/fpending.m4:
	Update from gnulib.

2013-11-07  Paul Eggert  <eggert@cs.ucla.edu>

	Port to C11 aligned_alloc.
	* configure.ac (GMALLOC_OBJ): Initialize to empty if !system_malloc
	and doug_lea_malloc.
	(aligned_alloc): Test for existence if !GMALLOC_OBJ and not darwin.
	(posix_memalign): Test for existence only if !GMALLOC_OBJ and
	not darwin and !aligned_alloc.

2013-11-05  Glenn Morris  <rgm@gnu.org>

	* configure.ac (abs_srcdir) [MINGW32]: No point setting it here,
	config.status computes it.
	* Makefile.in (epaths-force-w32): Move srcdir tweak here.

	* autogen/: Remove directory.  Move update_autogen to admin/.
	* autogen.sh: Remove reference to copy_autogen.
	* GNUmakefile (configure):
	* Makefile.in (bootstrap): Do not try to run copy_autogen.
	* config.bat: Use msdos/autogen rather than autogen.

2013-11-05  Paul Eggert  <eggert@cs.ucla.edu>

	Simplify and port recent bool vector changes.
	* configure.ac (BITSIZEOF_SIZE_T, SIZEOF_SIZE_T):
	New symbols to configure.

2013-11-04  Eli Zaretskii  <eliz@gnu.org>

	* configure.ac: Don't disallow builds in non-ASCII directories.
	(Bug#15260)

2013-11-04  Paul Eggert  <eggert@cs.ucla.edu>

	Port to stricter C99 platforms.
	Merge from gnulib, incorporating:
	2013-11-03 intprops: port to Oracle Studio c99
	* lib/intprops.h: Update from gnulib.

2013-11-02  Glenn Morris  <rgm@gnu.org>

	* Makefile.in (check): Depend on all.

2013-10-31  Glenn Morris  <rgm@gnu.org>

	* configure.ac: Use [!...] rather than [^...], for ksh.  (Bug#15769)

2013-10-30  Glenn Morris  <rgm@gnu.org>

	* Makefile.in (distclean, bootstrap-clean, maintainer-clean):
	Also clean admin/unidata, if present.

2013-10-27  Glenn Morris  <rgm@gnu.org>

	* configure.ac: It seems installing in non-ASCII is not, in fact, ok.

2013-10-25  Glenn Morris  <rgm@gnu.org>

	* configure.ac: It seems _installing_ in non-ASCII is ok, not building.

2013-10-24  Glenn Morris  <rgm@gnu.org>

	* configure.ac:
	* Makefile.in (install-arch-indep, install-etcdoc, install-info):
	Avoid non-portable "`\" nesting.

	* configure.ac (CPPFLAGS) [mingw32]: Use abs_top_srcdir.

	* Makefile.in (abs_top_srcdir): New, set by configure.

2013-10-23  Glenn Morris  <rgm@gnu.org>

	* configure.ac: Explicit error for non-ASCII directories.  (Bug#15260)

	Progress towards allowing installation in directories with whitespace.
	* Makefile.in (COPYDESTS, write_subdir, install-arch-dep)
	(install-arch-indep, install-etcdoc, install-info, install-man)
	(install-etc, uninstall, install-nt, uninstall-nt):
	Quote entities that might contain whitespace.
	* build-aux/update-subdirs: Handle whitespace in argument.
	Check cd return value.

	Make building in directories with whitespace possible.  (Bug#15675)
	* configure.ac (srcdir): Don't make it absolute - abs_srcdir exists.
	(src/.gdbinit): Use ac_abs_top_srcdir.
	* Makefile.in (abs_srcdir): New, set by configure.
	(buildlisppath, epaths-force-w32): Use abs_srcdir.
	(install-arch-indep, install-etcdoc, install-info, install-man)
	(install-etc): Quote entities that might contain whitespace.

2013-10-23  Paul Eggert  <eggert@cs.ucla.edu>

	Merge from gnulib, incorporating:
	2013-10-14 acl: allow cross-compilation to Gentoo
	2013-10-18 extern-inline: make safe for -Wundef usage
	2013-09-30 fpending: use pure+const function attrs
	* lib/fpending.h, m4/acl.m4, m4/extern-inline.m4: Update from gnulib.

2013-10-13  Glenn Morris  <rgm@gnu.org>

	* configure.ac [alpha]: Explicit error in non-ELF case.  (Bug#15601)

2013-10-12  Paul Eggert  <eggert@cs.ucla.edu>

	Merge from gnulib, incorporating:
	2013-10-10 strtoumax: port to Solaris 8
	2013-10-09 strtoimax, strtoumax: port to HP-UX 11.11
	* lib/gnulib.mk, m4/gnulib-comp.m4: Regenerate.
	* lib/inttypes.in.h, lib/strtoimax.c, m4/inttypes.m4, m4/strtoimax.m4:
	* m4/strtoumax.m4:
	Update from gnulib.

2013-10-11  Stefan Monnier  <monnier@iro.umontreal.ca>

	* configure.ac (LIBGNUTLS): Don't set LIBGNUTLS_* back to the empty
	string when gnutls2 is installed but gnutls3 is not.

2013-10-11  Teodor Zlatanov  <tzz@lifelogs.com>

	* configure.ac: Define HAVE_GNUTLS3 if GnuTLS v3 is found.

2013-10-10  Barry Fishman  <barry_fishman@acm.org>  (tiny change)

	* configure.ac: Update for giflib 5.  (Bug#15531)

2013-10-08  Eli Zaretskii  <eliz@gnu.org>

	* configure.ac (HAVE_MENUS): Define unconditionally.

2013-10-07  Paul Eggert  <eggert@cs.ucla.edu>

	Improve support for popcount and counting trailing zeros (Bug#15550).
	Do this by using the Gnulib modules for this.
	This should generate faster code on non-GCC, non-MSC platforms,
	and make the code a bit more portable, at least in theory.
	* lib/count-one-bits.c, lib/count-one-bits.h:
	* lib/count-trailing-zeros.c, lib/count-trailing-zeros.h:
	* m4/count-one-bits.m4, m4/count-trailing-zeros.m4:
	New files, copied from gnulib.
	* lib/gnulib.mk, m4/gnulib-comp.m4: Regenerate.

2013-10-04  Paul Eggert  <eggert@cs.ucla.edu>

	Use hardware support for byteswapping on glibc x86 etc.
	* lib/byteswap.in.h, m4/byteswap.m4: New files, copied from Gnulib.
	* lib/gnulib.mk, m4/gnulib-comp.m4: Regenerate.

2013-10-03  Paul Eggert  <eggert@cs.ucla.edu>

	Merge from gnulib, incorporating:
	2013-10-02 verify: new macro 'assume'
	2013-09-26 dup2, dup3: work around another cygwin crasher
	2013-09-26 getdtablesize: work around cygwin issue

2013-09-25  Paul Eggert  <eggert@cs.ucla.edu>

	Merge from gnulib, incorporating:
	2013-09-24 manywarnings: enable nicer gcc warning messages
	2013-09-23 warnings: port --enable-gcc-warnings to Solaris Studio 12.3
	2013-09-21 timespec: use the new TIMESPEC_RESOLUTION elsewhere
	* configure.ac (WERROR_CFLAGS): Omit -fdiagnostics-show-option
	and -funit-at-a-time, since manywarnings does that for us now.

2013-09-23  Jan Djärv  <jan.h.d@swipnet.se>

	* configure.ac: With clang, check for and use -Wno-switch,
	-Wno-tautological-constant-out-of-range-compare and -Wno-pointer-sign.

2013-09-23  Daniel Colascione  <dancol@dancol.org>

	* configure.ac: Check for valgrind headers.

2013-09-20  Xue Fuqiao  <xfq.free@gmail.com>

	* INSTALL: New homepage of libtiff.

2013-09-20  Paul Eggert  <eggert@cs.ucla.edu>

	Work around performance bug on OS X 10.8 and earlier.
	Perhaps Apple will fix this bug some day.
	See the thread starting with Daniel Colascione's email in:
	http://lists.gnu.org/archive/html/emacs-devel/2013-09/msg00343.html
	* configure.ac (FORTIFY_SOUR): New verbatim section.

2013-09-19  Paul Eggert  <eggert@cs.ucla.edu>

	Merge from gnulib, incorporating:
	2013-09-19 stdio: OS X port of putc_unlocked + extern inline
	2013-09-19 signal: OS X port of sigaddset etc. + extern inline
	2013-09-19 extern-inline: do not always suppress extern inline on OS X
	2013-09-17 getgroups: statement without effect
	2013-08-28 headers: check that _GL_INLINE_HEADER_BEGIN is defined

2013-09-19  Eli Zaretskii  <eliz@gnu.org>

	* configure.ac <srcdir> [MINGW32]: Make sure the value of 'srcdir'
	is in the full /d/foo/bar form.  See the discussion in
	http://lists.gnu.org/archive/html/emacs-devel/2013-09/msg00210.html,
	and in particular
	http://lists.gnu.org/archive/html/emacs-devel/2013-09/msg00252.html
	and its followups, for the details.

2013-09-17  Dmitry Antipov  <dmantipov@yandex.ru>

	* configure.ac: Do not check for g_type_init because we
	require glib >= 2.28 for GTK3, glib >= 2.10 for GTK2,
	glib >= 2.26 for GSettings and glib >= 2.7.0 for GConf, so
	suitable glib should provide g_type_init unconditionally.

2013-09-15  Jan Djärv  <jan.h.d@swipnet.se>

	* configure.ac: Add check for OSX 10.5, required for macfont.o.

2013-09-09  Glenn Morris  <rgm@gnu.org>

	* configure.ac (LDFLAGS_NOCOMBRELOC): New variable.
	(LDFLAGS): Move nocombreloc option from here...
	(LD_SWITCH_SYSTEM_TEMACS): ... to here.

2013-09-08  Glenn Morris  <rgm@gnu.org>

	* configure.ac (--without-compress-install):
	Rename from --without-compress-info.  (Bug#9789)
	(GZIP_INFO): Remove.
	(GZIP_PROG): Allow --without-compress-install to disable it.
	* Makefile.in (GZIP_INFO): Remove all references.

	* info/dir: Tweak emacs-gnutls entry.

2013-09-07  Paul Eggert  <eggert@cs.ucla.edu>

	Port --without-x --enable-gcc-warnings to Fedora 19.
	* configure.ac (WERROR_CFLAGS): Omit redundant use of
	-Wmissing-field-initializers, -Wswitch, -Wtype-limits,
	-Wunused-parameter.  If there is no window system, also omit
	-Wsuggest-attribute=const and -Wsuggest-attribute=noreturn; this
	is needed for Fedora 19.

2013-09-05  Dmitry Antipov  <dmantipov@yandex.ru>

	Make --without-x compatible with --enable-gcc-warnings.
	* configure.ac: If both --without-x and --enable-gcc-warnings are
	specified, use -Wno-unused-variable, -Wno-unused-but-set-variable
	and -Wno-unused-but-set-parameter.

2013-09-04  Paul Eggert  <eggert@cs.ucla.edu>

	Makefile improvements.
	* Makefile.in (lib): Depend on am--refresh, to avoid a race.
	(src): Remove duplicate dependency on FRC.
	Invoke just one submake, not two.  Avoid the need for 'pwd'.

2013-09-02  Jan Djärv  <jan.h.d@swipnet.se>

	* configure.ac: Add ns_check_file.

2013-08-31  Glenn Morris  <rgm@gnu.org>

	* configure.ac (--with-sound): Rename ossaudio to bsd-ossaudio,
	and voxware to oss.

2013-08-31  Ulrich Müller  <ulm@gentoo.org>

	* configure.ac: Allow for --with-sound=voxware that will enable
	sound but otherwise disable ALSA.  This will use the OSS device,
	typically /dev/dsp, for sound output.  (Bug#15067)

2013-08-31  Glenn Morris  <rgm@gnu.org>

	* make-dist: Update for nt/INSTALL* changes.

2013-08-28  Paul Eggert  <eggert@cs.ucla.edu>

	* Makefile.in (SHELL): Now @SHELL@, not /bin/sh,
	for portability to hosts where /bin/sh has problems.

2013-08-28  Stefan Monnier  <monnier@iro.umontreal.ca>

	* configure.ac (DOCMISC_W32): New var to replace DOCMISC_*_W32.

2013-08-27  Paul Eggert  <eggert@cs.ucla.edu>

	Simplify EMACS_TIME-related code.
	Merge from gnulib, incorporating:
	2013-08-27 timespec: new convenience constants and function

2013-08-27  Dmitry Antipov  <dmantipov@yandex.ru>

	* configure.ac (DOCMISC_DVI_W32, DOCMISC_HTML_W32, DOCMISC_INFO_W32)
	(DOCMISC_PDF_W32, DOCMISC_PS_W32): No spaces!

2013-08-27  Glenn Morris  <rgm@gnu.org>

	* configure.ac (emacs_broken_SIGIO): No longer set on gnu-kfreebsd.

	* configure.ac (DOCMISC_DVI_W32, DOCMISC_HTML_W32, DOCMISC_INFO_W32)
	(DOCMISC_PDF_W32, DOCMISC_PS_W32): New output variables.
	* Makefile.in (check-info-dir): Ignore efaq-w32.

	* Makefile.in (mostlyclean, clean, distclean, bootstrap-clean)
	(maintainer-clean, check-declare): Remove pointless subshells.
	Check cd return value.

2013-08-26  Paul Eggert  <eggert@cs.ucla.edu>

	Minor merge from gnulib (mostly just for texinfo.tex).

2013-08-22  Paul Eggert  <eggert@cs.ucla.edu>

	* configure.ac (EMACS_CONFIG_OPTIONS): Quote systematically (Bug#13274).
	This improves on the patch already installed, by quoting options
	that contain spaces and suchlike systematically, so that
	EMACS_CONFIG_OPTIONS is no longer ambiguous when options contain
	these characters.

2013-08-21  Paul Eggert  <eggert@cs.ucla.edu>

	Port close-on-exec pty creation to FreeBSD 9.1-RELEASE (Bug#15129).
	* configure.ac (PTY_OPEN): If posix_openpt with O_CLOEXEC fails
	and reports EINVAL, try it again without O_CLOEXEC.  This should
	port PTY_OPEN to FreeBSD 9, which stupidly rejects O_CLOEXEC.
	What were they thinking?

2013-08-20  Paul Eggert  <eggert@cs.ucla.edu>

	* Makefile.in (distclean, bootstrap-clean, maintainer-clean):
	Fix shell-operator precedence problem in previous change.

2013-08-20  Glenn Morris  <rgm@gnu.org>

	* Makefile.in (distclean, bootstrap-clean, maintainer-clean):
	Clean test/automated if present.

2013-08-19  Paul Eggert  <eggert@cs.ucla.edu>

	Merge from gnulib, incorporating:
	2013-08-15 warnings: minor optimization
	2013-08-15 warnings: check -Wfoo rather than -Wno-foo

2013-08-15  Ken Brown  <kbrown@cornell.edu>

	* configure.ac (G_SLICE_ALWAYS_MALLOC): Update comment.

2013-08-15  Glenn Morris  <rgm@gnu.org>

	* make-dist: Do not distribute etc/refcards TeX intermediate files.
	* Makefile.in (install-arch-indep):
	Do not install etc/refcards TeX intermediate files.

2013-08-14  Ulrich Müller  <ulm@gentoo.org>

	* configure.ac (EMACS_CONFIGURATION): Escape backslashes.  (Bug#15091)

2013-08-12  Eli Zaretskii  <eliz@gnu.org>

	* configure.ac (HAVE_ZLIB): Don't use -lz on MinGW.

2013-08-12  Paul Eggert  <eggert@cs.ucla.edu>

	Minor zlib configuration tweaks.
	* configure.ac (HAVE_ZLIB): Don't assume zlib is linked if PNG is.

2013-08-12  Eli Zaretskii  <eliz@gnu.org>

	* configure.ac (LIBZ): Comment on w32 peculiarities regarding LIBZ.

2013-08-12  Paul Eggert  <eggert@cs.ucla.edu>

	Merge from gnulib, incorporating:
	2013-08-11 fpending: port to recent Cygwin change to stdio_ext.h
	2013-08-10 sys_time: port to OpenBSD

2013-08-12  Glenn Morris  <rgm@gnu.org>

	* configure.ac (etcdocdir): Rename from docdir, to avoid confusion
	with configure's standard --docdir argument.  All uses updated.
	* Makefile.in (etcdocdir): Rename from docdir.  All uses updated.
	(install-etcdoc): Rename from install-doc.  All uses updated.
	(uninstall): Run uninstall-doc.
	(PSS): Add misc-ps.
	(INSTALL_DVI, INSTALL_HTML, INSTALL_PDF, INSTALL_PS)
	(INSTALL_DOC, UNINSTALL_DVI, UNINSTALL_HTML, UNINSTALL_PDF)
	(UNINSTALL_PS, UNINSTALL_DOC): New variables.
	($(INSTALL_DOC), install-doc, install-dvi, install-html, install-pdf)
	(install-ps, $(UNINSTALL_DOC), uninstall-doc, uninstall-dvi)
	(uninstall-html, uninstall-pdf, uninstall-ps): New .PHONY rules.

2013-08-11  Paul Eggert  <eggert@cs.ucla.edu>

	Add --with-zlib to 'configure'.
	* configure.ac: Add --with-zlib option to 'configure', so that Emacs
	can be built without zlib.  Don't assume that -lz is needed on
	non-PNG hosts.  Mention zlib configuration status in 'configure' output.

2013-08-11  Lars Magne Ingebrigtsen  <larsi@gnus.org>

	* configure.ac: Test for zlib.

2013-08-10  Eli Zaretskii  <eliz@gnu.org>

	* configure.ac: Define and substitute UPDATE_MANIFEST.

2013-08-04  Stephen Berman  <stephen.berman@gmx.net>

	* info/dir: Add todo-mode.

2013-08-04  Paul Eggert  <eggert@cs.ucla.edu>

	Fix some minor races in hosts lacking mkostemp (Bug#15015).
	Gnulib's emulation of mkostemp doesn't have races that Emacs's does.
	* configure.ac (mkostemp): Remove check for this function;
	gnulib does the check now.
	(mkstemp): Remove check for this no-longer-used function.
	* lib/mkostemp.c, lib/secure_getenv.c, lib/tempname.c, lib/tempname.h:
	* m4/mkostemp.m4, m4/secure_getenv.m4, m4/tempname.m4:
	New files, copied from Gnulib.
	* lib/gnulib.mk, m4/gnulib-comp.m4: Regenerate.

2013-07-29  Michael Albinus  <michael.albinus@gmx.de>

	* INSTALL (DETAILED BUILDING AND INSTALLATION):
	Add --without-file-notification to --without-all.

2013-07-29  Xue Fuqiao  <xfq.free@gmail.com>

	* INSTALL: Fix description.

2013-07-27  Glenn Morris  <rgm@gnu.org>

	* configure.ac: Extend the --with-sound option to allow
	specification of OSS or ALSA (see bug#14812#64).

2013-07-25  Glenn Morris  <rgm@gnu.org>

	* info/dir: Add ido.

	* make-dist: Add a --tests option, to include test/.

2013-07-24  Glenn Morris  <rgm@gnu.org>

	* configure.ac: Use self-descriptive tags for AC_CONFIG_COMMANDS.

2013-07-23  Glenn Morris  <rgm@gnu.org>

	* configure.ac (etc, lisp): No need to create specially.
	Configure already creates lisp, src/Makefile now creates etc.

2013-07-23  Paul Eggert  <eggert@cs.ucla.edu>

	Port to GNU/Linux systems with tinfo but not ncurses.
	* configure.ac (USE_NCURSES): New symbol.

2013-07-20  Paul Eggert  <eggert@cs.ucla.edu>

	Fix array bounds violation when pty allocation fails.
	* configure.ac (PTY_TTY_NAME_SPRINTF): Use PTY_NAME_SIZE,
	not sizeof pty_name, since pty_name is now a pointer to the array.

2013-07-13  Paul Eggert  <eggert@cs.ucla.edu>

	* configure.ac: Simplify --with-file-notification handling.

2013-07-12  Glenn Morris  <rgm@gnu.org>

	* configure.ac: If with-file-notification=yes, if gfile not found,
	go on to try inotify (not on MS Windows or Nextstep).

2013-07-12  Paul Eggert  <eggert@cs.ucla.edu>

	Fix races with threads and file descriptors.
	* configure.ac (PTY_TTY_NAME_SPRINTF): Use emacs_close, not close.

2013-07-10  Paul Eggert  <eggert@cs.ucla.edu>

	* Makefile.in (removenullpaths): Remove adjacent null paths (Bug#14835).

2013-07-09  Peter Rosin  <peda@lysator.liu.se>  (tiny change>

	* configure.ac (HAVE_W32): Avoid nested functions (the second
	argument of AC_LANG_PROGRAM is already expanded inside a
	function).  (Bug#14830)

2013-07-09  Paul Eggert  <eggert@cs.ucla.edu>

	Port recent close-on-exec changes to Cygwin (Bug#14821).
	* lib/binary-io.c, lib/binary-io.h: New files.
	Merge from gnulib, incorporating:
	2013-07-09 accept4, dup3, pipe2: port to Cygwin
	* lib/pipe2.c: Update from gnulib, as part of this merge.
	* lib/gnulib.mk, m4/gnulib-comp.m4: Regenerate.

	Handle errno and exit status a bit more carefully.
	* lib/ignore-value.h: Remove this gnulib-imported file.
	* lib/gnulib.mk, m4/gnulib-comp.m4: Regenerate.

2013-07-08  Magnus Henoch  <magnus.henoch@gmail.com>  (tiny change)

	* configure.ac (HAVE_IMAGEMAGICK): Check on NS also (Bug#14798).

2013-07-08  Paul Eggert  <eggert@cs.ucla.edu>

	Try to fix FreeBSD 9.1 porting problem (Bug#14812).
	This incorporates the following merge from gnulib:
	2013-07-07 stdalign, verify: port to FreeBSD 9.1, to C11, and to C++11

2013-07-07  Paul Eggert  <eggert@cs.ucla.edu>

	Port to Ubuntu 10 (Bug#14803).
	* configure.ac (accept4): New function to check for.

	Make file descriptors close-on-exec when possible (Bug#14803).
	* configure.ac (mkostemp): New function to check for.
	(PTY_OPEN): Pass O_CLOEXEC to posix_openpt.
	* lib/fcntl.c, lib/getdtablesize.c, lib/pipe2.c, m4/fcntl.m4:
	* m4/getdtablesize.m4, m4/pipe2.m4: New files, taken from gnulib.
	* lib/gnulib.mk, m4/gnulib-comp.m4: Regenerate.

2013-07-03  Christoph Egger  <christoph@debian.org>  (tiny change)

	* configure.ac (emacs_broken_SIGIO): Set on gnu-kfreebsd to avoid hang.
	http://bugs.debian.org/712974

2013-07-02  Paul Eggert  <eggert@cs.ucla.edu>

	Remove some unused macros from 'configure'.
	* configure.ac (HAVE_SOUNDCARD_H, HAVE_LINUX_VERSION_H, HAVE_SPEED_T)
	(HAVE_GNUTLS_CALLBACK_CERTIFICATE_VERIFY)
	(HAVE_GNUTLS_CERTIFICATE_SET_VERIFY_FUNCTION, HAVE_UTIMES)
	(HAVE_LIBHESIOD, HAVE_LIBRESOLV, HAVE_LIBCOM_ERR, HAVE_LIBCRYPTO)
	(HAVE_LIBK5CRYPTO, HAVE_LIBKRB5, HAVE_LIBDES425, HAVE_LIBDES)
	(HAVE_LIBKRB4, HAVE_LIBKRB, HAVE_DES_H, HAVE_KERBEROSIV_DES_H)
	(HAVE_DEV_PTMX, DEVICE_SEP, USG5):
	Remove these macros, as they are not used.
	(sys_siglist): Remove macro; src/sysdep.c now does this.

	* configure.ac (GTK_COMPILES): Check API a bit more carefully.
	Also check that it links.  Say whether it compiled and linked.

2013-07-01  Paul Eggert  <eggert@cs.ucla.edu>

	Merge from gnulib, incorporating:
	2013-06-23 ignore-value: port to gcc -pedantic
	2013-06-21 extern-inline: port to gcc -std=c89

2013-06-30  Paul Eggert  <eggert@cs.ucla.edu>

	Do not use GTK 3 if it exists but cannot be compiled.
	* configure.ac: Leave GTK_OBJ and term_header alone if GTK 3
	exists but cannot be compiled.

2013-06-27  Juanma Barranquero  <lekktu@gmail.com>

	* Makefile.in (install-arch-indep): Do not create directories passed
	with --enable-locallisppath.

2013-06-24  Glenn Morris  <rgm@gnu.org>

	* configure.ac: Include X11/X.h when testing for Xft.h.  (Bug#14684)

2013-06-22  Juanma Barranquero  <lekktu@gmail.com>

	* .bzrignore: Add GNU idutils ID database file.

2013-06-21  YAMAMOTO Mitsuharu  <mituharu@math.s.chiba-u.ac.jp>

	* configure.ac (HAVE_LIBXML2): Try built-in libxml2 on OS X 10.8
	as a fallback.

2013-06-20  Stefan Monnier  <monnier@iro.umontreal.ca>

	* .bzrignore: Don't unignore cl-loaddefs.el.

2013-06-20  Rüdiger Sonderfeld  <ruediger@c-plusplus.de>

	* configure.ac (log2): Check for this function.

2013-06-19  Juanma Barranquero  <lekktu@gmail.com>

	* .bzrignore: Add GNU GLOBAL files.

2013-06-17  Paul Eggert  <eggert@cs.ucla.edu>

	Use functions, not macros, for XINT etc.  (Bug#11935).
	* configure.ac (WARN_CFLAGS): Remove -Wbad-function-cast,
	as it generates bogus warnings about reasonable casts of calls.

2013-06-16  Paul Eggert  <eggert@cs.ucla.edu>

	* configure.ac: Report ACL usage at the end (Bug#14612).

2013-06-11  Paul Eggert  <eggert@cs.ucla.edu>

	--without-all should imply --with-file-notification=no.  (Bug#14569)
	* configure.ac (with_file_notification): Default to $with_features.

2013-06-09  Paul Eggert  <eggert@cs.ucla.edu>

	Merge from gnulib, incorporating:
	2013-06-02 sig2str: port to C++
	2013-05-29 c-ctype, regex, verify: port to gcc -std=c90 -pedantic

2013-06-08  Jan Djärv  <jan.h.d@swipnet.se>

	* configure.ac (HAVE_GLIB): Only set XGSELOBJ if HAVE_NS = no.
	(with_file_notification): Don't set to gfile if with_ns = yes.

2013-06-07  Richard Copley  <rcopley@gmail.com>  (tiny change)

	* Makefile.in (msys_to_w32): Modify to support d:\foo file names.
	(msys_lisppath_to_w32, msys_prefix_subst, msys_sed_sh_escape):
	New variables.
	(epaths-force-w32): Use them.  (Bug#14513)

2013-06-03  Michael Albinus  <michael.albinus@gmx.de>

	* configure.ac (HAVE_GFILENOTIFY): Check for gio >= 2.24.

2013-06-03  Eli Zaretskii  <eliz@gnu.org>

	* configure.ac (HAVE_GFILENOTIFY): Do not change $LIBS.
	(GFILENOTIFY_CFLAGS, GFILENOTIFY_LIBS): Substitute.

2013-06-03  Jan Djärv  <jan.h.d@swipnet.se>

	* configure.ac (HAVE_GLIB): Add GLib check.  Set XGSELOBJ if GLib is
	used.  Remove xgselect.o from XOBJ.

2013-06-03  Michael Albinus  <michael.albinus@gmx.de>

	* configure.ac (file-notification): New option, replaces inotify option.
	(HAVE_W32): Remove w32notify.o.
	(with_file_notification): Add checks for glib and w32.  Adapt check
	for inotify.
	(Summary): Add entry for file notification.

	* autogen/config.in: Add entries for HAVE_GFILENOTIFY,
	HAVE_W32NOTIFY and USE_FILE_NOTIFY.

2013-06-02  Juanma Barranquero  <lekktu@gmail.com>

	* .bzrignore: Ignore dirs libexec/, share/ and var/.

2013-05-29  Xue Fuqiao  <xfq.free@gmail.com>

	* INSTALL: Fix description.

2013-05-27  YAMAMOTO Mitsuharu  <mituharu@math.s.chiba-u.ac.jp>

	* configure.ac (HAVE_XRANDR): Check availability of
	XRRGetScreenResources rather than that of XRRQueryExtension.

2013-05-18  Eli Zaretskii  <eliz@gnu.org>

	* make-dist (files): Add nt/msysconfig.sh, nt/mingw-cfg.site,
	nt/epaths.nt, and nt/INSTALL.MSYS.

2013-05-18  Paul Eggert  <eggert@cs.ucla.edu>

	Port --enable-gcc-warnings to clang.
	* configure.ac (nw): Remove obsolescent warnings.
	These aren't needed for clang, or for gcc for that matter.
	(emacs_cv_clang): New var, which tests for clang.
	Omit warnings that clang is too picky about.
	(GLIB_DISABLE_DEPRECATION_WARNINGS): Define this;
	needed for Ubuntu 13.04 + clang + --enable-gcc-warnings.

	* make-dist (files): Add nt/Makefile.in, nt/gnulib.mk.
	Otherwise, 'configure; make' fails on non-Windows builds.

2013-05-16  Eli Zaretskii  <eliz@gnu.org>

	* lib/Makefile.am: If building for MS-Windows, include
	nt/gnulib.mk instead of lib/gnulib.mk.

	* configure.ac: Adapt to MSYS build on MS-Windows.

	* Makefile.in (NTDIR): New variable, for the MSYS build on
	MS-Windows.
	(SUBDIR): Add $(NTDIR).
	(.PHONY): Add epaths-force-w32.
	(msys_to_w32): New variable.
	(epaths-force-w32, install-nt, uninstall-nt): New targets.
	(lib-src src): Add $(NTLIB) to prerequisites.
	(lib lib-src lisp leim nt): Add 'nt'.
	(config.status): Use $(CFG).
	(.PHONY): Add install-$(NTDIR) and uninstall-$(NTDIR).
	(install, install-arch-dep): Add install-$(NTDIR).
	(uninstall): Depend on uninstall-$(NTDIR).
	(mostlyclean, clean, distclean, bootstrap-clean): Add 'nt'.

	* GNUmakefile (CFG): New variable, uses mingw-cfg.site as
	CONFIG_SITE for the MSYS build on MS-Windows.
	(Makefile): Use $(CFG).

	* .bzrignore: Ignore *.res, *.tmp, and *.map.
	Remove src/emacs.res.

2013-05-16  Paul Eggert  <eggert@cs.ucla.edu>

	Merge from gnulib, incorporating:
	2013-05-15 manywarnings: update for GCC 4.8.0
	2013-05-15 stdio: use __REDIRECT for fwrite, fwrite_unlocked
	2013-05-15 sig2str, stdio, warnings: port to clang

2013-05-15  Stefan Monnier  <monnier@iro.umontreal.ca>

	* Makefile.in (install-doc): DOC file is not version specific any more.
	* .bzrignore: Don't ignore DOC-* any more.

2013-05-13  Paul Eggert  <eggert@cs.ucla.edu>

	* configure.ac (LD_SWITCH_SYSTEM_TEMACS): OpenBSD needs -nopie.
	Reported privately by Han Boetes <han@boetes.org>.

2013-05-08  Juanma Barranquero  <lekktu@gmail.com>

	* lib/makefile.w32-in (ACL_H): New macro.
	($(BLD)/acl-errno-valid.$(O)): Update dependencies.

2013-05-07  Paul Eggert  <eggert@cs.ucla.edu>

	Use Gnulib ACL implementation, for benefit of Solaris etc.  (Bug#14295)
	* configure.ac: Remove -with-acl option, since Gnulib does that for
	us now.
	(LIBACL_LIBS): Remove; no longer needed.
	* lib/Makefile.am (CLEANFILES, SUFFIXES): New (empty) macros,
	for the benefit of the new ACL implementation.
	* lib/makefile.w32-in (GNULIBOBJS): Add $(BLD)/acl-errno-valid.$(O).
	($(BLD)/acl-errno-valid.$(O)): New rule.
	* lib/acl-errno-valid.c, lib/acl-internal.h, lib/acl.h:
	* lib/acl_entries.c, lib/errno.in.h, lib/file-has-acl.c:
	* lib/qcopy-acl.c, lib/qset-acl.c, m4/acl.m4, m4/errno_h.m4:
	New files, taken from gnulib.
	* lib/gnulib.mk, m4/gnulib-comp.m4: Regenerate.

2013-05-07  Jan Djärv  <jan.h.d@swipnet.se>

	* configure.ac (HAVE_XRANDR, HAVE_XINERAMA): Define if available.
	(XRANDR_LIBS, XINERAMA_LIBS): New AC_SUBSTs.

2013-05-06  Paul Eggert  <eggert@cs.ucla.edu>

	Merge from gnulib, incorporating:
	2013-04-30 utimens, utimensat: work around Solaris UTIME_OMIT bug

2013-05-01  Paul Eggert  <eggert@cs.ucla.edu>

	* make-dist: Keep necessary restrictions on file access.

2013-04-29  Paul Eggert  <eggert@cs.ucla.edu>

	Merge from gnulib, incorporating:
	2013-04-28 extern-inline: work around bug in Sun c99

2013-04-27  Paul Eggert  <eggert@cs.ucla.edu>

	Merge from gnulib, incorporating:
	2013-04-27 alignof, intprops, malloca: port better to IBM's C compiler

2013-04-26  Paul Eggert  <eggert@cs.ucla.edu>

	Port better to AIX (Bug#14258).
	* configure.ac (CFLAGS): Append -O if the user did not specify CFLAGS,
	we did not already infer an optimization option, and -O works.
	AIX xlc needs -O, otherwise garbage collection doesn't work.

2013-04-22  Paul Eggert  <eggert@cs.ucla.edu>

	* make-dist: Do not distribute admin/unidata/Makefile.
	It is generated by 'configure'.

	* build-aux/update-subdirs: Don't leave subdirs.el~ behind.
	It messes up 'make distclean', and contains no useful information
	because it's a copy of subdirs.el.

2013-04-18  John Marino  <gnugcc@marino.st>  (tiny change)

	* configure.ac: Add DragonFly BSD, mostly same as FreeBSD.  (Bug#14068)

2013-04-18  Glenn Morris  <rgm@gnu.org>

	* configure.ac (AC_PROG_LN_S): Remove, too restrictive.
	(LN_S_FILEONLY): New output variable.
	* Makefile.in (LN_S): Remove.
	(LN_S_FILEONLY): New, set by configure.
	(install-arch-dep): Use LN_S_FILEONLY rather than LN_S.

2013-04-12  Ken Brown  <kbrown@cornell.edu>

	* configure.ac (canonical): Adapt to 64-bit Cygwin, for which
	`canonical' is `x86_64-unknown-cygwin'.

2013-04-09  Ken Brown  <kbrown@cornell.edu>

	* configure.ac (W32_RES_LINK): Remove unneeded linker directive
	`-Wl,-bpe-i386', which is confusing in the 64-bit case.
	(Bug#12993)

2013-04-07  Paul Eggert  <eggert@cs.ucla.edu>

	Fix --enable-profiling bug introduced by 2013-02-25 change (Bug#13783).
	* configure.ac (LD_SWITCH_SYSTEM_TEMACS): Append -pg if profiling
	and if not on GNU/Linux or FreeBSD.
	* lib/Makefile.am (AM_CFLAGS): Add $(PROFILING_CFLAGS), so that
	lib/*.o is profiled too.

2013-03-30  Paul Eggert  <eggert@cs.ucla.edu>

	Merge from gnulib, incorporating:
	2013-03-29 stdalign: port to stricter ISO C11
	This helps to run 'configure' on MS-Windows; see Eli Zaretskii in
	<http://lists.gnu.org/archive/html/emacs-devel/2013-03/msg00999.html>.

2013-03-27  Paul Eggert  <eggert@cs.ucla.edu>

	* configure.ac (HAVE_XKBGETKEYBOARD): Remove.
	Subsumed by HAVE_XKB.  All uses changed.

2013-03-25  Jan Djärv  <jan.h.d@swipnet.se>

	* configure.ac (HAVE_XKB): Define if Xkb is present.

2013-03-24  Paul Eggert  <eggert@cs.ucla.edu>

	Merge from gnulib, incorporating:
	2013-03-21 sys_select, sys_time: port 2013-01-30 fix to Cygwin

2013-03-18  Paul Eggert  <eggert@cs.ucla.edu>

	Fix bug when building Emacs with a GNU Make submake (Bug#13962).
	* Makefile.in (QUIET_SUBMAKE): New macro.
	(install-info, uninstall): Use it.

	Emacs crashes with ImageMagick 6.8.2-3 through 6.8.3-9 (Bug#13867).
	* configure.ac (IMAGEMAGICK_MODULE): Reject 6.8.2.
	We want to reject 6.8.2-3 through 6.8.3-9, but there seems to be
	no way to do this in pkg-config, so make do with a reasonable
	approximation.

	Automate the build of ja-dic.el (Bug#13984).
	* .bzrignore: Add leim/ja-dic/.

2013-03-13  Paul Eggert  <eggert@cs.ucla.edu>

	File synchronization fixes (Bug#13944).
	* configure.ac (BSD_SYSTEM, BSD_SYSTEM_AHB): Remove; no longer needed.
	(fsync): Remove check; now done by gnulib.
	* lib/fdatasync.c, lib/fsync.c, m4/fdatasync.m4, m4/fsync.m4:
	New files, from gnulib.
	* lib/gnulib.mk, m4/gnulib-comp.m4: Regenerate.

	Merge from gnulib, incorporating:
	2013-03-13 putenv: port to Solaris 10
	2013-03-12 mktime: fix configure typo
	2013-03-11 regex: port to mingw's recent addition of undeclared alarm
	2013-03-11 putenv: avoid compilation warning on mingw
	2013-03-11 unistd: don't prevent Tru64 Unix from using gnulib strtod.

2013-03-11  Glenn Morris  <rgm@gnu.org>

	* Merge in all changes up to version 24.3 release.

2013-03-06  Paul Eggert  <eggert@cs.ucla.edu>

	* configure.ac (TERM_HEADER): Remove duplicate definition (Bug#13872).
	It can mess up 'configure' runs.

2013-03-05  Glenn Morris  <rgm@gnu.org>

	* Makefile.in (install-man): Ignore gzip exit status.

2013-03-03  Glenn Morris  <rgm@gnu.org>

	* make-dist: Remove lzma (it's replaced by xz).

2013-03-01  Paul Eggert  <eggert@cs.ucla.edu>

	Merge from gnulib, incorporating:
	2013-02-21 putenv: port better to native Windows
	2013-02-18 extern-inline: avoid compilation error with HP-UX cc
	2013-02-14 putenv: fix heap corruption with mixed putenv/_putenv

2013-02-28  Ken Brown  <kbrown@cornell.edu>

	* configure.ac (HAVE_DATA_START): Fix test.  (Bug#13818)

2013-02-25  Paul Eggert  <eggert@cs.ucla.edu>

	Simplify data_start configuration (Bug#13783).
	* configure.ac (CRT_DIR, LIB_STANDARD, START_FILES, DATA_START)
	(LD_FIRSTFLAG, ORDINARY_LINK, LIB_GCC): Remove.
	(AC_CHECK_HEADERS_ONCE): Remove sys/resource.h, as it's
	not always needed.
	(HAVE_DATA_START): New macro.

2013-02-21  Paul Eggert  <eggert@cs.ucla.edu>

	Parallelize documentation builds.
	This speeds up building of documentation on multiprocessor
	platforms, and is motivated by Texinfo 5.0, which is much slower.
	Add a toplevel rule 'make docs' to make all the documentation.
	* .bzrignore: Add .dvi, .html, .ps.
	* Makefile.in (DVIS, HTMLS, INFOS, PSS, DOCS): New macros.
	($(DOCS), docs, vi, html, pdf, ps): New rules.
	(info-real): Depend on $(INFOS) rather than doing it sequentially.
	(dvi): Depend on $(DVIS) rather than doing it sequentially.

2013-02-15  Paul Eggert  <eggert@cs.ucla.edu>

	Fix AIX port (Bug#13650).
	* configure.ac (DATA_START, DATA_SEG_BITS): Set to 0x20000000 on AIX.

2013-02-12  Eli Zaretskii  <eliz@gnu.org>

	* lib/makefile.w32-in (GNULIBOBJS): Add $(BLD)/memrchr.$(O).
	($(BLD)/memrchr.$(O)): New dependency.

2013-02-11  Paul Eggert  <eggert@cs.ucla.edu>

	Tune by using memchr and memrchr.
	* .bzrignore: Add string.h.
	* lib/gnulib.mk, m4/gnulib-comp.m4: Regenerate.
	* lib/memrchr.c, lib/string.in.h, m4/memrchr.m4, m4/string_h.m4:
	New files, from gnulib.

	Merge from gnulib, incorporating:
	2013-02-11 unsetenv etc.: port to Solaris 11 + GNU Emacs
	2013-02-09 secure_getenv: fix C++ declaration typo

2013-02-11  Glenn Morris  <rgm@gnu.org>

	* configure.ac (emacs_config_options): Record some env vars.

2013-02-10  Glenn Morris  <rgm@gnu.org>

	* configure.ac (emacs_config_options): Strip out the (internal)
	arguments --no-create and --no-recursion.

2013-02-08  Paul Eggert  <eggert@cs.ucla.edu>

	Merge from gnulib, incorporating:
	2013-02-08 careadlinkat: stop exporting careadlinkatcwd
	The MS-Windows port can remove careadlinkatcwd at its convenience.
	2013-02-08 extensions: port better to HP-UX
	2013-02-06 extensions: port better to MINIX 3, HP-UX, autoheader 2.62
	2013-02-06 unistd: avoid namespace pollution on non-glibc systems
	2013-02-04 secure_getenv: new module [module not used by Emacs]
	2013-01-30 sys_time: port to Solaris 2.6

2013-02-01  Paul Eggert  <eggert@cs.ucla.edu>

	Use fdopendir, fstatat and readlinkat, for efficiency (Bug#13539).
	On my host, this speeds up directory-files-and-attributes by a
	factor of 3, when applied to Emacs's src directory.
	These functions are standardized by POSIX and are common these
	days; fall back on a (slower) gnulib implementation if the host
	is too old to supply them.
	* .bzrignore: Add lib/dirent.h.
	* lib/Makefile.am (libgnu_a_SOURCES): Add openat-die.c, save-cwd.c.
	* lib/careadlinkat.c, lib/careadlinkat.h: Merge from gnulib,
	incorporating: 2013-01-29 careadlinkat: do not provide careadlinkatcwd.
	* lib/gnulib.mk, m4/gnulib-comp.m4: Regenerate.
	* lib/dirent.in.h, lib/fdopendir.c, lib/fstatat.c, lib/openat-priv.h:
	* lib/openat-proc.c, lib/openat.h, m4/dirent_h.m4, m4/fdopendir.m4:
	* m4/fstatat.m4: New files, from gnulib.
	* lib/openat-die.c, lib/save-cwd.c, lib/save-cwd.h: New files.
	These last three are specific to Emacs and are not copied from gnulib.
	They are simpler than the gnulib versions and are tuned for Emacs.

2013-02-01  Glenn Morris  <rgm@gnu.org>

	* make-dist: Only README files exist in lisp/ now, not README*.

2013-01-23  Giorgos Keramidas  <gkeramidas@gmail.com>  (tiny change)

	* .bzrignore: Add lib-src/blessmail.

2013-01-23  Paul Eggert  <eggert@cs.ucla.edu>

	Merge from gnulib, incorporating:
	2013-01-16 unistd: port to recent mingw

2013-01-19  Glenn Morris  <rgm@gnu.org>

	* Makefile.in (install-arch-indep): Put back a chmod that was
	removed 2012-05-19.  (Bug#13430)

2013-01-16  Paul Eggert  <eggert@cs.ucla.edu>

	Merge from gnulib, incorporating:
	2013-01-16 largefile: port better to Mac OS X 10.5
	2013-01-15 stdint: fix build with Android's Bionic fox x86

2013-01-16  Paul Eggert  <eggert@cs.ucla.edu>

	* configure.ac: Document that --enable-gcc-warnings emits errors.
	(Bug#13448)

2013-01-13  Glenn Morris  <rgm@gnu.org>

	* make-dist: Add options for xz compression and no compression.

2013-01-12  Paul Eggert  <eggert@cs.ucla.edu>

	Enable conservative stack scanning for all architectures.
	Suggested by Stefan Monnier in
	<http://lists.gnu.org/archive/html/emacs-devel/2013-01/msg00183.html>.
	* configure.ac (GC_MARK_STACK): Remove.

2013-01-11  Paul Eggert  <eggert@cs.ucla.edu>

	* lib/getopt_.h: Remove trailing CRs that crept in.

2013-01-11  Eli Zaretskii  <eliz@gnu.org>

	* lib/getopt_.h: Regenerate.

2013-01-10  Paul Eggert  <eggert@cs.ucla.edu>

	Merge from gnulib, incorporating:
	2013-01-09 stdlib: port to Solaris 2.6

2013-01-04  Glenn Morris  <rgm@gnu.org>

	* info/dir: Add htmlfontify.

2013-01-04  Paul Eggert  <eggert@cs.ucla.edu>

	Merge from gnulib, incorporating:
	2013-01-04 stdio: remove now-unnecessary stdio.c
	2013-01-04 fprintftime: depend on stdio, not ignore-value
	2013-01-04 fwrite: silence __wur only for older glibc versions
	2013-01-04 fwrite: silence __wur without using inline
	* lib/stdio.c: Remove.
	* lib/stdio.in.h, lib/strftime.c: Update from gnulib.
	* lib/gnulib.mk, m4/gnulib-comp.m4: Regenerate.

2013-01-02  Paul Eggert  <eggert@cs.ucla.edu>

	Merge from gnulib, incorporating copyright-date changes and:
	2012-12-31 dup2: work around cygwin bug

2012-12-30  Jan Djärv  <jan.h.d@swipnet.se>

	* configure.ac: Check for GtkHandlebox.
	Check for GtkTearoffMenuItem.
	New enable: --enable-gtk-deprecation-warnings, default off.
	(HAVE_GTK3): If above enable is off, add
	-DGDK_DISABLE_DEPRECATION_WARNINGS to GTK_CFLAGS.

2012-12-30  Andreas Schwab  <schwab@linux-m68k.org>

	* configure.ac (TEMACS_LDFLAGS2): Don't define.
	(LIBS_GNUSTEP): Set for GNUstep and substitute.
	(LD_SWITCH_SYSTEM_TEMACS): Don't set for GNUstep.

2012-12-27  Glenn Morris  <rgm@gnu.org>

	* configure.ac (emacs_config_options): New.
	Use $@ rather than undocumented $ac_configure_args.
	Replace any embedded double quotes.  (Bug#13274)

2012-12-27  Andreas Schwab  <schwab@linux-m68k.org>

	* configure.ac (SIGNALS_VIA_CHARACTERS): Also define for darwin.
	(Bug#13222)

2012-12-26  Paul Eggert  <eggert@cs.ucla.edu>

	Revert static checking of stack smashing.
	* configure.ac (WARN_CFLAGS): Omit -Wstack-protector when
	configured with --enable-gcc-warnings.  -Wstack-protector causes
	diagnostics to be issued on Ubuntu 12.10 x86-64.

2012-12-24  Paul Eggert  <eggert@cs.ucla.edu>

	Merge from gnulib, incorporating:
	2012-12-21 AC_PROG_MKDIR_P: port workaround to pre-2.62 Autoconf
	2012-12-20 AC_PROG_MKDIR_P: don't workaround if not buggy
	2012-12-17 filemode, sys_stat: Handle MPX files a la AIX.

2012-12-21  Akinori MUSHA  <knu@iDaemons.org>  (tiny change)

	* Makefile.in (install-arch-dep): Ignore chmod errors.  (Bug#13233)

2012-12-16  Romain Francoise  <romain@orebokech.com>

	* configure.ac (acl): New option.
	(HAVE_POSIX_ACL): Test for POSIX ACL support.  This is typically
	provided by libacl on GNU/Linux.

2012-12-14  Paul Eggert  <eggert@cs.ucla.edu>

	Fix permissions bugs with setgid directories etc.  (Bug#13125)
	* configure.ac (BSD4_2): Remove; no longer needed.

2012-12-13  Glenn Morris  <rgm@gnu.org>

	* info/dir: Add bovine, srecode, wisent.

2012-12-13  Andreas Schwab  <schwab@suse.de>

	* Makefile.in (install-info): Use `${MAKE} -s' for echo-info.
	(uninstall): Likewise.  (Bug#13142)

2012-12-11  Paul Eggert  <eggert@cs.ucla.edu>

	Merge from gnulib for 'inline' (Bug#13040), incorporating:
	2012-12-11 extern-inline: avoid incompatibility with Darwin Libc
	* m4/extern-inline.m4: Update from gnulib.

2012-12-11  Juanma Barranquero  <lekktu@gmail.com>

	* lib/makefile.w32-in (SIG2STR_H): New macro.
	($(BLD)/sig2str.$(O)): Update dependencies.

2012-12-10  Paul Eggert  <eggert@cs.ucla.edu>

	* configure.ac (HAVE_INOTIFY): Speed up configure-time test.
	There's no need to test for any of three inotify functions,
	since we use all three.  Check for just the first one.

2012-12-10  Daniel Colascione  <dancol@dancol.org>

	* .bzrignore: Add src/emacs.res.

	* configure.ac (W32_RES, W32_RES_LINK, WINDRES): Teach the cygw32
	build how to compile Windows resource files; use these variables
	to tell src/Makefile.in how and whether to compile resources.

2012-12-10  Rüdiger Sonderfeld  <ruediger@c-plusplus.de>

	* configure.ac (inotify): New option.
	(HAVE_INOTIFY): Test for inotify.

2012-12-09  Andreas Schwab  <schwab@linux-m68k.org>

	* configure.ac: Fix source command in .gdbinit.
	Don't quote $MAKEINFO.

2012-12-09  Paul Eggert  <eggert@cs.ucla.edu>

	Allow spaces in some configuration vars (Bug#13078).
	* configure.ac (srcdir): Don't assume $PWD lacks spaces.
	(srcdir, MAKEINFO, PKG_CONFIG, PKG_CONFIG_MIN_VERSION):
	All uses quoted, to allow spaces in these vars.

2012-12-08  Paul Eggert  <eggert@cs.ucla.edu>

	Use putenv+unsetenv instead of modifying environ directly (Bug#13070).
	* lib/putenv.c, lib/unsetenv.c, m4/putenv.m4, m4/setenv.m4:
	New files, copied automatically from gnulib.
	* lib/gnulib.mk, m4/gnulib-comp.m4: Regenerate.

2012-12-08  Eli Zaretskii  <eliz@gnu.org>

	* lib/makefile.w32-in ($(BLD)/sig2str.$(O)): New dependency.
	Remove a stray character at the beginning of the file.
	(Bug#13026)

2012-12-08  Paul Eggert  <eggert@cs.ucla.edu>

	Simplify get_lim_data.
	* configure.ac (ULIMIT_BREAK_VALUE): Remove.

	Assume POSIX 1003.1-1988 or later for signal.h (Bug#13026).
	* configure.ac (PTY_OPEN, PTY_TTY_NAME_SPRINTF):
	Use SIGCHLD rather than SIGCLD.
	* lib/sig2str.c, lib/sig2str.h, m4/sig2str.m4: New files, from gnulib.
	* lib/gnulib.mk, m4/gnulib-comp.m4: Regenerate.
	* lib/makefile.w32-in (GNULIBOBJS): Add $(BUILD)/sig2str.$(O).

2012-12-06  Glenn Morris  <rgm@gnu.org>

	* configure.ac: Handle info/ files with or without ".info" extension.

2012-11-30  Paul Eggert  <eggert@cs.ucla.edu>

	Merge from gnulib for 'inline' (Bug#13040), incorporating:
	2012-11-29 snippet/warn-on-use: no 'static inline'
	2012-11-29 ftruncate, fts, lstat, openat, raise: no 'static inline'
	2012-11-29 arctwo, md4, md5, sha1, sha256, sha512: no 'static inline'
	2012-11-29 fflush, stat: no 'static inline'
	2012-11-29 stdio: better 'inline'
	2012-11-29 sys_stat: no 'static inline'
	2012-11-29 unistd: better 'inline'
	2012-11-29 c-strtod, memcoll, readutmp: no 'static inline'
	2012-11-29 extern-inline: no 'static inline'
	2012-11-29 sys_socket: better 'inline'
	* lib/stdio.c, lib/unistd.c: New files, from gnulib.
	* build-aux/snippet/warn-on-use.h, lib/gnulib.mk, lib/lstat.c:
	* lib/md5.c, lib/sha1.c, lib/sha256.c, lib/sha512.c, lib/stat.c:
	* lib/stdio.in.h, lib/sys_stat.in.h, lib/unistd.in.h, m4/c-strtod.m4:
	* m4/extern-inline.m4, m4/gnulib-comp.m4, m4/lstat.m4, m4/md5.m4:
	* m4/sha1.m4, m4/sha256.m4, m4/sha512.m4, m4/stat.m4, m4/stdio_h.m4:
	* m4/sys_socket_h.m4, m4/sys_stat_h.m4, m4/unistd_h.m4:
	Update from gnulib.

2012-11-27  Eli Zaretskii  <eliz@gnu.org>

	* make-dist (nt): Adjust to changes in names of the *.manifest files.

2012-11-24  Ken Brown  <kbrown@cornell.edu>

	* configure.ac (HAVE_MOUSE): Remove.

2012-11-23  Paul Eggert  <eggert@cs.ucla.edu>

	Assume POSIX 1003.1-1988 or later for dirent.h (Bug#12958).
	* configure.ac: Do not check for dirent.h or closdir.

2012-11-21  Paul Eggert  <eggert@cs.ucla.edu>

	Assume POSIX 1003.1-1988 or later for unistd.h (Bug#12945).
	* configure.ac: Do not check for getcwd or getwd.

2012-11-21  Glenn Morris  <rgm@gnu.org>

	* configure.ac (--enable-profiling): Doc fix.

2012-11-20  Paul Eggert  <eggert@cs.ucla.edu>

	Improve static checking of integer overflow and stack smashing.
	* configure.ac (WARN_CFLAGS): Add -Wstack-protector
	if using GCC 4.7.2 or later on a platform with
	at least 64-bit long int.  This improves static checking on these
	platforms, when configured with --enable-gcc-warnings.

2012-11-17  Paul Eggert  <eggert@cs.ucla.edu>

	Assume POSIX 1003.1-1988 or later for fcntl.h (Bug#12881).
	* configure.ac: Do not check for fcntl.h.
	* lib/gnulib.mk: Regenerate.

2012-11-16  Paul Eggert  <eggert@cs.ucla.edu>

	Remove no-longer-used pty_max_bytes variable.
	* configure.ac (fpathconf): Remove unnecessary check.

2012-11-14  Paul Eggert  <eggert@cs.ucla.edu>

	Use faccessat, not access, when checking file permissions (Bug#12632).
	* .bzrignore: Add lib/fcntl.h.
	* configure.ac (euidaccess): Remove check; gnulib does this for us now.
	(gl_FCNTL_O_FLAGS): Define a dummy version.
	* lib/at-func.c, lib/euidaccess.c, lib/faccessat.c, lib/fcntl.in.h:
	* lib/getgroups.c, lib/group-member.c, lib/root-uid.h:
	* lib/xalloc-oversized.h, m4/euidaccess.m4, m4/faccessat.m4:
	* m4/fcntl_h.m4, m4/getgroups.m4, m4/group-member.m4:
	New files, from gnulib.
	* lib/gnulib.mk, m4/gnulib-comp.m4: Regenerate.

2012-11-05  Paul Eggert  <eggert@cs.ucla.edu>

	Assume at least POSIX.1-1988 for getpgrp, setpgid, setsid (Bug#12800).
	* configure.ac (setpgid, setsid): Assume their existence.
	(AC_FUNC_GETPGRP, SETPGRP_RELEASES_CTTY): Remove; obsolete.

	Simplify by assuming __fpending.
	Now that Emacs is using the gnulib fpending module,
	there's no need for Emacs to have a separate implementation.
	* configure.ac (stdio_ext.h, __fpending): Remove now-duplicate checks.
	(PENDING_OUTPUT_COUNT, DISPNEW_NEEDS_STDIO_EXT): Remove.

2012-11-03  Eli Zaretskii  <eliz@gnu.org>

	* lib/makefile.w32-in (GNULIBOBJS): Add $(BLD)/fpending.$(O) and
	$(BLD)/close-stream.$(O).
	($(BLD)/close-stream.$(O))
	($(BLD)/fpending.$(O)): New dependencies.

2012-11-03  Paul Eggert  <eggert@cs.ucla.edu>

	Fix data-loss with --batch (Bug#9574).
	* lib/close-stream.c, lib/close-stream.h, lib/fpending.c
	* lib/fpending.h, m4/close-stream.m4, m4/fpending.m4:
	New files, from gnulib.
	* lib/gnulib.mk, m4/gnulib-comp.m4: Regenerate.

2012-11-03  Eli Zaretskii  <eliz@gnu.org>

	* config.bat: Copy lib/execinfo.in.h to lib/execinfo.in-h if needed.

2012-11-02  Glenn Morris  <rgm@gnu.org>

	* Makefile.in (EMACS_ICON): New variable.
	(install-etc): Use EMACS_ICON to allow choice of icon.

2012-10-26  Glenn Morris  <rgm@gnu.org>

	* Makefile.in (EMACS_NAME): New variable.
	(EMACS, install-etc, uninstall): Use $EMACS_NAME.

	* Makefile.in (EMACS, EMACSFULL): Transformations should not be
	applied to $EXEEXT.

	* Makefile.in (uninstall): Don't abort if some directories are missing.
	Apply transformation rules to manual pages, desktop and icon files.
	No more emacs22 icons to uninstall.

2012-10-24  Glenn Morris  <rgm@gnu.org>

	* Makefile.in (install-etc, install-man):
	Don't apply program transform to standard file suffixes.

2012-10-23  Paul Eggert  <eggert@cs.ucla.edu>

	* configure.ac (_FORTIFY_SOURCE): Do not multiply define (Bug#12714).
	This ports to Gentoo.  Problem originally reported against coreutils,
	but Emacs has it too.

2012-10-23  Glenn Morris  <rgm@gnu.org>

	* Makefile.in (emacs_transform): Remove.
	(install-man): Revert 2012-10-21 change.  (Bug#12713)

2012-10-21  Glenn Morris  <rgm@gnu.org>

	* Makefile.in (install-etc): Don't install emacs22 icons.

	* Makefile.in (emacs_transform): New variable.
	(install-etc): Prefer a make variable to a shell variable.

2012-10-18  Stefan Monnier  <monnier@iro.umontreal.ca>

	* Makefile.in ($(MAKEFILE_NAME)): Depend on src/lisp.mk as well.

2012-10-15  Glenn Morris  <rgm@gnu.org>

	* Makefile.in (install-man, install-etc):
	Apply $TRANSFORM.  (Bug#12536#34)
	(clean): Delete etc/emacs.tmpdesktop.

2012-10-11  Kenichi Handa  <handa@gnu.org>

	* .bzrignore: Add several files under admin/charsets.

2012-10-08  Daniel Colascione  <dancol@dancol.org>

	* configure.ac: Add --with-w32 as a window system option.
	Limit it to Cygwin for now.  Integrate w32 into the refactored window
	system configuration and set TERM_HEADER to w32term.h when w32 is
	configured.

	(CYGWIN_OBJ): Add cygw32.o.

2012-10-07  Jan Djärv  <jan.h.d@swipnet.se>

	* configure.ac: Check that OSX is 10.4 or newer.

2012-10-07  Paul Eggert  <eggert@cs.ucla.edu>

	Improve sys_siglist detection.
	* configure.ac (sys_siglist): Look for its decl in <signal.h>.
	Otherwise, it's not found in either Fedora 17 or Solaris 11.

2012-10-04  Paul Eggert  <eggert@cs.ucla.edu>

	Merge from gnulib, incorporating:
	2012-10-02 pselect: reject invalid file descriptors
	2012-10-02 ptsname: reject invalid file descriptors
	2012-10-02 manywarnings: cater to more gcc infelicities
	2012-09-30 sockets, sys_stat: restore AC_C_INLINE
	* lib/pselect.c, lib/stdlib.in.h, m4/manywarnings.m4, m4/pselect.m4:
	* m4/stdlib_h.m4, m4/sys_stat_h.m4: Update from gnulib.
	* lib/gnulib.mk, m4/gnulib-comp.m4: Regenerate.

2012-09-30  Paul Eggert  <eggert@cs.ucla.edu>

	Merge from gnulib, incorporating:
	2012-09-28 extern-inline: provide a -Wundef safe config.h

2012-09-27  Paul Eggert  <eggert@cs.ucla.edu>

	Check more robustly for timer_settime.
	This should fix an OS X build problem reported by Ivan Andrus in
	<http://lists.gnu.org/archive/html/emacs-devel/2012-09/msg00671.html>.
	* configure.ac (gl_THREADLIB): Define to empty, since Emacs
	does threads its own way.
	* lib/gnulib.mk, m4/gnulib-comp.m4: Regenerate.

2012-09-23  Paul Eggert  <eggert@cs.ucla.edu>

	* Makefile.in (bootstrap): Set MAKEFILE_NAME when building Makefile,
	to avoid problems with recursion when using GNU make.

2012-09-22  Paul Eggert  <eggert@cs.ucla.edu>

	* Makefile.in (bootstrap): Simplify build procedure.
	Suggested by Wolfgang Jenker in
	<http://lists.gnu.org/archive/html/emacs-devel/2012-09/msg00456.html>.

	Merge from gnulib, incorporating:
	2012-09-22 sockets, sys_stat: remove AC_C_INLINE in MSVC-only cases

2012-09-18  Jan Djärv  <jan.h.d@swipnet.se>

	* configure.ac (HAVE_GTK): Mention if we use GTK2 or GTK3.

2012-09-17  Andreas Schwab  <schwab@linux-m68k.org>

	* Makefile.in (bootstrap): Revert last change.  Run config.status
	after config.status --recheck, run configure from $(srcdir).
	(config.status): Run configure from $(srcdir).

2012-09-17  Paul Eggert  <eggert@cs.ucla.edu>

	* Makefile.in: Fix build error on FreeBSD.
	($(MAKEFILE_NAME)): Pass MAKE='$(MAKE)' to config.status's env.
	Suggested by Wolfgang Jenker in
	<http://lists.gnu.org/archive/html/emacs-devel/2012-09/msg00430.html>.
	(MAKE_CONFIG_STATUS): Remove.  Remaining use expanded.
	This undoes part of the 2012-09-10 patch.
	(bootstrap): Run ./configure, rather than trying to run config.status
	if it exists.  That builds src/epaths.h more reliably.
	Run autogen/copy_autogen if autogen.sh fails,
	to create 'configure'; problem reported by Andreas Schwab in
	<http://lists.gnu.org/archive/html/emacs-devel/2012-09/msg00438.html>.
	* autogen.sh: Exit with status 1 when failing due to missing tools,
	reverting the 2012-09-10 change to this file.
	* autogen/copy_autogen: Fail if one of the subsidiary actions fail.
	Use 'cp -f' for the build-aux files, since the destinations are
	typically read-only.

	Remove no-longer-needed Solaris 2.4 vfork bug workaround.
	* configure.ac (ac_cv_func_vfork_works): Default to 'no' on
	Solaris 2.4, so that AC_FUNC_VFORK doesn't think vfork works.

2012-09-17  Glenn Morris  <rgm@gnu.org>

	* configure.ac (copyright): New output variable.
	(COPYRIGHT): New AC_DEFINE.

2012-09-16  Paul Eggert  <eggert@cs.ucla.edu>

	Remove configure's --without-sync-input option (Bug#12450).
	* configure.ac (SYNC_INPUT, BROKEN_SA_RESTART): Remove.

2012-09-16  Glenn Morris  <rgm@gnu.org>

	Increase compartmentalization of Nextstep builds rules,
	and store Emacs version number in fewer versioned files.
	* configure.ac (ns_appsrc): Use relative names.
	(ns_frag): Remove.
	(Info-gnustep.plist, Emacs.desktop, Info.plist, InfoPlist.strings)
	(nextstep/Makefile): Generate these nextstep files.
	(SUBDIR_MAKEFILES): Add nextstep.
	* Makefile.in (clean, distclean, bootstrap-clean): Add nextstep.
	* make-dist (nextstep/templates): Add directory.
	(nextstep/Cocoa/Emacs.base/Contents/Resources/English.lproj): Remove.
	(nextstep/Cocoa/Emacs.base/Contents)
	(nextstep, nextstep/GNUstep/Emacs.base/Resources): Update contents.

2012-09-15  Paul Eggert  <eggert@cs.ucla.edu>

	Port better to POSIX hosts lacking _setjmp (Bug#12446).
	* configure.ac (HAVE__SETJMP, HAVE_SIGSETJMP): New symbols.
	(_setjmp, _longjmp): Remove.

2012-09-14  Paul Eggert  <eggert@cs.ucla.edu>

	* configure.ac (--without-sync-input): Fix typo in usage message.

	* configure.ac: Port to hosts lacking gtk.
	(PKG_CHECK_MODULES): Capture pkg-config diagnostics
	better, in particular, problems in invoking pkg-config itself.
	This is useful on hosts that don't have pkg-config.
	(GTK_MODULES): Do not exit 'configure' simply because gtk3
	and gtk2 are both missing.  Problem found on Solaris 8.

2012-09-13  Jan Djärv  <jan.h.d@swipnet.se>

	* configure.ac: Reorder Xaw3d messages.
	Report Gtk+ 3 as GTK.

2012-09-13  Paul Eggert  <eggert@cs.ucla.edu>

	Simplify SIGIO usage (Bug#12408).
	* configure.ac (NO_TERMIO, BROKEN_FIONREAD, BROKEN_SIGAIO)
	(BROKEN_SIGPOLL, BROKEN_SIGPTY): Remove.
	(USABLE_FIONREAD, USABLE_SIGIO): New symbols.  All uses of
	'defined SIGIO' replaced with 'defined USABLE_SIGIO', with no need
	to #undef SIGIO now (which was error-prone).  Likewise, all uses
	of 'defined FIONREAD' replaced with 'defined USABLE_FIONREAD'.

2012-09-12  Jan Djärv  <jan.h.d@swipnet.se>

	* configure.ac: No --with-x-toolkit given: Try gtk3 toolkit first
	and then gtk2 if not found.
	--with-x-toolkit=gtk|yes: As above, but fail if gtk2 or gt3 not found.
	--with-x-toolkit=gtk2: Only try gtk2, fail if not found.
	--with-x-toolkit=gtk3: Only try gtk3, fail if not found.

2012-09-11  Glenn Morris  <rgm@gnu.org>

	* Makefile.in (install-arch-dep, install-arch-indep, install-doc):
	Be more explicit about dependencies, for parallel `make install'.

2012-09-11  Paul Eggert  <eggert@cs.ucla.edu>

	Simplify, document, and port floating-point (Bug#12381).
	* configure.ac (logb, cbrt): Do not check for these functions,
	as they are not being used.

2012-09-10  Paul Eggert  <eggert@cs.ucla.edu>

	Improve robustness of 'make bootstrap' (Bug#12376).
	Run autogen.sh after bootstrap-clean, to avoid bzr pull issues.
	* INSTALL, README: Document autogen.sh.
	* Makefile.in (Makefile): Mark it as precious, since it's updated
	atomically.
	(MAKE_CONFIG_STATUS): New macro.
	(config.status, bootstrap): Use it.  This causes 'make bootstrap'
	to run config.status with the --recheck option, which is more
	appropriate for a bootstrap.
	(bootstrap): Run autogen.sh right after cleaning.  Don't worry
	about failures due to missing tools.
	* autogen.sh: Exit with status 101 when failing due to missing tools.
	* make-dist: Distribute autogen.sh.

2012-09-09  Paul Eggert  <eggert@cs.ucla.edu>

	Assume C89 or later for math functions (Bug#12381).
	* configure.ac (frexp, fmod): Remove checks for these functions,
	as we now assume them.
	(FLOAT_CHECK_DOMAIN, HAVE_INVERSE_HYPERBOLIC, NO_MATHERR)
	(HAVE_EXCEPTION):
	Remove; no longer needed.

2012-09-07  Paul Eggert  <eggert@cs.ucla.edu>

	More signal-handler cleanup (Bug#12327).
	* configure.ac (FLOAT_CHECK_DOMAIN): Comment fix (Bug#12327).

2012-09-06  Paul Eggert  <eggert@cs.ucla.edu>

	Signal-handler cleanup (Bug#12327).
	* configure.ac (PTY_OPEN, PTY_TTY_NAME_SPRINTF):
	Adjust to syssignal.h changes.
	(SIGNAL_H_AB): Remove; no longer needed.

2012-09-04  Paul Eggert  <eggert@cs.ucla.edu>

	Simplify redefinition of 'abort' (Bug#12316).
	* configure.ac (NO_ABRT): Remove.

	* configure.ac (_setjmp, _longjmp): Check by compiling
	instead of by guessing.  The guesses were wrong for
	recent versions of Solaris, such as Solaris 11.

2012-09-03  Paul Eggert  <eggert@cs.ucla.edu>

	* configure.ac (WARN_CFLAGS): Omit -Wjump-misses-init.
	It generates false alarms in doc.c, regex.c, xdisp.c.  See
	<http://lists.gnu.org/archive/html/emacs-devel/2012-09/msg00040.html>.

	Merge from gnulib, incorporating:
	2012-08-29 stdbool: be more compatible with mixed C/C++ compiles
	2011-11-30 manywarnings: update the list of "all" warnings

2012-09-02  Jan Djärv  <jan.h.d@swipnet.se>

	* configure.ac (HAVE_GOBJECT): Check for gobject-2.0 (Bug#12332).

2012-09-01  Paul Eggert  <eggert@cs.ucla.edu>

	* configure.ac (_FORTIFY_SOURCE): Define only when optimizing.
	This ports to glibc 2.15 or later, when configured with
	--enable-gcc-warnings.  See Eric Blake in
	<http://lists.gnu.org/archive/html/bug-grep/2012-09/msg00000.html>.

2012-09-01  Daniel Colascione  <dan.colascione@gmail.com>

	* configure.ac: Introduce term_header variable, which holds the
	value which will become TERM_HEADER in code.  We effect our choice
	of window system by setting term_header and WINDOW_SYSTEM_OBJ
	instead of using ad-hoc variables and flags for each window
	system.

2012-08-26  Paul Eggert  <eggert@cs.ucla.edu>

	* configure.ac (CFLAGS): Prefer -g3 to -g if -g3 works
	and if the user has not specified CFLAGS.  -g3 simplifies
	debugging, since it makes macros visible to the debugger.

2012-08-25  Juanma Barranquero  <lekktu@gmail.com>

	* lib/makefile.w32-in ($(BLD)/execinfo.$(O)): Update dependencies.

2012-08-25  Eli Zaretskii  <eliz@gnu.org>

	* lib/makefile.w32-in ($(BLD)/execinfo.$(O), execinfo.h): New targets.
	(GNULIBOBJS): Add $(BLD)/execinfo.$(O).

2012-08-24  Paul Eggert  <eggert@cs.ucla.edu>

	On assertion failure, print backtrace if available.
	Merge from gnulib, incorporating:
	2012-08-24 execinfo: port to FreeBSD
	2012-08-22 execinfo: new module
	* lib/gnulib.mk, m4/gnulib-comp.m4: Regenerate.
	* lib/execinfo.c, lib/execinfo.in.h, m4/execinfo.m4: New files.

2012-08-22  Glenn Morris  <rgm@gnu.org>

	* Makefile.in (install-arch-dep): If NO_BIN_LINK is non-null,
	do not create the bin/emacs link.  (Bug#12011)

2012-08-21  Paul Eggert  <eggert@cs.ucla.edu>

	Merge from gnulib, incorporating:
	2012-08-20 extern-inline: support old GCC 'inline'

2012-08-20  Glenn Morris  <rgm@gnu.org>

	* configure.ac (AC_PROG_LN_S): Test for ln.
	* Makefile.in (LN_S): New, set by configure.
	(install-arch-dep): Use $LN_S.

2012-08-19  Paul Eggert  <eggert@cs.ucla.edu>

	Merge from gnulib, incorporating:
	2012-08-19 ignore-value, stat-time, timespec: omit AC_C_INLINE
	2012-08-19 mktime, sys_select: avoid 'static inline'
	2012-08-19 gnulib-tool: Fix indentation.

2012-08-18  Paul Eggert  <eggert@cs.ucla.edu>

	* lib/sigprocmask.c, m4/signalblocking.m4: Remove.
	These files have been unused since the 2012-06-22 patch that
	introduced high-resolution time stamps.

2012-08-17  Jan Beich  <jbeich@tormail.org>  (tiny change)

	* configure.ac (PTY_OPEN): Try posix_openpt on gnu-linux,
	gnu-kfreebsd, freebsd, and netbsd.  (Bug#12040)

2012-08-14  Paul Eggert  <eggert@cs.ucla.edu>

	Merge from gnulib, incorporating:
	2012-08-05 extern-inline: also ignore -Wmissing-declarations

2012-08-10  Juanma Barranquero  <lekktu@gmail.com>

	* lib/makefile.w32-in (STAT_TIME_H): New macro.
	(FTOASTR_C, $(BLD)/stat-time.$(O), $(BLD)/timespec.$(O))
	($(BLD)/u64.$(O)): Update dependencies.

2012-08-10  Glenn Morris  <rgm@gnu.org>

	* configure.ac (DIRECTORY_SEP): Move here from src/lisp.h.

2012-08-08  Dmitry Antipov  <dmantipov@yandex.ru>

	* configure.ac (--disable-features): Rename to --without-all.
	(OPTION_DEFAULT_ON): Change to use with_features.
	* INSTALL: Fix description.

2012-08-07  Dmitry Antipov  <dmantipov@yandex.ru>

	* configure.ac: New option --disable-features.
	(OPTION_DEFAULT_ON): Change to use enable_features.
	* INSTALL: Explain --disable-features.

2012-08-07  Glenn Morris  <rgm@gnu.org>

	* configure.ac: Require automake 1.11 (fairly arbitrarily).
	* autogen.sh (automake_min): Get it from configure.ac.

2012-08-06  Glenn Morris  <rgm@gnu.org>

	* configure.ac (BROKEN_GETWD) [unixware]: New define.

	* configure.ac (GNU_LIBRARY_PENDING_OUTPUT_COUNT): Remove.
	(PENDING_OUTPUT_COUNT): Absorb GNU_LIBRARY_PENDING_OUTPUT_COUNT.
	(DISPNEW_NEEDS_STDIO_EXT): New define.

2012-08-05  Michael Albinus  <michael.albinus@gmx.de>

	* INSTALL: Explain how to completely disable D-Bus.  (Bug#12112)

2012-08-05  Ulrich Müller  <ulm@gentoo.org>

	* configure.ac: Disable paxctl if binaries don't have a
	PT_PAX_FLAGS program header.  (Bug#11979)

2012-08-03  Eli Zaretskii  <eliz@gnu.org>

	* lib/makefile.w32-in (GNULIBOBJS): Add $(BLD)/stat-time.$(O),
	$(BLD)/timespec.$(O), and $(BLD)/u64.$(O).
	(SHA512_H): Don't mention u64.h twice.
	($(BLD)/stat-time.$(O), ($(BLD)/timespec.$(O), ($(BLD)/u64.$(O)):
	New targets.

2012-08-03  Paul Eggert  <eggert@cs.ucla.edu>

	Merge from gnulib, incorporating:
	2012-08-02 stat-time, timespec, u64: support naive out-of-dir builds

2012-08-02  YAMAMOTO Mitsuharu  <mituharu@math.s.chiba-u.ac.jp>

	* lib/Makefile.am (DEFAULT_INCLUDES): Add -I$(top_srcdir)/lib for
	out-of-tree build.

2012-08-02  Glenn Morris  <rgm@gnu.org>

	* make-dist: Remove src/s.

	* lib/makefile.w32-in (MS_W32_H): Update for new ms-w32.h location.

2012-08-02  Paul Eggert  <eggert@cs.ucla.edu>

	Merge from gnulib (Bug#12116), incorporating:
	2012-08-01 extern-inline: new module
	2012-08-01 stat-time, timespec, u64, utimens: use extern-inline
	* lib/stat-time.c, lib/timespec.c, lib/u64.c, m4/extern-inline.m4:
	New files.  The new .c files are for instantiating extern inline
	functions.

	Port to Solaris 8.
	Without this change, 'configure' fails because the recently-added
	wait3 prototype in config.h messes up later 'configure' tests.
	Fix this problem by droping wait3 and WRETCODE, as they're
	no longer needed on hosts that are current porting targets.
	* configure.ac (wait3, WRETCODE): Remove, fixing a FIXME.
	All uses changed to waitpid and WEXITSTATUS.

	Avoid needless autoheader after autogen.sh.
	* .bzrignore: Add src/stamp-h.in.
	* autogen.sh: Create src/stamp-h.in.

2012-08-01  Glenn Morris  <rgm@gnu.org>

	* configure.ac (DOS_NT, MSDOS): New system type templates.

2012-08-01  Ulrich Müller  <ulm@gentoo.org>

	* configure.ac (LIB_STANDARD, START_FILES) [FreeBSD]:
	Don't include crtbegin.o and crtend.o.  (Bug#12047)

2012-08-01  Glenn Morris  <rgm@gnu.org>

	* configure.ac (FLOAT_CHECK_DOMAIN, HAVE_INVERSE_HYPERBOLIC)
	(INTERNAL_TERMINAL): New.

	* configure.ac (DEVICE_SEP, IS_DEVICE_SEP, IS_DIRECTORY_SEP)
	(IS_ANY_SEP): Move here from src/lisp.h.

2012-08-01  Juanma Barranquero  <lekktu@gmail.com>

	* lib/makefile.w32-in (CONFIG_H): Update dependencies.
	(CONF_POST_H): New macro.

2012-07-31  Glenn Morris  <rgm@gnu.org>

	* configure.ac (S_FILE): Remove output variable.

	* configure.ac (opsysfile): Use AH_TEMPLATE.  Doc fix.

	* configure.ac (NULL_DEVICE, SEPCHAR, USER_FULL_NAME):
	Move here from src.

	* configure.ac (AMPERSAND_FULL_NAME, subprocesses):
	Move here from conf_post.h.

2012-07-31  Dmitry Antipov  <dmantipov@yandex.ru>

	Improve OpenMotif detection on GNU/Linux systems.
	* configure.ac (MOTIF): Check for /usr/include/openmotif
	and /usr/(lib|lib64)/openmotif if --with-x-toolkit=motif.

2012-07-31  Andreas Schwab  <schwab@linux-m68k.org>

	* Makefile.in (install-arch-indep): Avoid eval.

2012-07-31  Glenn Morris  <rgm@gnu.org>

	* configure.ac (opsysfile, S_FILE): Now they are always empty.

	* configure.ac (opsysfile): Forgot to set it to empty on sol2-10
	when removing src/s/sol2-6.h yesterday.

	* configure.ac (USG5_4): Reintroduce this.
	(opsysfile): Set to empty on irix6-5, sol2*, and unixware.

	* configure.ac (wait3, WRETCODE): Move here from src/s/usg5-4-common.h.

	* configure.ac (opsysfile): Set to empty on hpux*, darwin;
	and to s/usg5-4-common.h on irix6-5.

2012-07-30  Glenn Morris  <rgm@gnu.org>

	* configure.ac (AH_BOTTOM): Use an include file, so that the
	contents do not get processed by autoheader.

2012-07-30  Paul Eggert  <eggert@cs.ucla.edu>

	Do not overwrite config.status while executing it (Bug#11214).
	* Makefile.in (MAKEFILE_NAME): New macro.
	($(MAKEFILE_NAME)): Rename rule from Makefile.
	* configure.ac (epaths): Set MAKEFILE_NAME to a bogus value,
	so that GNU 'make' isn't tempted to make the Makefile and then
	regenerate config.status while config.status is running.

	Update .PHONY listings in makefiles.
	* Makefile.in (.PHONY): Add all, ${SUBDIR}, blessmail, epath-force,
	FRC, install-arch-dep, install-arch-indep, install-doc,
	install-info, install-man, install-etc, install-strip, uninstall,
	bootstrap-clean, TAGS, tags, info-real, force-info, check-info-dir.
	(.RECURSIVE): Remove; hasn't been needed for years.

2012-07-30  Glenn Morris  <rgm@gnu.org>

	* configure.ac (SIGNAL_H_AHB): New hack macro.
	(opsysfile): Set to empty on netbsd, openbsd.
	(AH_BOTTOM): Include signal.h if SIGNAL_H_AHB is defined.

	* configure.ac (_longjmp, _setjmp, TIOCSIGSEND): Move here from src/s.

2012-07-30  Jan Djärv  <jan.h.d@swipnet.se>

	* Makefile.in (install-arch-indep): Remove sh -x.

2012-07-30  Glenn Morris  <rgm@gnu.org>

	* configure.ac (opsysfile): Tweak message for null case.

	* configure.ac (opsysfile): Set to empty on aix4-2, freebsd,
	gnu-linux, gnu-kfreebsd; and to usg5-4-common.h on sol2*, unixware.

2012-07-29  Jan Djärv  <jan.h.d@swipnet.se>

	* Makefile.in (install-arch-indep): Handle space in locallisppath.

2012-07-28  Paul Eggert  <eggert@cs.ucla.edu>

	Use Gnulib environ module (Bug#9772).
	* m4/environ.m4: New file, from gnulib.
	* lib/gnulib.mk, m4/gnulib-comp.m4: Regenerate.

	Use Gnulib stdalign module (Bug#9772, Bug#9960).
	This should improve portability of macros like alignof and DECL_ALIGN.
	* lib/stdalign.in.h, m4/stdalign.m4: New files, from gnulib.
	* .bzrignore: Add lib/stdalign.h.
	* config.bat: Do not set NO_DECL_ALIGN; no longer needed.
	Copy lib/stdalign.in.h to lib/stdalign.in-h as needed.
	* configure.ac (HAVE_ATTRIBUTE_ALIGNED): Remove the code that
	fiddles with this, as gnulib now does this for us.

2012-07-17  Dmitry Antipov  <dmantipov@yandex.ru>

	Fix toolkit configuration report.
	* configure.ac (USE_X_TOOLKIT): Report toolkit as GTK3 if
	--with-x-toolkit=gtk3 is used.

2012-07-17  Paul Eggert  <eggert@cs.ucla.edu>

	Fix regression with pthread_sigmask on FreeBSD (Bug#11884).
	* configure.ac: Configure gnulib at the end, not before running
	pkg-config.  This restores the behavior before 2012-06-22, when
	higher-resolution time stamps were added, and fixes a bug whereby
	LIB_PTHREAD was not used and gnulib's part of 'configure'
	therefore incorrectly assumed that pthread_sigmask wasn't working.
	Fix the problem with -lrt and clock_gettime a different way.
	This should complete the fix for Bug#11884.
	(pre_PKG_CONFIG_CFLAGS, pre_PKG_CONFIG_LIBS): New shell vars.

2012-07-15  Paul Eggert  <eggert@cs.ucla.edu>

	Merge from gnulib, incorporating:
	2012-07-15 pthread_sigmask: fix bug on FreeBSD 9 (Bug#11884)
	2012-07-11 gettext: do not assume '#define ... defined ...' behavior

2012-07-14  Glenn Morris  <rgm@gnu.org>

	* configure.ac (GC_SETJMP_WORKS, GC_MARK_STACK): Move here from src/s.
	(AH_BOTTOM): Move GC_SETJMP_WORKS GCC fallback to main body.

2012-07-13  Glenn Morris  <rgm@gnu.org>

	* configure.ac (opsysfile): Set to empty on gnu, cygwin.

	* configure.ac (BSD4_2, BSD_SYSTEM, USG, USG5, _AIX, CYGWIN)
	(DARWIN_OS, GNU_LINUX, HPUX, IRIX6_5, SOLARIS2):
	Move "system type" macros here from src/s.
	(BSD_SYSTEM_AHB): New hack macro.
	(AH_BOTTOM): Set BSD_SYSTEM, using BSD_SYSTEM_AHB.

	* configure.ac (NSIG_MINIMUM, ULIMIT_BREAK_VALUE, SETUP_SLAVE_PTY)
	(GC_MARK_SECONDARY_STACK): Move here from src/s.

2012-07-12  Glenn Morris  <rgm@gnu.org>

	* configure.ac (AH_BOTTOM) [DARWIN_OS]: Move SYSTEM_PURESIZE_EXTRA
	setting here from src/s/darwin.h.

	* configure.ac (NO_MATHERR): Unconditionally define for Darwin;
	as src/s/darwin.h used to.

	* configure.ac (NARROWPROTO, NO_ABORT, BROKEN_GET_CURRENT_DIR_NAME)
	(BROKEN_FIONREAD, BROKEN_PTY_READ_AFTER_EAGAIN, BROKEN_SIGAIO)
	(BROKEN_SIGPOLL, BROKEN_SIGPTY, FIRST_PTY_LETTER, NO_EDITRES)
	(G_SLICE_ALWAYS_MALLOC, PREFER_VSUSP, PTY_ITERATION, PTY_OPEN)
	(PTY_NAME_SPRINTF, PTY_TTY_NAME_SPRINTF, RUN_TIME_REMAP)
	(SETPGRP_RELEASES_CTTY, TAB3, TABDLY, RUN_TIME_REMAP, UNIX98_PTYS)
	(XOS_NEEDS_TIME_H): Move here from src/s.

2012-07-11  Glenn Morris  <rgm@gnu.org>

	* configure.ac (INTERRUPT_INPUT): Move here from src/s.
	(HAVE_PTYS, HAVE_SOCKETS): Define unconditionally.

2012-07-11  Paul Eggert  <eggert@cs.ucla.edu>

	* configure.ac (tzset): Remove check that's redundant with gnulib.

2012-07-11  Glenn Morris  <rgm@gnu.org>

	* configure.ac (CLASH_DETECTION): Define unconditionally.

	* configure.ac (opsysfile): Use bsd-common on gnu systems.

	* configure.ac (GNU_LIBRARY_PENDING_OUTPUT_COUNT)
	(SIGNALS_VIA_CHARACTERS): Move here from src/s.

2012-07-11  Paul Eggert  <eggert@cs.ucla.edu>

	Assume mkdir, rename, rmdir, strerror.
	* configure.ac (mkdir, rename, rmdir, strerror): Remove check.

2012-07-11  Glenn Morris  <rgm@gnu.org>

	* configure.ac (DONT_REOPEN_PTY): Move here from src/s.

	* configure.ac (DEFAULT_SOUND_DEVICE): New definition.

2012-07-10  Paul Eggert  <eggert@cs.ucla.edu>

	Remove "#define unix" that is no longer needed (Bug#11905).
	Merge from gnulib to make "#define unix" unnecessary, incorporating:
	2012-07-10 getloadavg: clean out old Emacs and Autoconf cruft
	2012-07-09 getopt: Simplify after Emacs changed.

2012-07-10  Glenn Morris  <rgm@gnu.org>

	* configure.ac (DATA_START, DATA_SEG_BITS, PENDING_OUTPUT_COUNT):
	Move here from src/s.

2012-07-09  Andreas Schwab  <schwab@linux-m68k.org>

	* configure.ac (PNG_DEPSTRUCT): Define this instead of
	PNG_DEPRECATED.

2012-07-09  Paul Eggert  <eggert@cs.ucla.edu>

	Add GCC-style 'const' attribute to functions that can use it.
	* configure.ac (WARN_CFLAGS): Add -Wsuggest-attribute=const.
	(ATTRIBUTE_CONST): New macro, in config.h.

2012-07-09  Juanma Barranquero  <lekktu@gmail.com>

	* lib/makefile.w32-in: Rework dependencies.
	(GNU_LIB, NT_INC, C_CTYPE_H, MS_W32_H, CONFIG_H, FILEMODE_H)
	(FTOASTR_H, FTOASTR_C, GETOPT_INT_H, MD5_H, SHA1_H, SHA256_H)
	(U64_H, SHA512_H): New macros.
	(SRC): Redefine to point to src/, not current directory.
	($(BLD)/c-ctype.$(O), $(BLD)/c-strcasecmp.$(O))
	($(BLD)/c-strncasecmp.$(O), $(BLD)/dtoastr.$(O))
	($(BLD)/dtotimespec.$(O), $(BLD)/getopt.$(O), $(BLD)/getopt1.$(O))
	($(BLD)/gettime.$(O), $(BLD)/strftime.$(O), $(BLD)/time_r.$(O))
	($(BLD)/timespec-add.$(O), $(BLD)/timespec-sub.$(O), $(BLD)/md5.$(O))
	($(BLD)/sha1.$(O), $(BLD)/sha256.$(O), $(BLD)/sha512.$(O))
	($(BLD)/filemode.$(O)): Update dependencies.

2012-07-09  Paul Eggert  <eggert@cs.ucla.edu>

	Merge from gnulib, incorporating:
	2012-07-09 timespec: mark functions with const attributes

	Rename configure.in to configure.ac (Bug#11603).
	The name 'configure.in' has been obsolescent for quite some time,
	and the next release of Autoconf will generate warnings for it.
	See commit 'v2.69-4-g560f16b' of 2012-05-06, "general: deprecate
	'configure.in' as autoconf input" in the Autoconf git repository.
	* configure.ac: Rename from configure.in.
	* INSTALL, INSTALL.BZR, README, make-dist:
	* Makefile.in (AUTOCONF_INPUTS):
	* autogen.sh (autoconf_min):
	* autogen/update_autogen (sources):
	Adjust to reflect new name.

2012-07-08  Paul Eggert  <eggert@cs.ucla.edu>

	Restore deprecation warnings, except for older libpng.
	* configure.in (WARN_CFLAGS): Remove -Wno-deprecated-declarations.
	(HAVE_LIBPNG_PNG_H): Don't bother checking for this if we have png.h.
	(PNG_DEPRECATED): Define when compiling with older PNG versions.

2012-07-07  Andreas Schwab  <schwab@linux-m68k.org>

	* configure.in (WARN_CFLAGS): Add -Wno-deprecated-declarations.

2012-07-07  Paul Eggert  <eggert@cs.ucla.edu>

	Improve static checking when configured --with-ns.
	See Samuel Bronson's remarks in
	<http://lists.gnu.org/archive/html/emacs-devel/2012-07/msg00146.html>.
	* configure.in (WARN_CFLAGS): Omit -Wunreachable-code, as it's
	a no-op with recent GCC and harmful in earlier ones.
	Omit -Wsync-nand, as it's irrelevant to Emacs and provokes a
	warning when compiling with ObjC.  Always omit
	-Wunsafe-loop-optimizations, as we don't mind when optimization is
	being done correctly.

2012-07-07  Glenn Morris  <rgm@gnu.org>

	* configure.in (BROKEN_SA_RESTART): Doc fix.

	* configure.in: Rather than checking for things then undef'ing
	them on some platforms, simply don't check for them.
	(getwd): Don't check for it on unixware.
	(random, rint): Don't check for these on hpux.
	(res_init, libresolv): Don't check for these on darwin.

2012-07-07  Juanma Barranquero  <lekktu@gmail.com>

	* lib/makefile.w32-in (GNULIBOBJS): Add $(BLD)/c-ctype.$(O),
	$(BLD)/c-strcasecmp.$(O) and $(BLD)/c-strncasecmp.$(O).
	($(BLD)/c-ctype.$(O), $(BLD)/c-strcasecmp.$(O))
	($(BLD)/c-strncasecmp.$(O)): New dependencies.

2012-07-06  Paul Eggert  <eggert@cs.ucla.edu>

	* configure.in: Document --enable-gcc-warnings better.

	Use c_strcasecmp for ASCII case-insensitive comparison (Bug#11786).
	This is safer than strcasecmp, which has unspecified behavior
	outside the POSIX locale and in practice sometimes does not work
	in multibyte locales.  Similarly for c_strncasecmp and strncasecmp.
	* configure.in (strcasecmp, strncasecmp): Remove checks.

	* lib/c-ctype.c, lib/c-ctype.h, lib/c-strcase.h, lib/c-strcasecmp.c:
	* lib/c-strncasecmp.c: New files, taken from gnulib.
	* lib/gnulib.mk, m4/gnulib-comp.m4: Regenerate.

	Merge from gnulib, incorporating:
	2012-07-06 timespec-sub: avoid duplicate include
	Reported by Juanma Barranquero.

2012-07-06  Glenn Morris  <rgm@gnu.org>

	* make-dist [update]: Let autoreconf figure out what needs updating.
	Use `make info-real'.  leim/leim-list.el should always exist.
	Check cd return value.

2012-07-06  Paul Eggert  <eggert@cs.ucla.edu>

	Merge from gnulib.  This is for OpenBSD 5.1 amd64.
	* m4/sys_time_h.m4: New version from gnulib, incorporating:
	2012-07-05 sys_time: allow too-wide tv_sec

2012-07-04  Paul Eggert  <eggert@cs.ucla.edu>

	Merge from gnulib.
	* lib/alloca.in.h: New version from gnulib, incorporating:
	2012-07-03 alloca: add support for HP NonStop TNS/E native

2012-07-04  Dmitry Antipov  <dmantipov@yandex.ru>

	* configure.in: If --enable-gcc-warnings, disable
	-Wunsafe-loop-optimizations for -O1 optimization level.

2012-06-30  Glenn Morris  <rgm@gnu.org>

	* configure.in (standardlisppath): New output variable.
	(lisppath): Use standardlisppath.
	* Makefile.in (standardlisppath): New, set by configure.
	(epaths-force): Use standardlisppath and locallisppath rather than
	lisppath.

2012-06-28  Dmitry Antipov  <dmantipov@yandex.ru>

	* configure.in: Fix previous change.  Remove --enable-asserts.
	(CPPFLAGS): Remove conditional -DXASSERTS=1.
	Add --enable-link-time-optimization.
	* INSTALL: Mention this.

2012-06-28  Dmitry Antipov  <dmantipov@yandex.ru>

	* configure.in: Add glyphs category to --enable-checking option.
	(GLYPH_DEBUG): Define if glyphs debugging is enabled.

2012-06-28  Dmitry Antipov  <dmantipov@yandex.ru>

	* configure.in (ENABLE_CHECKING): Update comment.

2012-06-28  Paul Eggert  <eggert@cs.ucla.edu>

	* configure.in: Don't check for sys/select.h, sys/time.h, utime.h.
	Emacs proper no longer uses these headers, and can rely on Gnulib
	for these checks.

	Merge from gnulib.
	* m4/getopt.m4: Copy new version from gnulib, incorporating:
	getopt-posix: No longer guarantee that option processing is resettable.

2012-06-27  Glenn Morris  <rgm@gnu.org>

	* configure.in: Only check for paxctl on gnu-linux.  (Bug#11398#26)

	* INSTALL: Remove references to paths.el.

2012-06-26  Eli Zaretskii  <eliz@gnu.org>

	* lib/makefile.w32-in ($(GNULIBOBJS)): Depend on stamp_BLD.
	This replaces separate dependency for each object file, which required
	the same object file to be mentioned twice, causing failures in
	parallel builds.

2012-06-26  Paul Eggert  <eggert@cs.ucla.edu>

	Clean out last vestiges of the old HAVE_CONFIG_H stuff.
	* lib/makefile.w32-in (LOCAL_FLAGS): Remove -DHAVE_CONFIG_H.

2012-06-25  Dmitry Antipov  <dmantipov@yandex.ru>

	* configure.in (AC_CHECK_FUNCS): Detect library functions
	strcasecmp and strncasecmp.

2012-06-24  Paul Eggert  <eggert@cs.ucla.edu>

	Switch from NO_RETURN to C11's _Noreturn (Bug#11750).
	We might as well use the spelling standardized by C11,
	as in the long run that should simplify maintenance.
	* configure.in (NO_RETURN): Remove.  All uses replaced by _Noreturn.

2012-06-24  Eli Zaretskii  <eliz@gnu.org>

	* lib/makefile.w32-in ($(BLD)/dtotimespec.$(O))
	($(BLD)/timespec-add.$(O))
	($(BLD)/timespec-sub.$(O)): Don't depend on
	$(EMACS_ROOT)/nt/inc/sys/time.h.

	* lib/stat-time.h:
	* lib/timespec.h:
	* lib/utimens.h: Revert last change.

2012-06-23  Paul Eggert  <eggert@cs.ucla.edu>

	Merge from gnulib.
	* m4/getopt.m4: Copy new version from gnulib, incorporating:
	getopt-gnu: Handle suboptimal getopt_long's abbreviation handling.

2012-06-23  Eli Zaretskii  <eliz@gnu.org>

	Fix the MS-Windows build broken by 2012-06-22T21:17:42Z!eggert@cs.ucla.edu.
	* lib/makefile.w32-in (GNULIBOBJS): Add $(BLD)/dtotimespec.$(O),
	$(BLD)/gettime.$(O), $(BLD)/timespec-add.$(O), and
	$(BLD)/timespec-sub.$(O).
	($(BLD)/dtotimespec.$(O))
	($(BLD)/gettime.$(O))
	($(BLD)/timespec-add.$(O))
	($(BLD)/timespec-sub.$(O)): New dependencies.

	* lib/stat-time.h:
	* lib/timespec.h:
	* lib/utimens.h: Include sys/time.h.

2012-06-23  Andreas Schwab  <schwab@linux-m68k.org>

	* configure.in: Don't use AC_CHECK_FUNCS_ONCE, which doesn't use
	the correct CFLAGS and LIBS.

2012-06-22  Paul Eggert  <eggert@cs.ucla.edu>

	Support higher-resolution time stamps (Bug#9000).
	* configure.in (gl_ASSERT_NO_GNULIB_POSIXCHECK)
	(gl_ASSERT_NO_GNULIB_TESTS, gl_INIT): Move these up earlier, so
	that the new clock stuff doesn't clash with RSVG_LIBS.
	(AC_CHECK_HEADERS): Don't check for sys/select.h, sys/time.h, utime.h,
	as gnulib does that for us now.
	(emacs_cv_struct_utimbuf, HAVE_STRUCT_UTIMBUF, HAVE_TIMEVAL)
	(GETTIMEOFDAY_ONE_ARGUMENT): Remove; gnulib does these now.
	(AC_CHECK_FUNCS): Remove utimes; no longer needed.
	* lib/dtotimespec.c, lib/gettime.c, lib/gettimeofday.c, lib/pselect.c:
	* lib/stat-time.h, lib/sys_select.in.h, lib/sys_time.in.h:
	* lib/timespec-add.c, lib/timespec-sub.c, lib/timespec.h:
	* lib/utimens.c, lib/utimens.h, m4/clock_time.m4, m4/gettime.m4:
	* m4/gettimeofday.m4, m4/pselect.m4, m4/stat-time.m4:
	* m4/sys_select_h.m4, m4/sys_socket_h.m4, m4/sys_time_h.m4:
	* m4/timespec.m4, m4/utimbuf.m4, m4/utimens.m4, m4/utimes.m4:
	New files, copied automatically from gnulib.
	* lib/gnulib.mk, m4/gnulib-comp.m4: Merge from gnulib.

2012-06-22  Paul Eggert  <eggert@cs.ucla.edu>

	Merge from gnulib.
	* lib/filemode.h, lib/signal.in.h, lib/stat.c, lib/stdint.in.h:
	* lib/stdlib.in.h, lib/unistd.in.h, m4/extensions.m4, m4/getloadavg.m4:
	* m4/getopt.m4, m4/gnulib-common.m4, m4/largefile.m4, m4/mktime.m4:
	* m4/multiarch.m4, m4/nocrash.m4, m4/stdio_h.m4, m4/time_r.m4:
	Copy new versions from gnulib, incorporating the following changes:
	2012-06-22 time_r: fix typo that always overrode localtime_r decl
	2012-06-22 Write "Mac OS X" instead of "MacOS X".
	2012-06-21 mktime: fix integer overflow in 'configure'-time test
	2012-06-21 nonblocking: Avoid compilation error on mingw64.
	2012-06-19 stat, fstat: Avoid warnings on mingw64.
	2012-06-19 getopt-gnu: Fix exit code overflow in autoconf test.

2012-06-13  Andreas Schwab  <schwab@linux-m68k.org>

	* configure.in: Rename --enable-use-lisp-union-type to
	--enable-check-lisp-object-type and define CHECK_LISP_OBJECT_TYPE
	instead of USE_LISP_UNION_TYPE.

2012-06-12  Glenn Morris  <rgm@gnu.org>

	* configure.in (HAVE_PROCFS, _STRUCTURED_PROC): New AC_DEFINEs.
	(opsysfile): Set specially for sol2-10.

	* configure.in (BROKEN_SA_RESTART, USG_SUBTTY_WORKS):
	New AC_DEFINEs, for hpux11.
	(opsysfile): Set specially for hpux11.

2012-06-12  Paul Eggert  <eggert@cs.ucla.edu>

	* configure.in: Coalesce some function checking.
	This makes 'configure' a bit smaller.
	Prefer AC_CHECK_FUNCS_ONCE for functions that we always check for.

2012-06-12  Glenn Morris  <rgm@gnu.org>

	* configure.in (opsysfile): Set specially for gnu-kfreebsd, openbsd.

	* configure.in (NO_TERMIO, BROKEN_SIGIO): Move here from src/s.

	* configure.in: Anticipate platforms with no src/s file.

2012-06-12  Chong Yidong  <cyd@gnu.org>

	* configure.in: Check for MagickMergeImageLayers (Bug#11678).

2012-06-11  Glenn Morris  <rgm@gnu.org>

	* configure.in (SYSTEM_TYPE): New AC_DEFINE.

2012-06-09  Michael Albinus  <michael.albinus@gmx.de>

	* configure.in (dbus_type_is_valid): Check for library function.

2012-06-06  Glenn Morris  <rgm@gnu.org>

	* INSTALL, make-dist: Remove vcdiff.

2012-06-03  Glenn Morris  <rgm@gnu.org>

	* INSTALL, make-dist: Remove rcs-checkin.

2012-06-03  Ulrich Müller  <ulm@gentoo.org>

	* configure.in (PAXCTL): Check for paxctl.  (Bug#11398)

2012-06-01  Paul Eggert  <eggert@cs.ucla.edu>

	Remove --disable-maintainer-mode option from 'configure'.  (Bug#11555)
	It is confusingly named and rarely useful.  See, for example,
	<http://lists.gnu.org/archive/html/emacs-devel/2011-12/msg00089.html>.
	* INSTALL.BZR: Don't mention --disable-maintainer-mode.
	* Makefile.in (MAINTAINER_MODE_FLAG): Remove; all uses removed.
	* configure.in: Remove --disable-maintainer-mode.
	(USE_MAINTAINER_MODE, MAINT): Remove.

2012-05-28  Paul Eggert  <eggert@cs.ucla.edu>

	Make 'configure' a bit smaller and faster.
	* configure.in (INSTALL_INFO): Set it with one call to
	AC_PATH_PROG, not three.
	(PKG_CONFIG): Hoist this out of PKG_CHECK_MODULES, since it's
	so likely that it'll be needed.
	(AC_CHECK_HEADERS_ONCE): Prefer to AC_CHECK_HEADERS where either works.
	(AC_PROG_MAKE_SET): Remove; Automake does this.
	(sysinfo): Do not check for this function, as it's never used.
	(tzset): Check for this function just once.
	* m4/manywarnings.m4: Sync from gnulib, incorporating the following:
	2012-05-27 manywarnings: remove duplicate -Wmultichar entry

2012-05-27  Eli Zaretskii  <eliz@gnu.org>

	* config.bat (lib): Create/update lib/stdalign.in-h and
	lib/sys_types.in-h.

	* lib/makefile.w32-in ($(BLD)/md5.$(O))
	($(BLD)/sha1.$(O))
	($(BLD)/sha256.$(O))
	($(BLD)/sha512.$(O)): Depend on $(EMACS_ROOT)/nt/inc/stdalign.h.
	Suggested by Christoph Scholtes <cschol2112@googlemail.com>.

	* lib/getopt_.h: Regenerate.

2012-05-27  Paul Eggert  <eggert@cs.ucla.edu>

	Assume gnulib does largefile.
	Gnulib does the largefile configuration anyway, so when configure.in
	invokes AC_SYS_LARGEFILE, that bloats 'configure' unnecessarily.
	* configure.in (AC_SYS_LARGEFILE): Remove.
	* lib/gnulib.mk: Autoupdate.

2012-05-26  Paul Eggert  <eggert@cs.ucla.edu>

	Merge from gnulib.  (Bug#11527)

	The build procedure now creates <stdalign.h> and <sys/types.h> for
	older hosts that lack a working <stdalign.h> or whose
	<sys/types.h> does not define pid_t, size_t, ssize_t, mode_t.
	New symbols such as WINDOWS_64_BIT_OFF_T may require attention in the
	msdos and nt builds.

	Here is a precis of gnulib changes that seem relevant; please see
	the gnulib ChangeLog for details.

	2012-05-18 crypto: fix bug in large buffer handling
	2012-05-14 ignore-value.h: remove unused _GL_ATTRIBUTE_DEPRECATED
	2012-05-10 _Noreturn: port config.h to gcc -Wundef
	2012-05-08 warnings.m4: give a means to specify the program to compile
	2012-05-07 stdint: be more consistent with glibc, SunOS libc
	2012-04-21 Large File Support for native Windows platforms.
	2012-04-14 stat: Bypass buggy override in mingw64.
	2012-03-29 stdio: don't assume gets any more
	2012-03-24 Enable common subexpression optimization in GCC.
	2012-02-09 maint: replace FSF snail-mail addresses with URLs
	2012-01-30 sys_stat: Fix support for mingw64 and MSVC.
	2012-01-28 strtoimax: eliminate need for stdint.h, inttypes.h checks
	2012-01-21 stdint: Add support for Android.
	2012-01-15 Improve support for MSVC 9.
	2012-01-08 mktime: Avoid compilation error on Solaris 11.
	2012-01-05 Use ', not `, for quoting output.
	2012-01-05 strtoimax: Don't replace systems where intmax_t is int.
	2012-01-05 strtoimax: Work around AIX 5.1 bug.
	2012-01-05 inttypes: Modernize.
	2011-12-13 inttypes, stdint: add C++11 support
	2011-11-26 Fix conflict between two instantiations of module 'unistd'.
	2011-11-21 _Noreturn: Check that _MSC_VER is defined
	2011-11-10 ptsname_r: Avoid compilation error on OSF/1 5.1.
	2011-11-09 raise: fix mingw handling of SIGPIPE
	2011-10-27 Add stdalign module and use it in other modules.

	* lib/stdalign.in.h, lib/sys_types.in.h, m4/off_t.m4, m4/stdalign.m4:
	* m4/sys_types_h.m4:
	New files.
	* build-aux/move-if-change, build-aux/snippet/_Noreturn.h:
	* build-aux/snippet/arg-nonnull.h, build-aux/snippet/c++defs.h:
	* build-aux/snippet/warn-on-use.h:
	* lib/alloca.in.h, lib/allocator.h, lib/careadlinkat.c:
	* lib/careadlinkat.h, lib/dosname.h, lib/dup2.c, lib/filemode.c:
	* lib/filemode.h, lib/ftoastr.c, lib/ftoastr.h, lib/getloadavg.c:
	* lib/getopt.c, lib/getopt.in.h, lib/getopt1.c, lib/getopt_int.h:
	* lib/gettext.h, lib/gnulib.mk, lib/ignore-value.h, lib/intprops.h:
	* lib/inttypes.in.h, lib/lstat.c, lib/md5.c, lib/md5.h, lib/mktime.c:
	* lib/pathmax.h, lib/pthread_sigmask.c, lib/readlink.c, lib/sha1.c:
	* lib/sha1.h, lib/sha256.c, lib/sha256.h, lib/sha512.c, lib/sha512.h:
	* lib/signal.in.h, lib/sigprocmask.c, lib/stat.c, lib/stdarg.in.h:
	* lib/stdbool.in.h, lib/stddef.in.h, lib/stdint.in.h, lib/stdio.in.h:
	* lib/stdlib.in.h, lib/strftime.c, lib/strftime.h, lib/strtoimax.c:
	* lib/strtol.c, lib/strtoll.c, lib/strtoul.c, lib/strtoull.c:
	* lib/symlink.c, lib/sys_stat.in.h, lib/time.in.h, lib/time_r.c:
	* lib/u64.h, lib/unistd.in.h, lib/verify.h, m4/00gnulib.m4:
	* m4/alloca.m4, m4/c-strtod.m4, m4/dup2.m4, m4/extensions.m4:
	* m4/filemode.m4, m4/getloadavg.m4, m4/getopt.m4, m4/gl-comp.m4:
	* m4/gnulib-common.m4, m4/gnulib-tool.m4, m4/include_next.m4:
	* m4/inttypes.m4, m4/largefile.m4, m4/longlong.m4, m4/lstat.m4:
	* m4/md5.m4, m4/mktime.m4, m4/multiarch.m4, m4/nocrash.m4:
	* m4/pathmax.m4, m4/pthread_sigmask.m4, m4/readlink.m4, m4/sha1.m4:
	* m4/sha256.m4, m4/sha512.m4, m4/signal_h.m4, m4/signalblocking.m4:
	* m4/socklen.m4, m4/ssize_t.m4, m4/st_dm_mode.m4, m4/stat.m4:
	* m4/stdarg.m4, m4/stdbool.m4, m4/stddef_h.m4, m4/stdint.m4:
	* m4/stdio_h.m4, m4/stdlib_h.m4, m4/strftime.m4, m4/strtoimax.m4:
	* m4/strtoll.m4, m4/strtoull.m4, m4/strtoumax.m4, m4/symlink.m4:
	* m4/sys_stat_h.m4, m4/time_h.m4, m4/time_r.m4, m4/tm_gmtoff.m4:
	* m4/unistd_h.m4, m4/warnings.m4, m4/wchar_t.m4:
	Update from gnulib.

2012-05-22  Paul Eggert  <eggert@cs.ucla.edu>

	Remove src/m/*.
	* configure.in: Remove all mention of src/m/*.
	(machine, machfile, M_FILE, config_machfile, and_machfile): Remove.
	All uses removed.
	(BITS_PER_CHAR, BITS_PER_SHORT, BITS_PER_INT, BITS_PER_LONG)
	(BITS_PER_LONG_LONG): Move to src/lisp.h.
	* lib/makefile.w32-in: Remove dependencies on
	$(EMACS_ROOT)/src/m/intel386.h.
	* make-dist: Don't make links to src/m.

2012-05-22  Paul Eggert  <eggert@cs.ucla.edu>

	* Makefile.in (ACLOCAL_INPUTS): Fix up gnulib-comp.m4 name.  (Bug#11529)
	Without this further fix, aclocal was being invoked unnecessarily.

2012-05-22  Glenn Morris  <rgm@gnu.org>

	* Makefile.in (blessmail, install-arch-dep, uninstall):
	Check cd lib-src works.
	(install-arch-dep, uninstall): Remove unneeded subshells.

2012-05-21  Glenn Morris  <rgm@gnu.org>

	* update-subdirs: Move to build-aux/.
	* make-dist, Makefile.in (install-arch-indep): Update for this change.

	* Makefile.in (leimdir): New, set by configure.
	(COPYDIR, COPYDESTS): Add leim directories.
	(install-leim): Remove.
	(install-arch-indep): Handle leim installation directly.

	* vpath.sed: Remove unused file.
	* make-dist: No more vpath.sed.

2012-05-21  Paul Eggert  <eggert@cs.ucla.edu>

	Use full name for m4/gnulib-comp.m4.  (Bug#11529)
	Previously the file was named m4/gl-comp.m4 due to DOS 8+3 restrictions,
	even though the file's name in gnulib is m4/gnulib-comp.m4.
	This had a problem when merging from gnulib, as the code temporarily
	renamed it to the full name, causing problems when interrupted.
	Now the file has its full name, with the idea that we will find
	a solution for MS-DOS that does not affect the rest of Emacs.
	* m4/gnulib-comp.m4: Rename from m4/gl-comp.m4.

	Assume C89 or later.
	* configure.in (AC_C_PROTOTYPES, AC_C_VOLATILE, AC_C_CONST)
	(POINTER_TYPE, PROTOTYPES): Remove.

	Make merging from gnulib a script, not a makefile action.
	Putting it in a makefile has some problems with reflection, as
	merging from gnulib updates 'configure', which can update the makefile.
	Putting it in a standalone script breaks this loop.
	* Makefile.in (gnulib_srcdir, $(gnulib_srcdir), DOS_gnulib_comp.m4)
	(GNULIB_MODULES, GNULIB_TOOL_FLAGS, sync-from-gnulib):
	Remove, moving the actions to the script admin/merge-gnulib.

2012-05-21  Glenn Morris  <rgm@gnu.org>

	* configure.in (LEIM_INSTALLDIR):
	Rename to leimdir, treat like lispdir.

2012-05-21  Glenn Morris  <rgm@gnu.org>

	* Makefile.in (install-arch-indep, install-doc, install-info)
	(uninstall): Scrap superfluous subshells.

2012-05-19  Ulrich Müller  <ulm@gentoo.org>

	* Makefile.in (install-etc): Respect DESTDIR.  (Bug#11518)

2012-05-19  Paul Eggert  <eggert@cs.ucla.edu>

	* configure.in (AC_CHECK_FUNCS): Remove XSetWMProtocols,
	getdomainname, mblen (twice), mbrlen (twice), mbsinit, ualarm,
	getsockopt, setsockopt, mremap, mempcpy.

	* configure.in (machine): Do not set to 'vax', since src/m/vax.h
	is being removed.
	(AC_CHECK_FUNCS): Remove ftime.

2012-05-19  Glenn Morris  <rgm@gnu.org>

	* Makefile.in (install-arch-indep): Remove unneeded subshell.

	* Makefile.in (install-arch-indep): Remove unneeded chmod.
	Set permissions of lisp/subdirs.el.

	* Makefile.in (SUBDIR): Add leim.  Update users.

	* Makefile.in (lib, lib-src, lisp): Check cd return value.

	* Makefile.in (leim): No need to set PARALLEL.

2012-05-18  Glenn Morris  <rgm@gnu.org>

	* Makefile.in (install-arch-indep, install-info, install-man):
	Simplify some one-sided ifs.

	* Makefile.in: Install only the relevant DOC file.
	(install-arch-indep): Delete etc/DOC*.
	(install-doc): No more need to delete etc/DOC.

	* Makefile.in (install-arch-indep): Split into several rules.
	(install-doc, innstall-info, install-man): New rules.

	* configure.in (mandir): May as well include it in the NS app bundle.

	* configure.in (INSTALL_ARCH_INDEP_EXTRA): New output variable.
	* Makefile.in (INSTALL_ARCH_INDEP_EXTRA): New, set by configure.
	(install-arch-indep): Don't install-etc for self-contained ns builds.

	* configure.in (GCC_TEST_OPTIONS, NON_GCC_TEST_OPTIONS) <darwin>:
	No longer unconditonally add /sw directories.  (Bug#2280)

	* Makefile.in (install-arch-dep): Depend on install-arch-indep.
	(install-arch-indep): Depend on install-leim.
	(install): Remove explicit install-leim dependence.

	* Makefile.in (install-arch-indep):
	Move last element of mkdir rule here.
	(mkdir): Remove rule.

	* Makefile.in (install-arch-indep): Remove unneeded chmods.
	INSTALL_DATA does this for us.

	* Makefile.in (install-arch-dep): Ensure bindir exists.
	Drop mkdir dependency.
	(install-arch-indep): Ensure docdir, infodir, mandir exist.
	(install-leim): Drop mkdir dependency.
	(mkdir): Remove most directories, now made in relevant rules.

	* Makefile.in (install-arch-indep): Combine adjacent loops.

2012-05-17  Glenn Morris  <rgm@gnu.org>

	* Makefile.in (install-etc, mkdir):
	Make relevant directories in install-etc rather than mkdir.

	* Makefile.in (write_subdir): Create the directory if needed.
	(install-arch-dep, mkdir): No need to make site-lisp directories.

	* Makefile.in (write_subdir): New.
	(install-arch-indep, install-arch-dep): Use $write_subdir.

	* configure.in (docdir, etcdir, infodir, lispdir):
	For a self-contained ns build, set these to the appropriate values.
	* Makefile.in (install-arch-dep): No need to move info/ any more.

	* configure.in (ns_self_contained): New output variable.
	* Makefile.in (ns_self_contained): New, set by configure.
	(install-arch-dep): For a self-contained ns build,
	don't bother installing binaries then immediately deleting them.

	* Makefile.in (ns_appbindir, ns_appresdir):
	Move them before things that may refer to them.
	(install-arch-dep): No need to relocate self-contained ns libexec.

	* configure.in (archlibdir): Set it for self-contained ns builds.
	(libexecdir): Don't expand it now (this is mainly cosmetic).

2012-05-16  Paul Eggert  <eggert@cs.ucla.edu>

	* configure.in: Simplify by removing CPP etc.
	(CPP_TEST_OPTIONS, NON_GNU_CPP, cc_specified, SPECIFIED_CFLAGS)
	(SPECIFED_CPP, CPP, NON_GNU_CC, AC_PROG_CPP): Remove; not needed.
	In particular we no longer need to fiddle with CPP, since we don't
	use CPP specially any more.
	(gl_EARLY): Invoke this after adjusting CC, so that it uses the
	adjusted compiler.
	(AC_PROG_INSTALL, AC_PROG_MKDIR_P, AC_PROG_RANLIB): Comment out,
	since gl_EARLY and/or Autoconf already does these.

2012-05-16  Glenn Morris  <rgm@gnu.org>

	* configure.in: Try to fix building with gcc >= 4.6 on Darwin.
	(CPP): Do not unconditionally set it on Darwin.
	Instead, try to test if -no-cpp-precomp is accepted.
	(CPP_TEST_OPTIONS, SPECIFIED_CPP): New.  (Bug#9755)

2012-05-15  Glenn Morris  <rgm@gnu.org>

	* Makefile.in (install-arch-dep): Replace use of MV_DIRS.

	* Makefile.in (install-arch-dep): Do not hard-code version number.

	* Makefile.in (install-arch-dep): NS install no longer needs to
	symlink libexec/* into bin/, since 2012-05-14 ns_init_paths change.

2012-05-12  Glenn Morris  <rgm@gnu.org>

	* configure.in (ns_appbindir): Remove trailing "/".

	* configure.in (AC_PROG_MKDIR_P): Call it, to set MKDIR_P.
	(MKDEPDIR): Use $MKDIR_P.
	* Makefile.in (MKDIR_P): New, set by configure.
	(mkdir): Use $MKDIR_P.

2012-05-11  Glenn Morris  <rgm@gnu.org>

	* Makefile.in (install-arch-indep): There are no more Makefile.c files.
	Use INSTALL_DATA for the DOC file.
	Remove dead code for ./lisp that never executes.

2012-05-10  Glenn Morris  <rgm@gnu.org>

	* configure.in (LEIM_INSTALLDIR): New output variable.

2012-05-08  Stefan Monnier  <monnier@iro.umontreal.ca>

	* .dir-locals.el (log-edit-mode): Enable gnu-style checks.

2012-05-08  Glenn Morris  <rgm@gnu.org>

	* make-dist: No more doc/lispref/*.el.

2012-05-05  Andreas Schwab  <schwab@linux-m68k.org>

	* configure.in: Fix quoting bugs.

2012-05-04  Glenn Morris  <rgm@gnu.org>

	* configure.in (INFO_EXT, INFO_OPTS): New output variables.

2012-05-02  Glenn Morris  <rgm@gnu.org>

	* configure.in (LD_SWITCH_SYSTEM): Don't try to defeat
	the choices made by FreeBSD and NetBSD.  (Bug#10313)

	* Makefile.in (INFO_FILES): Remove variable.
	(INFO_NONMISC): New variable.
	(install-arch-indep, uninstall): Don't use $INFO_FILES.

	* Makefile.in (uninstall): Remove useless-use-of-for; that for
	some reason caused problems on an old Solaris.

	* Makefile.in (install-arch-indep, uninstall):
	Ensure that INSTALL-type commands are run from top-level.

	* info/dir: Make some entries consistent with the source texi files.

	* configure.in (LIBS_TERMCAP): Fix netbsd logic, broken 2012-03-04.

2012-05-02  Glenn Morris  <rgm@gnu.org>

	* Makefile.in (install-arch-indep):
	Combine adjacent install-data and install-info loops.

2012-05-01  Glenn Morris  <rgm@gnu.org>

	* Makefile.in (MAN_PAGES): Remove.
	(install-arch-indep, uninstall): Don't use $MAN_PAGES.

	* configure.in: Try libtinfo for tputs.
	(LIBS_TERMCAP) [gnu*]: Use libtinfo if it was found.  (Bug#9741)

	* configure.in: Combine adjacent $opsys case blocks.

	* configure.in (LIBS_TERMCAP): Remove unreachable branch for sol2.

	* configure.in: Invert the TERMINFO logic,
	since "yes" is far more common than "no".

	* configure.in (HAVE_LIBNCURSES): Remove; it is required to be true.

	* configure.in (LD_SWITCH_X_SITE_RPATH):
	Rename from LD_SWITCH_X_SITE_AUX_RPATH.

	* configure.in (LD_SWITCH_X_SITE_AUX): Remove; no longer used.

2012-04-26  Glenn Morris  <rgm@gnu.org>

	* make-dist: No more doc/lispref/tindex.pl.

2012-04-22  Michael Albinus  <michael.albinus@gmx.de>

	* configure.in (dbus_validate_bus_name, dbus_validate_path)
	(dbus_validate_interface, dbus_validate_member): Check also for
	these library functions.

2012-04-22  Paul Eggert  <eggert@cs.ucla.edu>

	* configure.in (doug_lea_malloc): Check for __malloc_initialize_hook.
	With glibc 2.14 or later, when compiled with GCC 4.7.0's
	-Werror=deprecated-declarations flag, use of hooks like
	__malloc_initialize_hook causes compilation to fail because these
	hooks are deprecated.  Modify 'configure' to check for these hooks too.
	Simplify the 'configure' code to test for all the hooks at once.
	(emacs_cv_var___after_morecore_hook): Remove, replacing with ...
	(emacs_cv_var_doug_lea_malloc): ... this new var.

2012-04-21  Paul Eggert  <eggert@cs.ucla.edu>

	Sync from gnulib version 4f11d6bebc3098c64ffde27079ab0d0cecfd0cdc
	dated 2011-10-07.  Regenerating from current gnulib would be a
	pervasive change, and currently the trunk isn't open to such changes.
	* configure.in (WARN_CFLAGS): Remove; no longer needed now
	that gnulib does it.
	* lib/gnulib.mk, m4/gl-comp.m4: Regenerate.

2012-04-21  Andreas Schwab  <schwab@linux-m68k.org>

	* m4/gl-comp.m4: Update.  (Bug#11285)

2012-04-20  Ludovic Courtès  <ludo@gnu.org>

	* configure.in: Don't use the -R option (Bug#11251).

2012-04-18  Paul Eggert  <eggert@cs.ucla.edu>

	configure: new option --enable-gcc-warnings (Bug#11207)
	I have been using this change for many months in my private copy
	of Emacs, and have used it to find several bugs.  It's mature
	enough to publish now.
	* Makefile.in (GNULIB_MODULES): Add warnings, manywarnings.
	* configure.in: Support --enable-gcc-warnings, in the style of
	other GNU packages such as coreutils.
	(C_WARNINGS_SWITCH): Remove, replacing with...
	(WARN_CFLAGS, GNULIB_WARN_CFLAGS): New variable.
	(PKG_CHECK_MODULES, C_SWITCH_X_SITE): Use -isystem rather than -I,
	when including system files with GCC.
	* INSTALL (DETAILED BUILDING AND INSTALLATION): Likewise.
	* lib/Makefile.am (AM_CFLAGS): New macro.
	* m4/manywarnings.m4, m4/warnings.m4: New files, from gnulib.

2012-04-17  Dmitry Antipov  <dmantipov@yandex.ru>

	* configure.in (AC_CHECK_FUNCS):
	Add getpwent, endpwent, getgrent, endgrent.  (Bug#7900)

2012-04-16  Glenn Morris  <rgm@gnu.org>

	* configure.in (NS_HAVE_NSINTEGER): Remove unnecessary variable.

	* configure.in: Remove X libs workaround for old autoconf.

2012-04-12  Ken Brown  <kbrown@cornell.edu>

	* configure.in: Warn that Cygwin 1.5 is unsupported.  (Bug#10398)

2012-04-11  Glenn Morris  <rgm@gnu.org>

	* configure.in (GNUSTEP_CFLAGS): Rename from C_SWITCH_X_SYSTEM.

2012-04-10  Glenn Morris  <rgm@gnu.org>

	* configure.in: Conditionally generate admin/unidata/Makefile.

2012-04-09  Teodor Zlatanov  <tzz@lifelogs.com>

	* info/dir, Makefile.in (INFO_FILES): Add emacs-gnutls manual.

2012-04-09  Glenn Morris  <rgm@gnu.org>

	* Makefile.in (leim): Check cd return value.  Pass fewer variables.
	(install-leim): Check cd return value.  Pass $MFLAGS.
	(install-strip): Pass $MFLAGS.

	* configure.in: Require makeinfo >= 4.7.  (Bug#10910)
	Eg org.texi has been using 4.7 functions for some time.

2012-04-07  Paul Eggert  <eggert@cs.ucla.edu>

	Check pkg-config exit status when configuring (Bug#10626).
	* configure.in (PKG_CHECK_MODULES): Do not assume that pkg-config
	works; check its exit status.  Problem reported by Jordi Gutiérrez
	Hermoso in
	<http://lists.gnu.org/archive/html/emacs-devel/2012-01/msg00787.html>.

2012-04-07  Glenn Morris  <rgm@gnu.org>

	* README, configure.in (AC_INIT): Bump version to 24.1.50.

2012-04-07  Eli Zaretskii  <eliz@gnu.org>

	* lib/makefile.w32-in (gnulib, all): Don't depend on stamp_BLD.

2012-03-04  Paul Eggert  <eggert@cs.ucla.edu>

	configure: fix ncurses 'configure' issue on Solaris 10 (Bug#10677)
	* configure.in (LIBS_TERMCAP): Default this to the result of
	the tputs library search.  Do a run-time test for the linkability
	of tputs unless cross-compiling, as that's more reliable if the
	link flags and libraries are messed up.  Don't change LIBS as
	a result of the test, as that may mess up later tests.

2012-02-05  Christoph Scholtes  <cschol2112@googlemail.com>

	* make-dist (README.W32): Include file in source tarball.  (Bug#9750)

	* lib/makefile.w32-in (PRAGMA_SYSTEM_HEADER): Move to platform
	specific makefiles to support getopt_.h generation with MSVC.

2012-02-04  Glenn Morris  <rgm@gnu.org>

	* Makefile.in (uninstall):
	Handle compressed info files and man pages.  (Bug#10718)

2012-02-02  Glenn Morris  <rgm@gnu.org>

	* configure.in [HAVE_NS]:
	Error if use --without-toolkit-scroll-bars.  (Bug#10673)

2012-02-01  Paul Eggert  <eggert@cs.ucla.edu>

	Port to older Solaris 10 versions (Bug#10677).
	Bug reported by Chong Yidong for SunOS 5.10 Generic_127111-11 sparc.
	I cannot reproduce it on SunOS 5.10 Generic_141444-09 sparc but
	possibly this is because Sun fixed the 'stat' bug in my version.
	* Makefile.in (GNULIB_TOOL_FLAGS): Do not avoid the pathmax module.
	* lib/pathmax.h, m4/pathmax.m4: New files, from gnulib.
	* lib/gnulib.mk, m4/gl-comp.m4: Regenerate.
	These changes are based on gnulib version
	4f11d6bebc3098c64ffde27079ab0d0cecfd0cdc dated 2011-10-07 20:59:10,
	because Emacs is in feature freeze and we do not want to merge any
	more-recent changes from gnulib.

2012-01-31  Glenn Morris  <rgm@gnu.org>

	* configure.in: Throw an explicit error if Motif toolkit was
	requested but requirements could not be found.

	* configure.in: Allow Emacs to actually be built with xaw scroll-bars.

2012-01-30  Eli Zaretskii  <eliz@gnu.org>

	* lib/makefile.w32-in ($(BLD)/sha1.$(O) $(BLD)/sha256.$(O)
	$(BLD)/sha512.$(O)): Depend on stamp_BLD.  Fixes a build failure
	with "make -j3".

2012-01-16  Juanma Barranquero  <lekktu@gmail.com>

	* .bzrignore: Ignore etc/__pycache__.

2011-12-17  Paul Eggert  <eggert@cs.ucla.edu>

	Port HAVE_PTHREAD configuration to MirBSD 10 (Bug#10201).
	* configure.in (HAVE_PTHREAD): Check for pthread_atfork if linking
	to gmalloc.c.  This should prevent a MirBSD 10 build failure reported
	by Nelson H. F. Beebe in
	<http://lists.gnu.org/archive/html/emacs-devel/2011-12/msg00065.html>.

2011-12-10  Juanma Barranquero  <lekktu@gmail.com>

	* update-subdirs: Don't set no-byte-compile twice (bug#10260).

2011-12-10  Jan Djärv  <jan.h.d@swipnet.se>

	* configure.in (HAVE_ALSA, HAVE_GSETTINGS): Save and restore LIBS
	instead of LDFLAGS (Bug#10230).

2011-12-03  Paul Eggert  <eggert@cs.ucla.edu>

	* INSTALL.BZR: Mention configure -C, --disable-maintainer-mode.

	Propagate configure flags to sub-configures.
	* Makefile.in (cache_file, MAINTAINER_MODE_FLAG, CONFIGUREFLAGS):
	New macros.
	(config.status, bootstrap): Use them to propagate configure flags
	to sub-configures.
	* configure.in (cache_file): AC_SUBST this, for Makefile.in.

2011-12-03  Paul Eggert  <eggert@cs.ucla.edu>

	* .bzrignore: Add config.cache.

2011-11-27  Jan Djärv  <jan.h.d@swipnet.se>

	* configure.in: Check for gtk_window_set_has_resize_grip.

2011-11-24  Juanma Barranquero  <lekktu@gmail.com>

	* configure.in (HAVE_XPM): Fix typo.

2011-11-22  Glenn Morris  <rgm@gnu.org>

	* configure.in (EMACSDATA, EMACSDOC): If set, print, since they can
	have confusing effects on the build.  (Bug#6401)

	* Makefile.in (install-arch-dep): Tweak previous change.

2011-11-22  Yavor Doganov  <yavor@gnu.org>

	Do not install arch-dependent files in the app bundle if
	--disable-ns-self-contained is requested.  (Bug#1335)
	* configure.in (exec_prefix, libexecdir): Define relative to
	`ns_appbindir' only if configured for a self-contained app.
	* Makefile.in (install-arch-dep): Test for the existence of
	libexec in the Emacs.app bundle before executing commands.

2011-11-20  Andreas Schwab  <schwab@linux-m68k.org>

	* configure.in: Remove reference to src/m/ibms390.h.

2011-11-13  Glenn Morris  <rgm@gnu.org>

	* INSTALL: Tiny updates for disk space used during installation.

2011-11-05  Eli Zaretskii  <eliz@gnu.org>

	* lib/makefile.w32-in (FRC): New dummy target.
	(TAGS): Depend on FRC.

2011-11-04  Glenn Morris  <rgm@gnu.org>

	* configure.in: Increase minimum GnuTLS version to 2.6.6.  (Bug#9929)
	Do not include GnuTLS version info in final summary message.

2011-10-31  Eli Zaretskii  <eliz@gnu.org>

	* config.bat: Use config.in and Makefile.in from src/ and lib/, if
	they exist there, else from autogen/.

	* make-dist (msdos): Add depfiles.bat and inttypes.h.

2011-10-25  Nali Toja  <nalitoja@gmail.com>  (tiny change)

	* configure.in (HAVE_GNU_MAKE): Respect MAKE env-var.  (Bug#9868)

2011-10-24  Paul Eggert  <eggert@cs.ucla.edu>

	* configure.in (LIB_PTHREAD): Prepend -lpthread to LIBS (Bug#9852)
	if the library is found.  Otherwise, later configure-time tests,
	such as the test for pthread_sigmask, generate the wrong results
	on some platforms.  Problem reported for FreeBSD by Nali Toja.

2011-10-20  Paul Eggert  <eggert@cs.ucla.edu>

	Time zone name fixes for non-ASCII locales (Bug#641, Bug#9794)
	* configure.in (AC_STRUCT_TM, AC_STRUCT_TIMEZONE, HAVE_TM_GMTOFF):
	Remove; no longer needed, now that we defer to strftime for time
	zone names.

2011-10-18  Jan Djärv  <jan.h.d@swipnet.se>

	* configure.in (GLIB_REQUIRED, GTK_REQUIRED): Set to 2.10 (Bug#9786).

2011-10-18  Chong Yidong  <cyd@gnu.org>

	* make-dist: Remove Cocoa/Emacs.xcodeproj from distribution.

2011-10-13  Glenn Morris  <rgm@gnu.org>

	* configure.in: Also look for tputs in libcurses.  (Bug#9736)

2011-10-12  Paul Eggert  <eggert@cs.ucla.edu>

	* configure.in: Remove check for -lintl (Bug#9713).
	The check could break 'configure' on GNU/Linux with a (broken) libintl.
	The check was helpful but not essential in Solaris 2.6 (1997),
	and is no longer needed in Solaris 8 (2000).  Solaris 2.6 is
	obsolete -- Sun dropped support for it in 2006 -- and without
	access to that Silurian platform we can't maintain the code anyway.

2011-10-07  Paul Eggert  <eggert@cs.ucla.edu>

	Merge from gnulib, fixing some 'configure' typos (Bug#9696).
	* lib/signal.in.h, lib/sigprocmask.c, m4/gl-comp.m4:
	* m4/gnulib-common.m4: Merge from gnulib.
	Without this, 'configure' would say "func_gl_gnulib_m4code_pathmax:
	command not found" on powerpc-apple-darwin9.8.0.

	* configure.in (GC_LISP_OBJECT_ALIGNMENT): Remove.
	This is now done by src/alloc.c.

2011-10-02  Richard Stallman  <rms@gnu.org>

	* configure.in: Rename xlinux_first_failure to xgnu_linux_first_failure
	and xlinux_second_failure to xgnu_linux_second_failure.

2011-09-29  Eli Zaretskii  <eliz@gnu.org>

	* .bzrignore: Add ./GNUmakefile.unix, lib/SYS, lib/alloca.in-h,
	lib/signal.in-h.

	* config.bat: Rename GNUmakefile, so it is not run on MS-DOS.
	Rename signal.in.h and alloca.in.h.

2011-09-28  Eli Zaretskii  <eliz@gnu.org>

	* INSTALL: Mention that m17n libraries and libotf are needed for
	Arabic shaping.

2011-09-26  Paul Eggert  <eggert@cs.ucla.edu>

	Merge from gnulib, improving some licensing wording.
	This clarifies and fixes some licensing issues raised by Glenn Morris
	<http://lists.gnu.org/archive/html/bug-gnulib/2011-09/msg00397.html>.
	It also merges the latest version of texinfo.tex and has some
	MSVC-related changes that don't affect Emacs.
	* Makefile.in (GNULIB_TOOL_FLAGS): Avoid msvc-inval, msvc-nothrow,
	pathmax, and raise, since these are needed only to address
	MSVC-related issues that Emacs doesn't have.
	* lib/dup2.c, lib/gnulib.mk, lib/signal.in.h:
	* lib/sigprocmask.c, lib/stat.c, lib/stdio.in.h, lib/sys_stat.in.h:
	* lib/unistd.in.h, m4/dup2.m4, m4/getloadavg.m4, m4/gl-comp.m4:
	* m4/include_next.m4, m4/signal_h.m4, m4/signalblocking.m4:
	* m4/stdint.m4, m4/stdio_h.m4, m4/sys_stat_h.m4, m4/time_h.m4:
	* m4/unistd_h.m4: Merge from gnulib.

2011-09-26  Andreas Schwab  <schwab@linux-m68k.org>

	* configure.in: Initialize HAVE_LIBXML2.

2011-09-26  Glenn Morris  <rgm@gnu.org>

	* make-dist: Add lib/makefile.w32-in.

2011-09-24  Glenn Morris  <rgm@gnu.org>

	* configure.in (CRT_DIR): Fix netbsd/openbsd handling.

2011-09-19  Lars Magne Ingebrigtsen  <larsi@gnus.org>

	* .dir-locals.el: Change the debbugs regexp to allow having the
	bug number as the first thing on a line.

2011-09-15  Glenn Morris  <rgm@gnu.org>

	* configure.in: Make configure work with recent GNUsteps.
	(_NATIVE_OBJC_EXCEPTIONS): New AC_DEFINE.
	(GNU_OBJC_CFLAGS): Add -fobjc-exceptions when needed.
	(C_SWITCH_X_SYSTEM): Enable GNUstep to find its headers.

2011-09-11  Paul Eggert  <eggert@cs.ucla.edu>

	Merge from gnulib, porting to Tru64.
	* lib/lstat.c, lib/stat.c, m4/include_next.m4, m4/nocrash.m4:
	* m4/signal_h.m4, m4/time_h.m4, m4/unistd_h.m4:
	Merge from gnulib.  This fixes a compilation error on Tru64 UNIX
	aka OSF/1 5.1 DTK cc.  There is also some mingw stuff here that
	doesn't affect Emacs.

2011-09-06  Paul Eggert  <eggert@cs.ucla.edu>

	* configure.in (isnan): Remove now-unnecessary check.

2011-09-06  Paul Eggert  <eggert@cs.ucla.edu>

	Merge from gnulib, using build-aux to remove clutter (Bug#9169).
	This is to fix the following problems:
	 . On FreeBSD 6.4, HP-UX 11.31, and Solaris 9, and when Emacs is
	   configured not to use gtk or any other thread-using library,
	   signals aren't blocked correctly.
	 . On IRIX 6.5 it fixes an unwanted clash between Emacs's
	   and IRIX's signal handling.
	 . On Cygwin 1.7.5 it works around an incompatibility with
	   the system pthread_sigmask.
	 . On MacOS X 10.5 (32-bit), files whose inode numbers
	   exceed 2**31 cannot be read or manipulated.
	 . pthread_sigmask: Actually use results of gl_THREADLIB.
	 . strtoimax, strtoumax: Avoid link error on OSF/1 with DTK cc.
	 . find 'ar' program that fits with --host argument.
	 . Allow the user to override the choice of AR, ARFLAGS, RANLIB.
	* autogen/README: Update destination list.
	* autogen/copy_autogen, autogen/update_autogen, .bzrignore:
	The autogenerated files compile, config.guess,
	config.sub, depcomp, install-sh, and missing are now in build-aux.
	* m4/largefile.m4: New file, so that Emacs does not mess up when
	accessing files with large inode numbers in MacOS X 10.5 and later.
	* m4/nocrash.m4: New file, to avoid triggering background debugger
	and/or create core dumps during 'configure'.
	* build-aux/move-if-change: Renamed from move-if-change.
	* build-aux/snippet/arg-nonnull.h: Renamed from arg-nonnull.h.
	* build-aux/snippet/c++defs.h: Renamed from c++defs.h.
	* build-aux/snippet/warn-on-use.h: Renamed from warn-on-use.h.
	* build-aux/snippet/_Noreturn.h: New file, for draft C1X _Noreturn.
	* Makefile.in (epaths-force, sync-from-gnulib):
	move-if-change is now in build-aux.
	(GNULIB_TOOL_FLAGS): Avoid threadlib; this is now a prerequisite
	of gnulib's pthread_sigmask module, but Emacs doesn't need it.
	(mkdir): install-sh is now in build-aux.
	* config.bat: c++defs.h is now in build-aux/snippets.
	* configure.in: Specify AC_CONFIG_AUX_DIR with build-aux (the
	usual parameter).
	* lib/gnulib.mk, m4/gl-comp.m4: Regenerate.
	* lib/makefile.w32-in (ARG_NONNULL_H): arg-nonnull.h moved
	to build-aux/snippet.
	* lib/pthread_sigmask.c, lib/stdlib.in.h, m4/extensions.m4:
	* m4/getopt.m4, m4/gnulib-common.m4, m4/pthread_sigmask.m4:
	Merge from gnuilib.  This fixes porting bugs on Cygwin, Irix, and
	Solaris, enables MacOS extensions, and enables nocrash during
	'configure'.
	* make-dist: Adjust to new build-aux and build-aux/snippit dirs.

2011-09-04  Paul Eggert  <eggert@cs.ucla.edu>

	* configure.in (snprintf): New check.

2011-08-30  Paul Eggert  <eggert@cs.ucla.edu>

	* configure.in (opsys): Change pattern to *-*-linux*
	to recognize powerpc-gnu-linux-uclibc (Bug#9403).
	Remove unreachable pattern hppa*-*-linux-gnu*.
	Also, remove ia64*-hp-hpux1[1-9]*, as it also sets machine=hp800,
	and that can't possibly work now that src/m/hp800.h no longer exists.

2011-08-26  Jan Djärv  <jan.h.d@swipnet.se>

	* configure.in: Add -MP to DEPFLAGS (Bug#9372).

2011-08-13  Jan Djärv  <jan.h.d@swipnet.se>

	* configure.in: Add header check: sys/socket.h (Bug#8477),
	ifaddrs.h, net/if_dl.h.  Check for getifaddrs and freeifaddrs.
	Check for sa_len in struct ifreq.ifr_addr (Bug#8477).

2011-08-04  Jan Djärv  <jan.h.d@swipnet.se>

	* configure.in (HAVE_PTHREAD): Add check for -lpthread (Bug#9216).
	(HAVE_GTK_AND_PTHREAD): Remove.

2011-07-28  Alp Aker  <alp.tekin.aker@gmail.com>

	* configure.in (HAVE_RSVG): Allow use of -lrsvg-2 for any NextStep
	build, not just GNUstep (Bug#9177).

2011-07-28  Paul Eggert  <eggert@cs.ucla.edu>

	Assume freestanding C89 headers, string.h, stdlib.h.
	Again, this simplifies the code, and all current platforms have these.
	* configure.in (AC_CHECK_HEADERS): Don't check for limits.h.
	(AC_HEADER_STDC): Remove.
	(AC_CHECK_FUNCS): No need to check for strchr, strrchr.
	(strchr, strrchr): Remove fallback macros.

	Assume support for memcmp, memcpy, memmove, memset.
	This simplifies the code a bit.  All current platforms have these,
	as they are required for C89.  If this turns into a problem we
	can add the gnulib modules for these (a 1-line change to Makefile.in).
	* configure.in: Don't check for memcmp, memcpy, memmove, memset.

2011-07-27  Paul Eggert  <eggert@cs.ucla.edu>

	* GNUmakefile: New file.
	This is for convenience, so that one can run GNU make in an
	unconfigured source tree, and get a default build.

2011-07-13  Jan Djärv  <jan.h.d@swipnet.se>

	* configure.in (GSETTINGS): Check for gio-2.0 >= 2.26.

2011-07-11  YAMAMOTO Mitsuharu  <mituharu@math.s.chiba-u.ac.jp>

	* configure.in (LD_SWITCH_SYSTEM_TEMACS): Add -fno-pie on Darwin
	so as to suppress address randomization (Bug#8395).

2011-07-09  Paul Eggert  <eggert@cs.ucla.edu>

	* lib/stdint.in.h: Merge from gnulib (Bug#9025).
	This fixes a build problem on older Mac OS X hosts.

	* m4/pthread_sigmask.m4 (gl_FUNC_PTHREAD_SIGMASK): Omit gl_THREADLIB
	test, which runs afoul of Automake installations where, for example,
	/usr/share/aclocal contains a copy of gl_THREADLIB.
	Problem reported by Sven Joachim in
	<http://lists.gnu.org/archive/html/emacs-devel/2011-07/msg00529.html>.
	This is just a quick temporary fix, specific to Emacs; I'll work
	with the other gnulib maintainers to get a more-permanent fix.

	Add gnulib's strtoimax module, needed on Solaris 8.
	* Makefile.in (GNULIB_MODULES): Add strtoimax.
	* lib/strtoll.c, m4/strtoimax.m4, m4/strtoll.m4: New files,
	automatically imported from gnulib.
	* lib/gnulib.mk, m4/gl-comp.m4: Regenerate.

2011-07-08  Paul Eggert  <eggert@cs.ucla.edu>

	Add gnulib support for pthread_sigmask (Bug#9010).
	* Makefile.in (GNULIB_MODULES): Add pthread_sigmask.
	* configure.in (AC_TYPE_UID_T): New dummy macro.
	Configure gnulib after adjusting LIBS,
	so that gnulib can assume the libraries in LIBS.
	* lib/signal.in.h, m4/pthread_sigmask.m4, m4/signal_h.m4:
	* lib/pthread_sigprocmask.c, lib/sigprocmask.c, m4/signalblocking.m4:
	* lib/pthread_sigmask.c:
	New files, automatically imported from gnulib.
	* lib/gnulib.mk, m4/gl-comp.m4: Automatically-imported update
	due to the above changes.
	* .bzrignore: Add lib/signal.h.

	* lib/getopt.c, lib/unistd.in.h, m4/getopt.m4: Merge from gnulib.

2011-07-07  Andreas Schwab  <schwab@linux-m68k.org>

	* configure.in (maintainer-mode): Reflect default in help string.

2011-07-07  Dan Nicolaescu  <dann@ics.uci.edu>

	* configure.in: Remove reference to iris4d.h.

2011-07-05  Jan Djärv  <jan.h.d@swipnet.se>

	* configure.in (HAVE_GCONF): Allow both HAVE_GCONF and HAVE_GSETTINGS.

2011-07-01  Glenn Morris  <rgm@gnu.org>

	* configure.in (SETTINGS_CFLAGS, SETTINGS_LIBS) [HAVE_GCONF]: Fix typo.

2011-06-30  Lars Magne Ingebrigtsen  <larsi@gnus.org>

	* configure.in (HAVE_GSETTINGS): Fix syntax for GSETTINGS tests,
	which made ./configure infloop.

2011-06-30  Jan Djärv  <jan.h.d@swipnet.se>

	* configure.in (gsettings): New option and check for GSettings.

2011-06-29  Glenn Morris  <rgm@gnu.org>

	* configure.in: Try to test for the required crt*.o files.

2011-06-27  Bill Wohler  <wohler@newt.com>

	* .bzrignore: Add lisp/mh-e/mh-autoloads.el and lisp/mh-e/mh-cus-load.el.

2011-06-25  Paul Eggert  <eggert@cs.ucla.edu>

	Use gnulib's dup2 module instead of rolling our own.
	* Makefile.in (GNULIB_MODULES): Add dup2.
	* configure.in: Do not check for dup2; gnulib does that now.
	* lib/dup2.c, m4/dup2.m4: New files, from gnulib.

2011-06-23  Paul Eggert  <eggert@cs.ucla.edu>

	* lib/getopt.c, lib/stat.c, m4/gl-comp.m4: Merge from gnulib.

2011-06-22  Paul Eggert  <eggert@cs.ucla.edu>

	Use gnulib's alloca-opt module.
	* .bzrignore: Add lib/alloca.h.
	* Makefile.in (GNULIB_MODULES): Add alloca-opt.
	* configure.in (AC_FUNC_ALLOCA): Remove almost all the alloca stuff,
	as gnulib now does that for us.  Put alloca check in config.h.
	Include <alloca.h> before any other include file, for AIX 3.
	* lib/gnulib.mk, m4/gl-comp.m4: Regenerate.
	* lib/alloca.in.h, m4/alloca.m4: New files, from gnulib.

2011-06-21  Leo Liu  <sdl.web@gmail.com>

	* m4/sha256.m4:
	* m4/sha512.m4:
	* m4/gl-comp.m4:
	* lib/u64.h:
	* lib/sha256.c:
	* lib/sha256.h:
	* lib/sha512.c:
	* lib/sha512.h:
	* lib/makefile.w32-in (GNULIBOBJS):
	* lib/gnulib.mk:
	* Makefile.in (GNULIB_MODULES): Add crypto/sha256 and
	crypto/sha512 modules from gnulib.

2011-06-19  Paul Eggert  <eggert@cs.ucla.edu>

	* lib/unistd.in.h, m4/getloadavg.m4: Merge from gnulib.

2011-06-17  Glenn Morris  <rgm@gnu.org>

	* configure.in: Restore the behavior of checking crt-dir only
	when the user specified it (not all platforms use it).

2011-06-16  Paul Eggert  <eggert@cs.ucla.edu>

	* m4/lstat.m4: Merge from gnulib (Bug#8878).

2011-06-16  Miles Bader  <miles@gnu.org>

	* configure.in: Try to determine CRT_DIR automatically when
	using gcc.

2011-06-15  Paul Eggert  <eggert@cs.ucla.edu>

	* lib/ftoastr.c, lib/stdio.in.h, lib/verify.h:
	* lib/gnulib.mk, m4/c-strtod.m4, m4/filemode.m4, m4/getloadavg.m4:
	* m4/getopt.m4, m4/gl-comp.m4, m4/lstat.m4, m4/md5.m4, m4/mktime.m4:
	* m4/readlink.m4, m4/sha1.m4, m4/stat.m4, m4/strftime.m4:
	* m4/strtoull.m4, m4/strtoumax.m4, m4/symlink.m4, m4/time_r.m4:
	Merge from gnulib.

2011-06-14  Jan Djärv  <jan.h.d@swipnet.se>

	* configure.in: Add emacsgtkfixed.o to GTK_OBJ if HAVE_GTK3.

2011-06-08  Paul Eggert  <eggert@cs.ucla.edu>

	* lib/gnulib.mk, m4/gnulib-common.m4: Merge from gnulib.

2011-06-07  Paul Eggert  <eggert@cs.ucla.edu>

	* configure.in: Add --with-wide-int.
	* INSTALL: Mention this.

2011-06-06  Paul Eggert  <eggert@cs.ucla.edu>

	Merge from gnulib.
	* lib/careadlinkat.c, lib/careadlinkat.h, m4/gnulib-common.m4: Merge.

2011-06-02  Paul Eggert  <eggert@cs.ucla.edu>

	* lib/allocator.h, lib/careadlinkat.c: Merge from gnulib.

2011-05-30  Paul Eggert  <eggert@cs.ucla.edu>

	Use 'inline', not 'INLINE'.
	* configure.in (INLINE): Remove.

2011-05-29  Paul Eggert  <eggert@cs.ucla.edu>

	Adjust to recent gnulib change for @GUARD_PREFIX@.
	* lib/makefile.w32-in (getopt_h): Substitute @GUARD_PREFIX@, too.
	All uses of _GL_ for guard prefixes in lib/*.h replaced with
	_@GUARD_PREFIX@_.

2011-05-27  Paul Eggert  <eggert@cs.ucla.edu>

	* lib/getopt.c, lib/intprops.h: Merge from gnulib.

2011-05-24  Glenn Morris  <rgm@gnu.org>

	* Makefile.in (check): Just give a message if no test/ directory.

	* configure.in: Avoid using variables inside AC_CONFIG_FILES.

	* configure.in (OPT_MAKEFILES_IN): Remove.
	(SUBDIR_MAKEFILES): New variable, passed to AC_CONFIG_FILES.
	(SUBDIR_MAKEFILES_IN): New output variable.
	* Makefile.in (OPT_MAKEFILES_IN): Remove.
	(SUBDIR_MAKEFILES_IN): Let configure set it.

2011-05-24  Leo Liu  <sdl.web@gmail.com>

	* m4/sha1.m4:
	* m4/gl-comp.m4:
	* lib/sha1.h:
	* lib/sha1.c:
	* lib/makefile.w32-in (GNULIBOBJS):
	* lib/gnulib.mk:
	* Makefile.in (GNULIB_MODULES): Add crypto/sha1 module.

2011-05-24  Glenn Morris  <rgm@gnu.org>

	* configure.in: Remove test for already configured source directory.
	AM_INIT_AUTOMAKE has already done a more stringent test.  (Bug#953)

	* Makefile.in (TAGS, tags, check): Pass MFLAGS to sub-makes.

2011-05-24  Glenn Morris  <rgm@gnu.org>

	* make-dist: Don't distribute test/.  (Bug#8107)
	* configure.in (OPT_MAKEFILES_IN): New output variable.
	(AC_CONFIG_FILES): Conditionally include test/automated/Makefile.
	* Makefile.in (OPT_MAKEFILES_IN): New, set by configure.
	(SUBDIR_MAKEFILES_IN): Use $OPT_MAKEFILES_IN.
	(check): Give an explicit error if test/ is not present.

	* Makefile.in (SUBDIR_MAKEFILES_IN): New variable.
	(SUBDIR_MAKEFILES): Derive from $SUBDIR_MAKEFILES_IN.
	(Makefile): Use $SUBDIR_MAKEFILES_IN.

2011-05-23  Paul Eggert  <eggert@cs.ucla.edu>

	* lib/verify.h: Merge from gnulib.

2011-05-22  Paul Eggert  <eggert@cs.ucla.edu>

	* lib/intprops.h, lib/stdint.in.h, m4/mktime.m4, m4/readlink.m4:
	Merge from gnulib.

2011-05-21  Andreas Schwab  <schwab@linux-m68k.org>

	* Makefile.in (AUTOMAKE_INPUTS): Add $(srcdir)/lib/gnulib.mk.

2011-05-20  Eli Zaretskii  <eliz@gnu.org>

	* .bzrignore: Add lib/stdio.in-h, lib/stdbool.h, and lib/stdint.h.

	* config.bat: Concatenate lisp.mk onto the end of src/Makefile.

2011-05-20  Glenn Morris  <rgm@gnu.org>

	* configure.in (lisp_frag): New output file.

2011-05-19  Glenn Morris  <rgm@gnu.org>

	* configure.in (NS_SUPPORT, MOUSE_SUPPORT, TOOLTIP_SUPPORT)
	(WINDOW_SUPPORT): Remove output variables that are no longer used.

2011-05-17  Paul Eggert  <eggert@cs.ucla.edu>

	* lib/gnulib.mk:
	* lib/intprops.h:
	* lib/unistd.in.h:
	* m4/inttypes.m4:
	* m4/stdint.m4:
	* m4/unistd_h.m4: Sync from gnulib.

2011-05-14  Glenn Morris  <rgm@gnu.org>

	* configure.in: Treat failure to find an X toolkit the same way we treat
	failure to find X and image support.

2011-05-12  Glenn Morris  <rgm@gnu.org>

	* Makefile.in (src, install-arch-indep, bootstrap-clean)
	(check-declare): Shell portability fixes.  (Bug#8642)

2011-05-09  Teodor Zlatanov  <tzz@lifelogs.com>

	* configure.in: Require GnuTLS 2.6.x or higher.

2011-05-06  Paul Eggert  <eggert@cs.ucla.edu>

	Use C99's va_copy to avoid undefined behavior on x86-64 GNU/Linux.
	* Makefile.in (GNULIB_MODULES): Add stdarg, for va_copy.
	* lib/stdarg.in.h, m4/stdarg.m4: New files, from gnulib.

	* Makefile.in (GNULIB_TOOL_FLAG): Add --conditional-dependencies.
	This new gnulib-tool option saves 'configure' the trouble of
	checking for strtoull when strtoumax exists.

	* configure.in (BITS_PER_LONG_LONG): New macro.

2011-05-05  Glenn Morris  <rgm@gnu.org>

	* Makefile.in (bootstrap-clean): Save config.log.  (Bug#765)
	(top_distclean): Delete config.log~.

2011-04-27  Ben Key  <bkey76@gmail.com>

	* configure.in: Fixed a bug that caused configure with
	--enable-checking=stringoverrun to have no effect.

2011-04-26  Paul Eggert  <eggert@cs.ucla.edu>

	* configure.in: Suppress unnecessary checks for size_t.
	(AC_TYPE_SIZE_T): Define an empty macro, to suppress obsolescent test.
	(size_t): Do not check for this, and do not typedef.  This code
	is never exercised now.

	* Makefile.in (GNULIB_MODULES): Add strtoumax.
	This is needed for the new integer-reading code in lread.c.
	It automatically pulls in the following gnulib files, which
	are used on old-fashioned platforms that don't have strtoumax:
	lib/inttypes.in.h, lib/strtoimax.c, lib/strtol.c, lib/strtoul.c,
	lib/strtoull.c, lib/strtoumax.c, lib/verify.h, m4/inttypes.m4,
	m4/strtoull.m4, m4/strtoumax.m4.
	* .bzrignore: Add lib/inttypes.h.

2011-04-24  Teodor Zlatanov  <tzz@lifelogs.com>

	* configure.in: Check for GnuTLS certificate verify callbacks.

2011-04-20  Stefan Monnier  <monnier@iro.umontreal.ca>

	* Makefile.in (config.status): Don't erase in case of error.
	In case it disappeared, rebuild it with `configure'.

2011-04-20  Ken Brown  <kbrown@cornell.edu>

	* configure.in (use_mmap_for_buffers): Set to yes on Cygwin.

2011-04-12  Glenn Morris  <rgm@gnu.org>

	* configure.in: Require ImageMagick >= 6.2.8.  (Bug#7955)

2011-04-09  Paul Eggert  <eggert@cs.ucla.edu>

	* lib/allocator.c: New file, automatically generated by gnulib.

2011-04-07  Glenn Morris  <rgm@gnu.org>

	* autogen/update_autogen: Ignore comment diffs in ldefs-boot.el.

2011-04-06  Eli Zaretskii  <eliz@gnu.org>

	* lib/makefile.w32-in ($(BLD)/careadlinkat.$(O), GNULIBOBJS):
	Revert last change.

2011-04-06  Juanma Barranquero  <lekktu@gmail.com>

	* lib/makefile.w32-in (GNULIBOBJS): Add careadlinkat.$(O).
	($(BLD)/careadlinkat.$(O)): New target.
	($(BLD)/dtoastr.$(O), $(BLD)/getopt.$(O), $(BLD)/getopt1.$(O))
	($(BLD)/strftime.$(O), $(BLD)/time_r.$(O), $(BLD)/md5.$(O)):
	Update dependencies.

2011-04-06  Paul Eggert  <eggert@cs.ucla.edu>

	Fix more problems found by GCC 4.6.0's static checks.

	* configure.in (ATTRIBUTE_FORMAT, ATTRIBUTE_FORMAT_PRINTF): New macros.

	Replace 2 copies of readlink code with 1 gnulib version (Bug#8401).
	* Makefile.in (GNULIB_MODULES): Add careadlinkat.
	* lib/allocator.h, lib/careadlinkat.c, lib/careadlinkat.h:
	* m4/ssize_t.m4: New files, automatically generated from gnulib.

2011-04-06  Glenn Morris  <rgm@gnu.org>

	* autogen/update_autogen: Handle loaddefs-like files as well.
	(usage): Add -l, -C.
	(clean, ldefs_flag, ldefs_in, ldefs_out): New variables.
	With -l, check status of lisp/ as well.
	With -C, clean before building.
	(autoreconf): Only pass -f in the `clean' case.
	(commit): New function.

2011-03-28  Glenn Morris  <rgm@gnu.org>

	* autogen/update_autogen: Pass -f to autoreconf.

	* autogen.sh (get_version): Discard "not found" lines.
	(check_version): Respect $AUTOCONF etc environment variables.

2011-03-27  Glenn Morris  <rgm@gnu.org>

	* configure.in (AC_TYPE_SIGNAL): Remove obsolete macro.
	(AH_BOTTOM): Do not define SIGTYPE.

2011-03-26  Glenn Morris  <rgm@gnu.org>

	* configure.in: Replace obsolete macros AC_TRY_COMPILE, AC_TRY_LINK,
	AC_TRY_RUN with AC_COMPILE_IFELSE, AC_LINK_IFELSE, AC_RUN_IFELSE.

2011-03-25  Andreas Schwab  <schwab@linux-m68k.org>

	* autogen/update_autogen: Remove useless function keyword.

2011-03-25  Eli Zaretskii  <eliz@gnu.org>

	* config.bat: Generate src/config.h and lib/Makefile from
	autogen/config.in and autogen/Makefile.in.

2011-03-25  Glenn Morris  <rgm@gnu.org>

	* compile, config.guess, config.sub, depcomp, install-sh, missing:
	Remove; autoreconf can supply them.
	* Makefile.in (sync-from-gnulib): Don't sync config.sub,
	config.guess, install-sh.  Pass -i to autoreconf.
	* autogen/update_autogen (genfiles): Add compile, config.guess,
	config.sub, depcomp, install-sh, missing.  Pass -i to autoreconf.
	Discard non-error output from autoreconf in -q case.
	* autogen/compile, autogen/config.guess, autogen/config.sub:
	* autogen/depcomp, autogen/install-sh, autogen/missing: New.
	* autogen/copy_autogen: Add compile, config.guess, config.sub, depcomp,
	install-sh, missing.

2011-03-23  Glenn Morris  <rgm@gnu.org>

	* autogen/update_autogen: Fix typo.
	(msg): Remove function; use `exec' instead.

	* Makefile.in (mkdir): Use `install-sh -d' instead of mkinstalldirs.
	(sync-from-gnulib): Don't sync mkinstalldirs.
	* make-dist: Don't distribute mkinstalldirs.

2011-03-23  Paul Eggert  <eggert@cs.ucla.edu>

	Fix more problems found by GCC 4.5.2's static checks.
	* Makefile.in (GNULIB_MODULES): Add socklen.
	* configure.in: Do not check for sys/socket.h, since socklen does that.
	* m4/socklen.m4: New automatically-generated file, from gnulib.

	fakemail: Remove dependency on ignore-value.
	* Makefile.in (GNULIB_MODULES): Add stdio.
	* lib/stdio.in.h, m4/stdio_h.m4: New files, automatically
	imported from gnulib.
	* .bzrignore: Add lib/stdio.h.

2011-03-22  Glenn Morris  <rgm@gnu.org>

	* autogen/copy_autogen: Work from ./ or ../.
	Fix time-stamps.
	* autogen.sh: Doc fix.

2011-03-20  Glenn Morris  <rgm@gnu.org>

	* autogen/: New directory, to be excluded from releases.
	* autogen/copy_autogen, autogen/update_autogen: New scripts.
	* autogen/README: New file.
	* autogen/aclocal.m4, autogen/config.in, autogen/configure:
	* autogen/Makefile.in: Add auto-updated generated files.
	* autogen.sh: No longer a no-op, now it tests for autotools
	and runs them as necessary.
	* configure.in: Default maintainer-mode to on.
	* aclocal.m4, configure, lib/Makefile.in: Remove files.

2011-03-13  Paul Eggert  <eggert@cs.ucla.edu>

	Update for gnulib.
	* Makefile.in (GNULIB_MODULES): Add intprops, as Emacs now
	includes <intprops.h> directly.
	* lib/sys_stat.in.h: New version from Gnulib, which fixes a bug
	when building Emacs on Solaris 9 and running it on Solaris 10.

2011-03-08  Jan Djärv  <jan.h.d@swipnet.se>

	* configure.in: Require 3.0 for --with-gtk3.  Add HAVE_GTK3.

2011-03-07  Chong Yidong  <cyd@stupidchicken.com>

	* Version 23.3 released.

2011-03-06  Glenn Morris  <rgm@gnu.org>

	* configure.in (FREETYPE_LIBS): Actually set it to something.

2011-03-02  Paul Eggert  <eggert@cs.ucla.edu>

	Work around some portability problems with symlinks.

	* Makefile.in (GNULIB_MODULES): Add lstat, readlink, symlink.
	* configure.in (lstat, HAVE_LSTAT): Remove special hack.
	* lib/dosname.h, lib/lstat.c, lib/readlink.c, lib/stat.c:
	* lib/symlink.c, m4/lstat.m4, m4/readlink.m4, m4/stat.m4:
	* m4/symlink.m4:
	New files, automatically generated from gnulib.
	* aclocal.m4, configure, lib/Makefile.in, lib/gnulib.mk:
	* m4/gl-comp.m4, src/config.in, config.sub: Regenerate.

2011-02-26  Eli Zaretskii  <eliz@gnu.org>

	* .bzrignore: Ignore new lib/*.in-h files.

	* config.bat: Rename stdint.in.h and sys_stat.in.h.
	Call depfiles.bat even if lib/deps already exist.

2011-02-25  Paul Eggert  <eggert@cs.ucla.edu>

	* configure, lib/Makefile.in, lib/getopt_int.h, lib/gnulib.mk:
	* lib/stdlib.in.h, m4/stdlib_h.m4: Regenerate to incorporate
	recent changes to configure.in and to gnulib.

2011-02-24  Glenn Morris  <rgm@gnu.org>

	* configure.in: Replace obsolete AC_OUTPUT() with AC_CONFIG_FILES(),
	AC_CONFIG_COMMANDS(), and AC_OUTPUT sans arguments.

2011-02-22  Paul Eggert  <eggert@cs.ucla.edu>

	Assume S_ISLNK etc. work, since gnulib supports this.
	* Makefile.in (GNULIB_MODULES): Add sys_stat.
	* configure.in: Check for lstat and set HAVE_LSTAT=0 if not.
	Pretend to be using the gnulib lstat module for benefit of sys/stat.h.
	* configure, lib/Makefile.in, lib/gnulib.mk: Regenerate.

2011-02-21  Paul Eggert  <eggert@cs.ucla.edu>

	* lib/min-max.h: New file, for "min" and "max".

2011-02-21  Christoph Scholtes  <cschol2112@gmail.com>

	* lib/makefile.w32-in ($(BLD)/md5.$(O)): Add dependency on
	$(EMACS_ROOT)/nt/inc/stdint.h.

2011-02-21  Eli Zaretskii  <eliz@gnu.org>

	* lib/makefile.w32-in ($(BLD)/filemode.$(O)): Move from
	src/makefile.w32-in and adapt.  Depend on stamp_BLD.
	(GNULIBOBJS): Add $(BLD)/filemode.$(O).

2011-02-21  Paul Eggert  <eggert@cs.ucla.edu>

	Import filemode module from gnulib.
	* .bzrignore: Add lib/sys/.
	* Makefile.in (GNULIB_MODULES): Add filemode.
	* lib/Makefile.am (MOSTLYCLEANDIRS): New macro.
	* lib/filemode.c: Renamed from src/filemode.c and regenerated
	from gnulib.  This adds support for some more file types, e.g.,
	Cray DMF migrated files.
	* lib/filemode.h, lib/sys_stat.in.h, m4/filemode.m4, m4/st_dm_mode.m4:
	* m4/sys_stat_h.m4: New files, generated from gnulib.
	* aclocal.m4, configure, lib/Makefile.in, lib/gnulib.mk, m4/gl-comp.m4:
	Regenerate.

2011-02-20  Eli Zaretskii  <eliz@gnu.org>

	* lib/makefile.w32-in ($(BLD)/md5.$(O)): Don't depend on
	$(EMACS_ROOT)/nt/inc/sys/stat.h.

2011-02-20  Paul Eggert  <eggert@cs.ucla.edu>

	* configure.in (C_WARNINGS_SWITCH): Do not prepend -Wno-pointer-sign.
	This undoes the 2006-01-02 change.  The -Wno-pointer-sign option
	is no longer needed, due to the recent SSDATA and related changes.
	Perhaps -Wno-pointer-sign should also be removed from
	nextstep/Cocoa/Emacs.xcodeproj/project.pbxproj but I have no easy
	way to test this so I left it alone.
	* configure: Regenerate.

2011-02-20  Christoph Scholtes  <cschol2112@gmail.com>

	* lib/makefile.w32-in ($(BLD)/md5.$(O)): New recipe, moved from
	src/makefile.w32-in.

2011-02-20  Paul Eggert  <eggert@cs.ucla.edu>

	Import crypto/md5 and stdint modules from gnulib.
	* aclocal.m4, configure, lib/Makefile.in, lib/gnulib.mk, m4/gl-comp.m4:
	Regenerate.
	* lib/md5.c, lib/md5.h: Rename from src/md5.h and lib/md5.h.
	Import the new versions from gnulib; they assume a C99-style
	<stdint.h>, supplied by the stdint module.
	* lib/stdint.in.h, m4/longlong.m4, m4/stdint.m4, m4/md5.m4: New files,
	imported from gnulib.
	* Makefile.in (MAKEFILE_MODULES): Add crypto/md5.

2011-02-19  Eli Zaretskii  <eliz@gnu.org>

	* .bzrignore: Ignore cxxdefs.h and lib/*.in-h files.
	Add lib/deps/.

	* config.bat: Configure in `lib'.
	Generate *.Po files in lib/deps.

2011-02-18  Paul Eggert  <eggert@cs.ucla.edu>

	Import IRIX 6.5 getloadavg fixes from gnulib.
	* configure, lib/getloadavg.c, m4/getloadavg.m4: Regenerate.

2011-02-16  Paul Eggert  <eggert@cs.ucla.edu>

	Import getloadavg module from gnulib.
	* .bzrignore: Add lib/stdlib.h.
	* Makefile.in (GNULIB_MODULES): Add getloadavg.
	* configure.in (LIBS_SYSTEM): Omit -lkstat on sol2*; gnulib does this.
	(AC_CONFIG_LIBOBJ_DIR, AC_FUNC_GETLOADAVG, GETLOADAVG_FILES):
	Remove; gnulib does this now.
	* lib/getloadavg.c: Rename from src/getloadavg.c, and sync
	from gnulib.  This adds support for several other systems, such
	as Tru64 4.0D, QNX, AIX perfstat, etc.  It also fixes a potential
	buffer overrun on Linux hosts under very high load, and on hosts
	that maintain a channel to the load average file it makes sure
	the file descriptor is close-on-exec (on hosts that support this)
	and is not stdin, stdout, or stderr.
	* lib/stdlib.in.h, m4/getloadavg.m4, m4/stdlib_h.m4: New files,
	from gnulib.
	* aclocal.m4, configure, lib/Makefile.in, lib/gnulib.mk, m4/gl-comp.m4:
	Regenerate.

2011-02-15  Paul Eggert  <eggert@cs.ucla.edu>

	Merge from gnulib.

	* install-sh: Update to scriptversion 2011-01-19.21.

	2011-02-13  Bruno Haible  <bruno@clisp.org>

	Consistent macro naming for macros that use GCC __attribute__.
	* lib/ignore-value.h (_GL_ATTRIBUTE_DEPRECATED): Rename from
	ATTRIBUTE_DEPRECATED.

	2011-02-12  Bruno Haible  <bruno@clisp.org>

	setlocale: Prefer gnulib's override over libintl's override.
	* lib/gettext.h (setlocale): Redefine to rpl_setlocale if
	GNULIB_defined_setlocale is set.

2011-02-13  Glenn Morris  <rgm@gnu.org>

	* make-dist: Exclude generated file src/globals.h.

2011-02-10  Paul Eggert  <eggert@cs.ucla.edu>

	* arg-nonnull.h, c++defs.h, warn-on-use.h: Fix licenses.
	Sync from gnulib, which has been patched to fix the problem
	with the license notices.  Problem reported by Glenn Morris in
	<http://lists.gnu.org/archive/html/emacs-devel/2011-02/msg00403.html>.

2011-02-09  Stefan Monnier  <monnier@iro.umontreal.ca>

	* .bzrignore: Ignore globals.h and related stamp.

2011-02-09  Paul Eggert  <eggert@cs.ucla.edu>

	* lib/Makefile.in, lib/gnulib.mk: Regenerate.
	This merges the following fix from gnulib:

	2011-02-08  Bruno Haible  <bruno@clisp.org>

	Split large sed scripts, for HP-UX sed.

2011-02-08  Tom Tromey  <tromey@redhat.com>

	* configure: Rebuild.
	* configure.in (NS_OBJC_OBJ): New subst.

2011-02-06  Paul Eggert  <eggert@cs.ucla.edu>

	gnulib: allow multiple gnulib generated replacements to coexist
	This defines a few preprocessor symbols that should not affect Emacs.
	* lib/getopt.in.h, lib/time.in.h, lib/unistd.in.h: Regenerate
	via "make sync-from-gnulib".

	gnulib: undo previous change
	The upstream _HEADERS change was backed out of gnulib (see the
	same thread).  Stay in sync with gnulib.

	gnulib: adjust to upstream _HEADERS change
	* lib/Makefile.am (EXTRA_HEADERS, nodist_pkginclude_HEADERS):
	New empty macros, to accommodate recent changes to gnulib.  See
	<http://lists.gnu.org/archive/html/bug-gnulib/2011-02/msg00068.html>.
	* c++defs.h, lib/Makefile.in, lib/ftoastr.h, lib/getopt.in.h:
	* lib/gnulib.mk, lib/ignore-value.h, lib/stdbool.in.h, lib/stddef.in.h:
	* lib/time.in.h, lib/unistd.in.h:
	Regenerate.

2011-02-05  Paul Eggert  <eggert@cs.ucla.edu>

	sync from gnulib to remove HAVE_STDBOOL_H
	* m4/stdbool.m4 (AC_CHECK_HEADER_STDBOOL): Rename from
	AC_HEADER_STDBOOL.  All uses changed.  Do not define
	HAVE_STDBOOL_H, as gnulib does not need this.  This change is
	imported from the latest Autoconf git.  It was motivated by Emacs,
	which uses gnulib but does not need HAVE_STDBOOL_H.
	* configure, src/config.in: Regenerate.
	* config.guess, config.sub: Sync to 2011-02-02 versions (whitespace)

2011-02-03  Paul Eggert  <eggert@cs.ucla.edu>

	allow C code to suppress warnings about ignored return values
	* Makefile.in (GNULIB_MODULES): Add ignore-value.
	* configure, lib/Makefile.in, lib/gnulib.mk, m4/gl-comp.m4: Regenerate.
	* lib/ignore-value.h: New file.

2011-01-31  Chong Yidong  <cyd@stupidchicken.com>

	* configure.in: Test existence of xaw3d library, not just the
	header (Bug#7642).

2011-01-31  Eli Zaretskii  <eliz@gnu.org>

	* lib/makefile.w32-in (GNULIBOBJS): Add $(BLD)/strftime.$(O) and
	$(BLD)/time_r.$(O).
	($(BLD)/dtoastr.$(O)): Depend on $(EMACS_ROOT)/src/s/ms-w32.h and
	$(EMACS_ROOT)/src/m/intel386.h.
	($(BLD)/strftime.$(O))
	($(BLD)/time_r.$(O)): Define prerequisites.

2011-01-31  Paul Eggert  <eggert@cs.ucla.edu>

	src/emacs.c now gets version number from configure.in
	* configure.in (version): Set this from $PACKAGE_VERSION,
	which is set from AC_INIT, rather than scouting through src/emacs.c.
	* configure: Regenerate.
	* make-dist (version): Get it from configure.in, not src/emacs.c.

2011-01-30  Paul Eggert  <eggert@cs.ucla.edu>

	strftime: import from gnulib
	* Makefile.in (GNULIB_MODULES): Add strftime.
	* configure.in (AC_FUNC_STRFTIME, my_strftime): Remove; no longer
	needed.
	* aclocal.m4, configure, lib/Makefile.in, lib/gnulib.mk, m4/gl-comp.m4:
	Regenerate.
	* lib/strftime.c, lib/strftime.h, lib/stdbool.in.h: New files,
	imported from gnulib.
	* m4/strftime.m4, m4/stdbool.m4, m4/tm_gmtoff.m4: Likewise.
	This incorporates many changes from gnulib, including simpler
	handling of multibyte formats, porting to mingw32 and other
	platforms, and support for higher-resolution time stamps.
	Emacs does not yet use the higher-resolution interface.

2011-01-30  Paul Eggert  <eggert@cs.ucla.edu>

	gnulib: import mktime and move-if-change fixes from gnulib

	* configure: Regenerate from the following.

	2011-01-30  Paul Eggert  <eggert@cs.ucla.edu>

	mktime: clarify long_int width checking
	* lib/mktime.c (long_int_is_wide_enough): Move this assertion to
	the top level, to make it clearer that the assumption about
	long_int width is being checked.  See
	<http://lists.gnu.org/archive/html/bug-gnulib/2011-01/msg00554.html>.

	2011-01-29  Paul Eggert  <eggert@cs.ucla.edu>

	TYPE_MAXIMUM: avoid theoretically undefined behavior
	* lib/intprops.h (TYPE_MINIMUM, TYPE_MAXIMUM): Do not shift a
	negative number, which the C Standard says has undefined behavior.
	In practice this is not a problem, but might as well do it by the book.
	Reported by Rich Felker and Eric Blake; see
	<http://lists.gnu.org/archive/html/bug-gnulib/2011-01/msg00493.html>.
	* m4/mktime.m4 (AC_FUNC_MKTIME): Likewise.
	* lib/mktime.c (TYPE_MAXIMUM): Redo slightly to match the others.

	mktime: #undef mktime before #defining it
	* lib/mktime.c (mktime) [DEBUG]: #undef mktime before #defining it.

	mktime: systematically normalize tm_isdst comparisons
	* lib/mktime.c (isdst_differ): New function.
	(__mktime_internal): Use it systematically for all isdst comparisons.
	This completes the fix for libc BZ #6723, and removes the need for
	normalizing tm_isdst.
	See <http://sourceware.org/bugzilla/show_bug.cgi?id=6723>
	(not_equal_tm) [DEBUG]: Use isdst_differ here, too.

	mktime: fix some integer overflow issues and sidestep the rest

	This was prompted by a bug report by Benjamin Lindner for MinGW
	<http://lists.gnu.org/archive/html/bug-gnulib/2011-01/msg00472.html>.
	His bug is due to signed integer overflow (0 - INT_MIN), and I
	I scanned through mktime.c looking for other integer overflow
	problems, fixing all the bugs I found.

	Although the C Standard says the resulting code is still not safe
	in the presence of integer overflow, in practice it should be good
	enough for all real-world two's-complement implementations, except
	for debugging environments that deliberately trap on integer
	overflow (e.g., gcc -ftrapv).

	* lib/mktime.c (WRAPV): New macro.
	(SHR): Also check that long_int and time_t shift right in the
	usual way, before using the fast-but-unportable method.
	(TYPE_ONES_COMPLEMENT, TYPE_SIGNED_MAGNITUDE): Remove, no longer
	used.  The code already assumed two's complement, so there's
	no need to test for alternatives.  All uses removed.
	(TYPE_MAXIMUM): Don't rely here on overflow behavior not defined by
	the C standard.  Problem reported by Rich Felker in
	<http://lists.gnu.org/archive/html/bug-gnulib/2011-01/msg00488.html>.
	(twos_complement_arithmetic): Also check long_int and time_t.
	(time_t_avg, time_t_add_ok, time_t_int_add_ok): New functions.
	(guess_time_tm, ranged_convert, __mktime_internal): Use them.
	(__mktime_internal): Avoid integer overflow with unary subtraction
	in two instances where -1 - X is an adequate replacement for -X,
	since the calculations are approximate.

	2011-01-29  Eric Blake  <eblake@redhat.com>

	mktime: avoid infinite loop
	* m4/mktime.m4 (AC_FUNC_MKTIME): Avoid overflow on possibly-signed
	type; behavior is still undefined but portable to all known targets.
	Reported by Rich Felker.

	2011-01-28  Paul Eggert  <eggert@cs.ucla.edu>

	mktime: avoid problems on NetBSD 5 / i386
	* lib/mktime.c (long_int): New type.  This works around a problem
	on NetBSD 5 / i386, where 'long int' and 'int' are both 32 bits
	but time_t is 64 bits, and where I expect the existing code is
	wrong in some cases.
	(leapyear, ydhms_diff, guess_time_tm, __mktime_internal): Use it.
	(ydhms_diff): Bring back the compile-time check for wide-enough
	year and yday.

	mktime: fix misspelling in comment
	* lib/mktime.c (__mktime_internal): Fix misspelling in comment.
	This merges all recent glibc changes of importance.

	2011-01-28  Ralf Wildenhues  <Ralf.Wildenhues@gmx.de>

	move-if-change: cope with concurrent mv of identical file.
	* move-if-change (CMPPROG): Accept environment
	variable as an override for `cmp'.
	(usage): Document CMPPROG.
	Adjust comparison to drop stdout.  Cope with failure of mv if
	the target file exists and is identical to the source, for
	parallel builds.
	Report from H.J. Lu against binutils in PR binutils/12283.

2011-01-29  Eli Zaretskii  <eliz@gnu.org>

	* lib/makefile.w32-in:
	* lib/getopt_.h: New files.

2011-01-28  Paul Eggert  <eggert@cs.ucla.edu>

	improve fix for MS-DOS file name clash
	* Makefile.in (DOS_gnulib_comp.m4): Rename from DOS-gnulib-comp.m4,
	for portability to POSIX make.  Reported by Bruno Haible.
	(sync-from-gnulib): Copy gl-comp.m4 (if present) back to
	gnulib-comp.m4 before running gnulib-tool, to prevent old gnulib
	files from accumulating as garbage.  Also reported by Bruno Haible.

2011-01-27  Paul Eggert  <eggert@cs.ucla.edu>

	fix two m4/gnulib-*.m4 file names that clashed under MS-DOS
	* Makefile.in (DOS-gnulib-comp.m4): New macro.
	(sync-from-gnulib): Rename m4/gnulib-comp.m4 to m4/gl-comp.m4 to avoid
	problems with MS-DOS 8+3 file name restrictions.
	Remove m4/gnulib-cache.m4, as we can live without it.  If we kept
	it, it would also cause problems when extracting Emacs distribution
	tarballs on MS-DOS hosts.
	(ACLOCAL_INPUTS): Adjust to file renaming.
	* aclocal.m4, configure, lib/Makefile.in, src/config.in: Regenerate.
	* config.guess, config.sub: Sync from gnulib.
	* m4/gnulib-cache.m4: Remove from repository.
	* m4/gl-comp.m4: Rename from m4/gnulib-comp.m4.

2011-01-25  Glenn Morris  <rgm@gnu.org>

	* README: Add a note about ranges in copyright years.

	* configure.in: Set CANNOT_DUMP on ia64 hpux (port from emacs-23).

2011-01-25  Peter O'Gorman  <bug-gnu-emacs@mlists.thewrittenword.com>  (tiny change)

	* configure.in: Add HP-UX on IA64 (Bug#6811).

2011-01-24  Paul Eggert  <eggert@cs.ucla.edu>

	Remove HAVE_RAW_DECL_CHOWN etc. from config.h
	* Makefile.in (sync-from-gnulib): Remove m4/warn-on-use.m4,
	as it is no longer needed.
	* aclocal.m4, configure, lib/Makefile.in, src/config.in: Regenerate.
	* configure.in: Invoke the new gnulib macro
	gl_ASSERT_NO_GNULIB_POSIXCHECK, which removes the need for
	warn-on-use.m4 and for the HAVE_RAW_DECL_* symbols in config.h.
	* m4/getopt.m4: Sync from gnulib; this removes the need for
	HAVE_DECL_OPTRESET and HAVE_DECL_GETOPT_CLIP from config.h.
	* m4/gnulib-common.m4 (gl_ASSERT_NO_GNULIB_POSIXCHECK):
	New macro, synced from gnulib.
	* m4/warn-on-use.m4: Remove.

2011-01-22  Paul Eggert  <eggert@cs.ucla.edu>

	aclocal.m4: put this file back into repository
	This way, we don't have to assume that the maintainer has
	the automake package installed.  See
	<http://lists.gnu.org/archive/html/emacs-devel/2011-01/msg00746.html>.
	* .bzrignore: Remove aclocal.m4, undoing the previous change.
	* Makefile.in (top_maintainer_clean): Do not remove aclocal.m4,
	undoing the previous change.
	* aclocal.m4: New file (actually, resurrected).

2011-01-22  Miles Bader  <miles@gnu.org>

	* configure.in: Don't zero-out FONTCONFIG_CFLAGS and
	FONTCONFIG_LIBS when building with XFT (doing so is incorrect, as
	Emacs directly uses fontconfig, and breaks building when using a
	strict linker).

2011-01-21  Paul Eggert  <eggert@cs.ucla.edu>

	src/config.in: shrink slightly
	* configure.in: Invoke the new gnulib macro gl_ASSERT_NO_GNULIB_TESTS.
	This makes src/config.in a bit smaller, by removing identifiers
	like GNULIB_TEST_MKTIME that Emacs does not need.
	* m4/getopt.m4, m4/gnulib-common.m4, m4/include_next.m4:
	* m4/multiarch.m4, m4/stddef_h.m4, m4/time_h.m4, m4/unistd_h.m4:
	Sync from gnulib.  This removes a few more unnecessary symbols from
	src/config.in, such as AA_APPLE_UNIVERSAL_BUILD and HAVE_STDDEF_H.
	* configure, src/config.in: Regenerate.

	aclocal.m4: tweaks to regenerate more conveniently
	This attempts to act better when the source is in a weird state.  See
	<http://lists.gnu.org/archive/html/emacs-devel/2011-01/msg00734.html>.
	* Makefile.in (am--refresh): Add aclocal.m4, configure, config.in.
	* .bzrignore: Add aclocal.m4.

2011-01-20  Paul Eggert  <eggert@cs.ucla.edu>

	aclocal.m4: omit auto-generated file from repository
	* Makefile.in (top_maintainer_clean): Remove aclocal.m4; this undoes
	the most recent change here.
	* aclocal.m4: Remove from bzr repository.  This file is
	auto-generated and isn't needed to run 'configure'.  See
	<http://lists.gnu.org/archive/html/emacs-devel/2011-01/msg00698.html>.

2011-01-19  Paul Eggert  <eggert@cs.ucla.edu>

	Minor Makefile.in tweaks to build from gnulib better.
	<http://lists.gnu.org/archive/html/emacs-devel/2011-01/msg00673.html>
	* Makefile.in (sync-from-gnulib): Also run autoreconf -I m4.
	(top_maintainer_clean): Don't remove aclocal.m4.

2011-01-18  Paul Eggert  <eggert@cs.ucla.edu>

	Minor cleanups for 'bzr status'
	* .bzrignore: Add emacs-*/, the output of make-dist, and stamp-h1,
	the output of config.guess.
	* Makefile.in (top_distclean): Remove stamp-h1 too.

	* configure.in (HAVE_ATTRIBUTE_ALIGNED): Arrange for this to be
	defined if the compiler supports GCC-style __attribute__
	((__aligned__ ...)).  IBM AIX and Oracle Solaris Studio support
	this syntax.

2011-01-17  Paul Eggert  <eggert@cs.ucla.edu>

	Makefile.in: tidy up the building of lib
	* Makefile.in (am--refresh): Mark as .PHONY.
	(top_maintainer_clean): Don't remove lib/gnulib.mk m4/gnulib-cache.m4,
	as they're not rebuilt unless you do a "make sync-from-gnulib"
	and the former is needed for "configure".
	(maintainer-clean): Don't recurse into lib, as "make bootstrap-clean"
	has already removed lib/Makefile.

	* Makefile.in (GNULIB_MODULES): Change ftoastr to dtoastr.
	This avoids building ftoastr and ldtoastr, which aren't needed.  See
	<http://lists.gnu.org/archive/html/bug-gnulib/2011-01/msg00199.html>.

	* .bzrignore: Add .h files that are host-dependent.
	Add lib/.deps/, lib/arg-nonnull.h, lib/c++defs.h, lib/getopt.h,
	lib/time.h, lib/unistd.h, lib/warn-on-use.h.  These are
	host-dependent and are built as part of an ordinary 'make', and
	should not be checked in.

	* lib/Makefile.in: Regenerate.
	* lib/COPYING: New file, a copy of COPYING.

	* configure: Regenerate.
	* configure.in (AC_USE_SYSTEM_EXTENSIONS): Remove: gnulib does this.

	Regenerate.
	* lib/getopt.c, lib/getopt.in.h, lib/getopt1.c, lib/getopt_int.h:
	* lib/gettext.h, lib/unistd.in.h, m4/unistd_h.m4:
	New files, copied from gnulib by gnulib-tool.
	* aclocal.m4, configure, lib/Makefile.in, m4/getopt.m4:
	* m4/gnulib-cache.m4, m4/gnulib-comp.m4, src/config.in:
	Regenerate.

	Use gnulib's getopt-gnu module.
	* Makefile.in (GNULIB_MODULES): Add getopt-gnu.
	(AUTOCONF_INPUTS): Remove getopt.m4; aclocal.m4 is a good-enough
	representative of the dependencies.
	* configure.in: Do not configure getopt, as gnulib does that now.
	* make-dist: Do not worry about lib-src/getopt.h, as gnulib handles
	getopt now, in lib.

	Regenerate.
	* arg-nonnull.h, c++defs.h, lib/mktime-internal.h, lib/mktime.c:
	* lib/stddef.in.h, lib/time.h, lib/time.in.h, lib/time_r.c:
	* m4/extensions.m4, m4/include_next.m4, m4/mktime.m4:
	* m4/multiarch.m4, m4/stddef_h.m4, m4/time_h.m4, m4/time_r.m4:
	* m4/extensions.m4, m4/include_next.m4, m4/mktime.m4, m4/multiarch.m4:
	* m4/stddef_h.m4, m4/time_h.m4, m4/time_r.m4, m4/warn-on-use.m4:
	* m4/wchar_t.m4, warn-on-use.h:
	New files, copied from gnulib by gnulib-tool.
	* aclocal.m4, configure, lib/Makefile.in, lib/gnulib.mk:
	* m4/gnulib-cache.m4, m4/gnulib-comp.m4, src/config.in:
	Regenerate.

	Use gnulib's mktime module.
	* Makefile.in (GNULIB_MODULES): Add mktime.
	* configure.in: Remove code no longer needed, as gnulib now does it.
	(AC_CHECK_FUNCS): Remove mktime.
	(AC_FUNC_MKTIME, BROKEN_MKTIME): Remove.
	(__restrict): Remove, as this now gets in the way of the C99
	support for 'restrict' pulled in by the gnulib mktime module.
	Code should now use 'restrict' and not '__restrict".
	(mktime): Remove.
	* make-dist: Put gnulib-generated files arg-nonnull.h, c++defs.h,
	and warn-on-use.h into the distribution.

	Regenerate.
	* lib/dtoastr.c, lib/ftoastr.c, lib/ftoastr.h, lib/intprops.h:
	* lib/ldtoastr.c, m4/c-strtod.m4:
	New files, copied from gnulib by gnulib-tool.
	* lib/dummy.c: Remove.
	* aclocal.m4, configure, lib/Makefile.in, lib/gnulib.mk:
	* m4/gnulib-cache.m4, m4/gnulib-comp.m4, src/config.in:
	Regenerate.

	Use gnulib's ftoastr module.
	* Makefile.in (GNULIB_MODULES): Add ftoastr.  Remove dummy.

	Regenerate.
	* aclocal.m4, compile, depcomp, lib/Makefile.in, lib/dummy.c:
	* lib/gnulib.mk, m4/00gnulib.m4, m4/gnulib-cache.m4:
	* m4/gnulib-common.m4, m4/gnulib-comp.m4, m4/gnulib-tool.m4, missing:
	New files, generated automatically, with 'make sync-from-gnulib'
	followed by 'make'.
	* configure: Regenerate.

	Automate syncing from gnulib.
	* INSTALL, README: Document new subdirectory 'lib'.
	* Makefile.in (SUBDIR): Add lib.
	(SUBDIR_MAKEFILES): Add lib/Makefile.
	(lib-src, src, TAGS, tags): Depend on lib.
	(gnulib_srcdir, GNULIB_MODULES, GNULIB_TOOL_FLAGS): New macros.
	($(gnulib_srcdir)): New rule.
	(sync-from-gnulib): New rule, which is .PHONY.
	(lib): New rule, which is like lib-src.
	(Makefile): Depend on lib/Makefile.in.
	(AUTOCONF_INPUTS): Depend on aclocal.m4.
	(ACLOCAL_INPUTS, AUTOMAKE_INPUTS): New macros.
	($(srcdir)/aclocal.m4, $(srcdir)/lib/Makefile.in): New rules.
	(am--refresh): New rule, to pacify Automake.
	(mostlyclean, clean, distclean, bootstrap-clean, maintainer-clean):
	Clean lib, too.
	(top_maintainer_clean): New macro, to remove gnulib-tool and Automake
	droppings.
	(maintainer-clean, extraclean): Use it.
	* configure.in: Initialize for automake and gnulib, by invoking
	AM_INIT_AUTOMAKE, AM_PROG_CC_C_O, gl_EARLY, and gl_INIT.  Output
	lib/Makefile, too.  Use automake to build gnulib, as gnulib works
	more conveniently with automake.
	* lib/Makefile.am: New file.
	* make-dist: Also put into the distribution aclocal.m4,
	compile, depcomp, missing, and the files under lib/.

2011-01-15  Glenn Morris  <rgm@gnu.org>

	* Makefile.in (epaths-force): No more arch-tag to edit.

2011-01-15  Chong Yidong  <cyd@stupidchicken.com>

	* configure.in: Bump min libxml2 version to 2.6.17 (Bug#7603).

2011-01-14  Paul Eggert  <eggert@cs.ucla.edu>

	* make-dist: Distribute test/ files too.
	Distribute every file under test/ that is under version control,
	using patterns like *.el to capture files that are added later.
	Without this change, "configure" would fail, because it would
	attempt to build from a Makefile.in that was not distributed.

2011-01-13  Christian Ohler  <ohler@gnu.org>

	* Makefile.in (INFO_FILES): Add ERT.

	* Makefile.in (check): Run tests in test/automated.

	* Makefile.in:
	* configure.in: Add test/automated/Makefile.

2011-01-07  Paul Eggert  <eggert@cs.ucla.edu>

	* install-sh, mkinstalldirs, move-if-change: Update from master
	source in gnulib.

	* config.guess, config.sub: Updated from master source.

2011-01-05  Andreas Schwab  <schwab@linux-m68k.org>

	* configure.in: Check for __builtin_unwind_init.

2011-01-05  Glenn Morris  <rgm@gnu.org>

	* configure.in (HAVE_MAKEINFO): New output variable.
	(MAKEINFO): Reset to "makeinfo" if not found.
	* Makefile.in (install-arch-indep, info):
	Replace MAKEINFO = off with HAVE_MAKEINFO = no.

2010-12-29  Ulrich Müller  <ulm@gentoo.org>

	* configure.in: Make gameuser configurable (Bug#7717).

2010-12-15  Glenn Morris  <rgm@gnu.org>

	* Makefile.in (install-arch-dep, uninstall): Remove code relating to the
	long absent lib-src/fns-*.el.

2010-12-11  Glenn Morris  <rgm@gnu.org>

	* make-dist: Exclude etc/*.pyc.

2010-12-10  Andreas Schwab  <schwab@linux-m68k.org>

	* configure.in: Don't double machfile in final message.

2010-12-04  Chong Yidong  <cyd@stupidchicken.com>

	* configure.in: Fix last change.

2010-12-04  Andreas Schwab  <schwab@linux-m68k.org>

	* configure.in: Remove reference to removed machine description
	files and allow $machine and $machfile to be empty.
	Substitute M_FILE/S_FILE instead of machfile/opsysfile.

2010-12-03  Glenn Morris  <rgm@gnu.org>

	* make-dist: Remove EMACS_UNIBYTE unsetting; it does nothing.

2010-11-23  Dan Nicolaescu  <dann@ics.uci.edu>

	* configure.in <AC_CHECK_HEADERS>: Remove sys/ioctl.h.
	(EXTERNALLY_VISIBLE): New definition.

2010-11-21  Dan Nicolaescu  <dann@ics.uci.edu>

	* configure.in (INLINE): Do not depend on OPTIMIZE, unused.

2010-11-15  Dan Nicolaescu  <dann@ics.uci.edu>

	* configure.in: Do not check for unconditionally included headers.

2010-11-09  Stefan Monnier  <monnier@iro.umontreal.ca>

	* .dir-locals.el (log-edit-mode): Set log-edit-rewrite-fixes.

2010-11-09  Michael Albinus  <michael.albinus@gmx.de>

	* configure.in: Don't write a warning for D-Bus anymore.

2010-11-06  Andreas Schwab  <schwab@linux-m68k.org>

	* configure.in: Fix indentation.

2010-10-31  Ken Brown  <kbrown@cornell.edu>

	* configure.in (checking whether localtime caches TZ):
	Use unsetenv instead of modifying environment directly.

2010-10-25  Andreas Schwab  <schwab@linux-m68k.org>

	* configure.in (checking for -znocombreloc): Use AC_LANG_PROGRAM
	to avoid warning.

2010-10-24  Lars Magne Ingebrigtsen  <larsi@gnus.org>

	* configure.in: Remove the BROKEN annotation from GnuTLS.

2010-10-22  Glenn Morris  <rgm@gnu.org>

	* make-dist: Avoid listing .el files twice.  Don't try to run
	autoconf if --no-update.

2010-10-20  Glenn Morris  <rgm@gnu.org>

	* make-dist: No longer create lisp/MANIFEST.

2010-10-14  Glenn Morris  <rgm@gnu.org>

	* BUGS, INSTALL.BZR, README: Updates.

2010-10-13  Glenn Morris  <rgm@gnu.org>

	* make-dist: Remove --compress.  Check for the appropriate
	gzip-like executable, and if not found, don't compress.
	Check version number in README, don't change it.
	Use find for nt/inc/*.h.

2010-10-12  Dan Nicolaescu  <dann@ics.uci.edu>

	* configure (ns_appdir, OLDXMENU, TOOLTIP_SUPPORT):
	Remove trailing / from directory names.

2010-10-12  Glenn Morris  <rgm@gnu.org>

	* make-dist: Update and simplify.

2010-10-12  Eli Zaretskii  <eliz@gnu.org>

	* make-dist: Don't distribute src/buildobj.h.  (Bug#7167)

2010-10-10  Dan Nicolaescu  <dann@ics.uci.edu>

	* configure.in (PROFILING_LDFLAGS): Do not define, remove all uses.

2010-10-09  Glenn Morris  <rgm@gnu.org>

	* make-dist: No more doc/emacs/*.texi.in.

	* configure.in (AC_OUTPUT): Remove doc/emacs/emacsver.texi.

2010-10-09  Glenn Morris  <rgm@gnu.org>

	* configure.in: Combine some conditionals.

	* configure.in (AC_OUTPUT): Add doc/emacs/emacsver.texi.
	* make-dist: Include doc/emacs/*.texi.in.

	* INSTALL, make-dist: Remove references to b2m.
	* Makefile.in (MAN_PAGES): Remove b2m.1.

2010-10-05  Glenn Morris  <rgm@gnu.org>

	* .dir-locals.el: The Emacs convention is sentence-end-double-space.

2010-10-03  Dan Nicolaescu  <dann@ics.uci.edu>

	* configure.in (NO_INLINE, noinline): Move here from src/xterm.c.

2010-10-01  Dan Nicolaescu  <dann@ics.uci.edu>

	* configure.in: Include stdlib.h and string.h unconditionally.

2010-09-29  Romain Francoise  <romain@orebokech.com>

	* configure.in: Don't enable ImageMagick unless HAVE_X11.

2010-09-28  Glenn Morris  <rgm@gnu.org>

	* configure.in (HAVE_GNUTLS): Add a description to make autoheader
	happy.

2010-09-27  Lars Magne Ingebrigtsen  <larsi@gnus.org>

	* configure.in: Enable imagemagick by default.

2010-09-26  Lars Magne Ingebrigtsen  <larsi@gnus.org>

	* configure.in (HAVE_GNUTLS): Don't break if we don't have the
	GnuTLS libraries.

2010-09-26  Teodor Zlatanov  <tzz@lifelogs.com>

	* configure.in: Set up GnuTLS.

2010-09-22  Chong Yidong  <cyd@stupidchicken.com>

	* configure.in: Announce whether libxml2 is linked to.

2010-09-20  Dan Nicolaescu  <dann@ics.uci.edu>

	* configure.in (LINKER): Rename to LD_FIRSTFLAG, do not include $(CC).

2010-09-18  Eli Zaretskii  <eliz@gnu.org>

	* config.bat: Detect that libxml2 is installed and if so, build
	with it.

2010-09-13  Lars Magne Ingebrigtsen  <larsi@gnus.org>

	* configure.in (HAVE_LIBXML2): Check that the libxml2 we found can
	be used.  This fixes a conf problem on Mac OS X.

2010-09-10  Lars Magne Ingebrigtsen  <larsi@gnus.org>

	* configure.in: Check for libxml2.

2010-09-09  Glenn Morris  <rgm@gnu.org>

	* make-dist: No more TODO files under lisp/.

2010-09-04  Eli Zaretskii  <eliz@gnu.org>

	* config.bat: Produce lisp/gnus/_dir-locals.el from
	lisp/gnus/.dir-locals.el.

2010-08-23  Andreas Schwab  <schwab@linux-m68k.org>

	* configure.in: Fix check for librsvg, imagemagick and
	MagickExportImagePixels.

2010-08-18  Joakim Verona  <joakim@verona.se>

	* Makefile.in, configure.in: Checks for ImageMagick.

2010-08-10  Dan Nicolaescu  <dann@ics.uci.edu>

	* configure.in (AC_PREREQ): Require autoconf 2.65.

2010-08-09  Dan Nicolaescu  <dann@ics.uci.edu>

	* configure.in (AC_PREREQ): Require autoconf 2.66 to stop version churn.

2010-08-09  Andreas Schwab  <schwab@linux-m68k.org>

	* configure.in: Add AC_C_BIGENDIAN.

2010-08-09  Dan Nicolaescu  <dann@ics.uci.edu>

	* configure.in (ORDINARY_LINK): Use on hpux* too.

2010-08-06  Jan Djärv  <jan.h.d@swipnet.se>

	* configure.in: Check for util.h.
	Use -Wimplicit-function-declaration if compiler supports it.

2010-08-05  Eli Zaretskii  <eliz@gnu.org>

	* configure.in (UNEXEC_OBJ): Rename unexec.o => unexcoff.o.

2010-08-04  Andreas Schwab  <schwab@linux-m68k.org>

	* configure.in: Restore accidentally removed use of
	GCC_TEST_OPTIONS/NON_GCC_TEST_OPTIONS.

2010-07-29  Chad Brown  <yandros@mit.edu>

	* configure.in: Check for dirent.h.

2010-07-29  Dan Nicolaescu  <dann@ics.uci.edu>

	* configure.in: Remove reference to usg5-4, unused.

2010-07-25  Andreas Schwab  <schwab@linux-m68k.org>

	* configure.in: Check for __executable_start.

2010-07-24  Ken Brown  <kbrown@cornell.edu>

	* configure.in (LINKER, LIB_GCC): Remove cygwin special cases (Bug#6715)

2010-07-24  Juanma Barranquero  <lekktu@gmail.com>

	* .bzrignore, .gitignore: Ignore README.W32 on the root directory.

2010-07-24  Ken Brown  <kbrown@cornell.edu>  (tiny change)

	* configure.in (START_FILES) [cygwin]: Set to pre-crt0.o (Bug#6715).

2010-07-12  Andreas Schwab  <schwab@linux-m68k.org>

	* configure.in (C_WARNINGS_SWITCH, PROFILING_CFLAGS)
	(PROFILING_LDFLAGS): Substitute, don't add them to CFLAGS/LDFLAGS.
	(C_OPTIMIZE_SWITCH): Remove.
	(TEMACS_LDFLAGS2): Add ${PROFILING_LDFLAGS}.

2010-07-11  Andreas Schwab  <schwab@linux-m68k.org>

	* configure.in: Don't check for index and rindex, check for strchr
	and strrchr.  Define strchr and strrchr as index and rindex,
	resp., in src/config.h if not available.

2010-07-08  Dan Nicolaescu  <dann@ics.uci.edu>

	* configure.in: Use -Wold-style-definition if available.
	This helps with the transition to standard C code, it can be
	removed when done.

	* configure.in (PRE_EDIT_LDFLAGS, POST_EDIT_LDFLAGS): Remove.

	* configure.in (UNEXEC_OBJ): Add comment about values for MSDOS
	and MSWindows.

2010-07-07  Andreas Schwab  <schwab@linux-m68k.org>

	* configure.in: Don't check for bcopy, bcmp, bzero.  Don't include
	<strings.h> and don't define bcopy, bzero, BCMP in config.h.

2010-07-07  Dan Nicolaescu  <dann@ics.uci.edu>

	* configure.in (getenv): Remove K&R declaration.

2010-07-02  Jan Djärv  <jan.h.d@swipnet.se>

	* configure.in: Remove define __P.

2010-07-02  Dan Nicolaescu  <dann@ics.uci.edu>

	* configure.in (--enable-use-lisp-union-type): New flag.

2010-06-30  Dan Nicolaescu  <dann@ics.uci.edu>

	Fix CFLAGS for non-GCC compilers.
	* configure.in (CFLAGS): Always use -g like it was done before the
	2010-03-30 change.
	(REAL_CFLAGS): Use CFLAGS for non-GCC to get optimization flags.
	(Bug#6538)

2010-06-30  Glenn Morris  <rgm@gnu.org>

	* configure.in (HAVE_SOUND, HAVE_X_I18N, HAVE_X11R6_XIM):
	Set with AC_DEFINE rather than AH_BOTTOM.

	* configure.in (C_OPTIMIZE_SWITCH, CANNOT_DUMP, SYSTEM_MALLOC)
	(USE_MMAP_FOR_BUFFERS, C_WARNING_SWITCH, CFLAGS, REAL_CFLAGS):
	Set with shell, not cpp.
	(LIBX): Remove, just use -lX11 in the one place this was used.
	(cannot_dump): Replace with CANNOT_DUMP.

2010-06-28  Jan Djärv  <jan.h.d@swipnet.se>

	* configure.in: Add --with-x-toolkit=gtk3.  Remove HAVE_GTK_MULTIDISPLAY,
	check for gtk_file_chooser_dialog_new, and HAVE_GTK_FILE_BOTH (implied
	by minimum required Gtk+ 2.6).  Add checks for functions introduced
	in Gtk+ 2.14 or newer (bug#6505).

2010-06-26  Eli Zaretskii  <eliz@gnu.org>

	* config.bat: Remove white space around "+" in COPY commands.

2010-06-23  Glenn Morris  <rgm@gnu.org>

	* info/dir: Start descriptions in column 32, per Texinfo convention.

2010-06-16  Chong Yidong  <cyd@stupidchicken.com>

	* INSTALL: Update font information (Bug#6389).

2010-06-16  Glenn Morris  <rgm@gnu.org>

	* INSTALL: General update.

2010-06-12  Glenn Morris  <rgm@gnu.org>

	* Makefile.in (install-arch-indep): Delete any old info .gz files first.

2010-06-11  Glenn Morris  <rgm@gnu.org>

	* configure.in (--without-compress-info): New option.
	(GZIP_INFO): New output variable.

	* Makefile.in (GZIP_INFO): New, set by configure.
	(install-arch-indep): Don't gzip info pages if GZIP_INFO is nil.
	Handle man pages in the same way.

2010-06-10  Glenn Morris  <rgm@gnu.org>

	* Makefile.in (install-arch-indep): Gzip the info files too.

	* make-dist: Remove references to non-existent directories and files.

2010-06-08  Dan Nicolaescu  <dann@ics.uci.edu>

	* configure.in: Include <strings.h> and <string.h> instead of
	"strings.h" and "string.h".

2010-06-06  Dan Nicolaescu  <dann@ics.uci.edu>

	* configure.in: Remove code dealing with BSTRING.

2010-06-03  Dan Nicolaescu  <dann@ics.uci.edu>

	* configure.in (AC_PREREQ): Require autoconf 2.65.

	* configure.in (unxec): Do not define and substitute.
	(UNEXEC_OBJ): New output variable, replaces cpp UNEXEC.

2010-06-03  Glenn Morris  <rgm@gnu.org>

	* configure.in (AH_BOTTOM): Remove NOT_C_CODE test, it is always true.

2010-06-02  Dan Nicolaescu  <dann@ics.uci.edu>

	Fix alloca definition when using gcc on non-gnu systems.
	* configure.in: Use the code sequence indicated by "info autoconf"
	for alloca (bug#6170).

2010-05-30  Stefan Monnier  <monnier@iro.umontreal.ca>

	* .bzrignore: Ignore new files from trunk, which appear if you use
	colocated branches (i.e. "bzr switch").

2010-05-28  Glenn Morris  <rgm@gnu.org>

	* configure.in: Simplify some of the $canonical tests.

2010-05-27  Glenn Morris  <rgm@gnu.org>

	* config.bat: Do not preprocess src/Makefile.in.

	* configure.in: Do not preprocess src/Makefile.in.
	(cpp_undefs, CPP_NEED_TRADITIONAL): Remove.
	(AC_EGREP_CPP): Test no longer needed.

	* make-dist: No more Makefile.c files.

2010-05-26  Glenn Morris  <rgm@gnu.org>

	* configure.in (YMF_PASS_LDFLAGS): Remove.
	(PRE_EDIT_LDFLAGS, POST_EDIT_LDFLAGS): New output variables.

	* configure.in (CPPFLAGS, CFLAGS, REAL_CFLAGS):
	Add $GNUSTEP_LOCAL_HEADERS.
	(LDFLAGS, LD_SWITCH_SYSTEM_TEMACS): Add $GNUSTEP_LOCAL_LIBRARIES.

	* configure.in (NS_IMPL_GNUSTEP_INC, NS_IMPL_GNUSTEP_TEMACS_LDFLAGS)
	(GNUSTEP_MAKEFILES): Remove.
	(LD_SWITCH_SYSTEM_TEMACS): Move NS_IMPL_GNUSTEP_TEMACS_LDFLAGS
	stuff to here.

2010-05-25  Glenn Morris  <rgm@gnu.org>

	* configure.in (LD_SWITCH_SYSTEM): Move some gnu-linux stuff...
	(LD_SWITCH_SYSTEM_TEMACS): ... to here.

	* configure.in (LD_SWITCH_SYSTEM_EXTRA): Remove.
	(LD_SWITCH_SYSTEM_TEMACS): Put darwin stuff from LD_SWITCH_SYSTEM_EXTRA
	here instead.

2010-05-24  Romain Francoise  <romain@orebokech.com>

	* make-dist: Look for version in src/emacs.c.
	Use lisp/subr.el rather than lisp/version.el for location check.

2010-05-21  Glenn Morris  <rgm@gnu.org>

	* configure.in (MKDEPDIR): Parallel build tweak.

	* configure.in (ns_frag): New output file.

	* configure.in (OLDXMENU): Set to "nothing" if !HAVE_X11 || USE_GTK.
	(OLDXMENU_TARGET): Set to empty if USE_GTK.

	* configure.in (cannot_dump): New output variable.

2010-05-20  enami tsugutomo  <tsugutomo.enami@jp.sony.com>

	* configure.in: On NetBSD, if terminfo is found, use it in
	preference to termcap.  (Bug#6190)

2010-05-20  Glenn Morris  <rgm@gnu.org>

	* make-dist (src): Include *.mk.
	* config.bat: Concatenate deps.mk onto the end of src/Makefile.
	* configure.in (DEPFLAGS, MKDEPDIR): New output variables.
	(deps_frag): New output file.
	(AUTO_DEPEND): Remove this definition.

	* configure.in (--with-gtk, --with-gcc): Remove option stubs.

2010-05-19  Glenn Morris  <rgm@gnu.org>

	* configure.in (LINKER, YMF_PASS_LDFLAGS): New output variables.
	(ORDINARY_LINK): New AC_DEFINE.
	(LIB_GCC): No need to set if ORDINARY_LINK.

2010-05-18  Glenn Morris  <rgm@gnu.org>

	* configure.in (POST_ALLOC_OBJ) [cygwin]: Omit vm-limit.o.
	(POST_ALLOC_OBJ) [!cygwin]: Set to empty.

	* config.bat (RALLOC_OBJ): Edit to empty if sys_malloc.
	* configure.in (REL_ALLOC): Unset on gnu, gnu-linux if DOUG_LEA_MALLOC.
	(RALLOC_OBJ): New output variable.

	* config.bat (GMALLOC_OBJ, VMLIMIT_OBJ): Edit to empty if sys_malloc.
	* configure.in (GMALLOC_OBJ, VMLIMIT_OBJ): New output variables.

2010-05-17  Stefan Monnier  <monnier@iro.umontreal.ca>

	* Makefile.in (src): Provide the name of the VCS file that witnesses
	a pull.
	($(srcdir)/src/config.in): Handle accidental removal of src/config.in.

2010-05-17  Glenn Morris  <rgm@gnu.org>

	* configure.in (OLDXMENU_DEPS): New output variable.

2010-05-16  Glenn Morris  <rgm@gnu.org>

	* configure.in (ns_appbindir, ns_appresdir): Set using $ns_appdir.

	* configure.in (ns_appdir, ns_appbindir): Add trailing "/" to value.
	* Makefile.in (install-arch-dep): Update for above change.

	* Makefile.in (ns_appdir): Remove.
	(install-arch-dep): Test $ns_appresdir instead of $ns_appdir.

	* configure.in (TEMACS_LDFLAGS2): New output variable.

	* configure.in (NS_IMPL_GNUSTEP_TEMACS_LDFLAGS): New output variable.
	(START_FILES): Set to empty if NS_IMPL_GNUSTEP.
	(GNUSTEP_SYSTEM_HEADERS, GNUSTEP_SYSTEM_LIBRARIES): Do not output,
	nothing uses.

2010-05-16  Dan Nicolaescu  <dann@ics.uci.edu>

	* configure.in: Remove references to usg5-4 and bsd-common, $opsys
	does not use them.
	(X11R5_INHIBIT_I18N): Remove, unused.

2010-05-15  Glenn Morris  <rgm@gnu.org>

	* configure.in (LIBXMENU): Set to empty if !HAVE_X_WINDOWS.

	* configure.in (FONT_OBJ): Set to empty if !HAVE_X_WINDOWS.

2010-05-15  Ken Raeburn  <raeburn@raeburn.org>

	* configure.in: Look for version string in its new location.

2010-05-15  Eli Zaretskii  <eliz@gnu.org>

	* config.bat: Remove support for DJGPP v1.x.

2010-05-15  Glenn Morris  <rgm@gnu.org>

	* configure.in (OLDXMENU_TARGET): New output variable.

	* Makefile.in (install-arch-dep): Update odd NS rule for Emacs version.

	* Makefile.in (install-arch-indep): Remove references to RCS, CVS,
	and other files that no longer exist.

2010-05-14  Glenn Morris  <rgm@gnu.org>

	* configure.in (cpp_undefs): Add mktime, register, X11.

	* configure.in (GPM_MOUSE_SUPPORT): Remove.
	(MOUSE_SUPPORT, TOOLTIP_SUPPORT, WINDOW_SUPPORT): New output variables.
	(HAVE_WINDOW_SYSTEM, HAVE_MOUSE): Move out of AC_BOTTOM.

	* configure.in (NS_IMPL_GNUSTEP_INC): New output variable.
	(GNUSTEP_MAKEFILES): Do not output.

2010-05-13  Glenn Morris  <rgm@gnu.org>

	* configure.in: Fix some paren typos.

	* configure.in (OLDXMENU, LIBXMENU): Set to empty if !HAVE_MENUS.

	* configure.in (LD_SWITCH_X_SITE, C_SWITCH_X_SITE): Do not define.

2010-05-12  Glenn Morris  <rgm@gnu.org>

	* configure.in (LIB_SRC_EXTRA_INSTALLABLES): Remove, unused.

	* configure.in (LIB_GCC): New output variable.

2010-05-11  Glenn Morris  <rgm@gnu.org>

	* make-dist (msdos): No more mainmake.

	* configure.in: Generate lib-src/Makefile directly, do not run cpp.
	* config.bat: Do not run cpp on lib-src/Makefile.in.

	* config.bat [HAVE_X11]: Run sed3x.inp on lib-src/Makefile.

2010-05-10  Glenn Morris  <rgm@gnu.org>

	* configure.in (LIBS_SYSTEM): New output variable, replacing cpp.

	* configure.in (MAIL_USE_FLOCK, MAIL_USE_LOCKF): New AC_DEFINEs.
	(BLESSMAIL_TARGET): New output variable.

2010-05-08  Štěpán Němec  <stepnem@gmail.com>  (tiny change)

	* INSTALL: Fix typos.

2010-05-08  Chong Yidong  <cyd@stupidchicken.com>

	* configure.in: Add check for buggy version of GCC (Bug#6031).

2010-05-08  Glenn Morris  <rgm@gnu.org>

	* configure.in (HAVE_LIBNCURSES): New local variable.
	(TERMINFO, LIBS_TERMCAP, TERMCAP_OBJ): New output variables,
	replacing cpp in src/s/*.h and src/Makefile.in.

2010-05-07  Chong Yidong  <cyd@stupidchicken.com>

	* Version 23.2 released.

2010-05-07  Stefan Monnier  <monnier@iro.umontreal.ca>

	* configure.in: Add tests for `isnan' and `copysign'.

2010-05-07  Eli Zaretskii  <eliz@gnu.org>

	* config.bat: Allow for 2 leading `#'s in comments in
	src/Makefile.in.

2010-05-07  Glenn Morris  <rgm@gnu.org>

	* configure.in (LD_SWITCH_SYSTEM): Set with configure, not cpp.
	Merges logic from src/s/* and src/Makefile.in.
	(LD_SWITCH_SYSTEM_TEMACS): New output variable.

2010-05-07  Dan Nicolaescu  <dann@ics.uci.edu>

	Define START_FILES and LIB_STANDARD using autoconf.
	* configure.in (START_FILES, LIB_STANDARD): New definitions, moved
	here from src/s/*.h.
	(HAVE_CRTIN): Remove, inline logic in the netbsd
	START_FILES/LIB_STANDARD computation.

2010-05-06  Glenn Morris  <rgm@gnu.org>

	* configure.in (AC_PROG_LN_S): Remove test, nothing uses @LN_S@.

	* Makefile.in (CPP, C_SWITCH_SYSTEM, ALLOCA, LN_S, C_SWITCH_X_SITE)
	(LD_SWITCH_X_SITE): Remove unused variables.

2010-05-04  Glenn Morris  <rgm@gnu.org>

	* configure.in (LD_SWITCH_X_SITE_AUX): Use AC_SUBST only, not AC_DEFINE
	as well.
	(LD_SWITCH_X_SITE_AUX_RPATH): New output variable.

	* configure.in (LD_SWITCH_SYSTEM_TEMACS): New output variable.

	* configure.in (C_SWITCH_MACHINE, C_SWITCH_SYSTEM): New output
	variables, replacing c_switch_machine, c_switch_system.
	* Makefile.in (C_SWITCH_SYSTEM): Use @C_SWITCH_SYSTEM@ rather than
	@c_switch_system@.

2010-05-03  Glenn Morris  <rgm@gnu.org>

	* configure.in (LIBXT_OTHER, LIBX_OTHER): New output variables.

	* make-dist: There are no more src/m/*.inp files.

2010-05-01  Dan Nicolaescu  <dann@ics.uci.edu>

	* configure.in (LD_SWITCH_MACHINE, ld_switch_machine): Remove, unused.
	(ac_link): Do not use ld_switch_machine.

2010-05-01  Glenn Morris  <rgm@gnu.org>

	* configure.in (OTHER_OBJ): Remove.
	(PRE_ALLOC_OBJ, POST_ALLOC_OBJ): New output variables.

2010-04-30  Glenn Morris  <rgm@gnu.org>

	* configure.in (OTHER_OBJ): Always include vm-limit.o on Cygwin.
	Elsewhere, maybe include it.

	* configure.in (TOOLKIT_LIBW) [HAVE_GTK]: Set to $GTK_LIBS.
	(OLDXMENU, LIBXMENU): New output variables.

	* configure.in (OTHER_OBJ): New output variable.

2010-04-28  Glenn Morris  <rgm@gnu.org>

	* configure.in (CYGWIN_OBJ): New output variable.

	* configure.in (GPM_MOUSE_SUPPORT): New output variable.

	* configure.in (FONT_OBJ): New output variable.

	* configure.in (LIBXMU): New output variable.

	* configure.in (NS_OBJ, NS_SUPPORT): New output variables.

	* configure.in (machine, canonical): On amdx86-64, check for a 32-bit
	userland and maybe change values to i386 (move test from s/amdx86-64.h).

2010-04-27  Glenn Morris  <rgm@gnu.org>

	* configure.in (LIBXTR6): New output variable.  Move unixware special
	case here from src/s/unixware.h.

	* configure.in (LUCID_LIBW, MOTIF_LIBW): No longer substitute
	in Makefiles.
	(TOOLKIT_LIBW): New output variable, replacing LUCID_LIBW/MOTIF_LIBW.

	* configure.in (HAVE_MOTIF_2_1): Remove unused variable.
	(LIBXP): No longer substitute in Makefiles.
	(MOTIF_LIBW): New output variable.  Move system-specific settings here
	from src/s files.

2010-04-27  Dan Nicolaescu  <dann@ics.uci.edu>

	Reduce CPP usage.
	* configure.in (LIB_X11_LIB): Remove, inline in the only user.
	(unexec): Define unconditionally, all platforms define
	UNEXEC.  AC_SUBST it.
	(UNEXEC_SRC): Remove, unused.
	(C_SWITCH_X_SYSTEM): Define using autoconf, not cpp.

2010-04-27  Glenn Morris  <rgm@gnu.org>

	* configure.in (HAVE_MOTIF_2_1, HAVE_LIBXP): Remove unused AC_DEFINEs,
	replaced by LIBXP.

	* configure.in (--with-crt-dir): Doc fix (now valid for all platforms).
	(CRT_DIR): On (powerpc64|sparc64)-*-linux-gnu*, default to /usr/lib64.
	On hpux10-20, default to /lib.

	* configure.in (LUCID_LIBW, LIBXP, WIDGET_OBJ): New output variables.

2010-04-26  Dan Nicolaescu  <dann@ics.uci.edu>

	* configure.in (LIBS_MACHINE): Remove, unused.

	* configure.in (LIB_MATH): New output variable.  Set it for some systems.

2010-04-24  Glenn Morris  <rgm@gnu.org>

	* configure.in (CRT_DIR): New output variable.
	(--with-crt-dir): New option.  (Bug#5655)
	(HAVE_LIB64_DIR): Remove.

2010-04-22  Dan Nicolaescu  <dann@ics.uci.edu>

	* configure.in (REAL_CFLAGS, CFLAGS): Restore -g for gcc.

2010-04-22  Miles Bader  <miles@gnu.org>

	* configure.in: Get rid of "unix" pre-defined macro when
	preprocessing Makefile.  (Bug#5857)

2010-04-21  Andreas Schwab  <schwab@linux-m68k.org>

	Avoid non-portable shell command negation
	* configure.in: Revert last change.

2010-04-21  Jan Djärv  <jan.h.d@swipnet.se>

	* configure.in: Change "if test ! -f" to "if ! test -f".

2010-04-21  Glenn Morris  <rgm@gnu.org>

	* configure.in (LIBSELINUX_LIBS): Always substitute in Makefiles.
	(GTK_OBJ, DBUS_OBJ, LIBXSM, XMENU_OBJ, XOBJ): New output variables.

2010-04-21  Karel Klíč  <kklic@redhat.com>

	* configure.in: New option: --with(out)-selinux, on by default.
	Set HAVE_LIBSELINUX if we find libselinux, and substitute
	LIBSELINUX_LIBS in Makefiles.

2010-04-01  Dan Nicolaescu  <dann@ics.uci.edu>

	* configure.in: Remove all references to LIBX11_SYSTEM.

2010-03-30  Dan Nicolaescu  <dann@ics.uci.edu>

	* configure.in: Remove all references to C_DEBUG_SWITCH.

2010-03-27  Eli Zaretskii  <eliz@gnu.org>

	* config.bat <lib-src>: Edit out lines that begin with several #
	characters.

2010-03-20  Dan Nicolaescu  <dann@ics.uci.edu>

	* configure.in: Remove support for old UNIX System V systems and
	for Unixware on non-x86 machines.

	* configure.in: Remove support for Solaris on PPC and for old versions.

	* configure.in: Remove non-working lynxos port.

2010-03-19  Dan Nicolaescu  <dann@ics.uci.edu>

	* .dir-locals.el (c-mode): Turn on whitespace-mode for diff-mode.

2010-03-19  Glenn Morris  <rgm@gnu.org>

	* configure.in (HAVE_LIBNCURSES): Add a description to make autoheader
	happy.

2010-03-18  Jan Djärv  <jan.h.d@swipnet.se>

	* configure.in: Check for tputs and friends, abort if not
	found (bug#5735).

2010-03-18  Glenn Morris  <rgm@gnu.org>

	* configure.in (--with-x-toolkit): In the help text, say which options
	are synonyms.

	* configure.in (--with-mmdf, --with-mail-unlink):
	New options, off by default.
	(--with-mailhost): New option to set default POP host.
	(LIBXPM, LIBJPEG, LIBPNG, LIBTIFF, LIBGIF, LIBGPM, LIBS_MAIL)
	(LIBHESIOD, LIBRESOLV, COM_ERRLIB, CRYPTOLIB, KRB5LIB, DESLIB, KRB4LIB):
	New variables, substituted in Makefiles.
	(try_libungif, ac_gif_lib_name): Replace with HAVE_GIF=maybe, LIBGIF.
	(LIBGIF): Use AC_SUBST rather than AC_DEFINE.
	(HAVE_LIBMAIL, HAVE_LIBLOCKFILE, HAVE_LIBCOM_ERR, HAVE_LIBCRYPTO)
	(HAVE_LIBK5CRYPTO, HAVE_LIBKRB5, HAVE_LIBDES425, HAVE_LIBDES)
	(HAVE_LIBKRB4, HAVE_LIBKRB): New AC_DEFINEs.

2010-03-18  Tetsurou Okazaki  <okazaki@be.to>  (tiny change)

	* Makefile.in (uninstall): Handle the case where archlibdir does not
	exist.  (Bug#5720)

2010-03-12  Eli Zaretskii  <eliz@gnu.org>

	These changes remove termcap.c from the build on POSIX platforms.
	* configure.in <AC_CHECK_HEADERS>: Remove termcap.h.

	* configure: Regenerated.

2010-03-10  Chong Yidong  <cyd@stupidchicken.com>

	* Branch for 23.2.

2010-01-31  Juri Linkov  <juri@jurta.org>

	* .bzrignore: Add TAGS-LISP.

2010-01-23  Giorgos Keramidas  <keramida@ceid.upatras.gr>  (tiny change)

	* configure.in: Check for utmp.h availability (FreeBSD 9.x lacks
	this header file).

2010-01-12  Juanma Barranquero  <lekktu@gmail.com>

	* .bzrignore: Ignore all .exe, instead of individual files.

2010-01-12  Chong Yidong  <cyd@stupidchicken.com>

	* configure.in: Explicitly check for and link to -lXrender.

2010-01-12  Glenn Morris  <rgm@gnu.org>

	* INSTALL.BZR, README: Use bug-gnu-emacs rather than emacs-pretest-bug
	for bug reports for development versions.

2010-01-02  Eli Zaretskii  <eliz@gnu.org>

	* .bzrignore: Add more ignored patterns, including for the MS-DOS
	build.

2009-12-27  Karl Fogel  <kfogel@red-bean>

	* INSTALL.BZR: Rename from INSTALL.CVS; edit to talk about Bazaar.
	* INSTALL, autogen.sh, configure.in, configure: Adjust accordingly.

2009-12-17  Glenn Morris  <rgm@gnu.org>

	* .dir-locals.el (bug-reference-url-format): Change to debbugs.gnu.org.

2009-12-15  Glenn Morris  <rgm@gnu.org>

	* info/dir: Add EDT entry.
	* Makefile.in (INFO_FILES): Add edt.

2009-12-10  Jan Djärv  <jan.h.d@swipnet.se>

	* configure.in: Check for RSVG if GNUstep is used.

2009-12-09  Jan Djärv  <jan.h.d@swipnet.se>

	* configure.in: Don't check for RSVG or GConf unless X11 is used.

2009-12-09  Ken Brown  <kbrown@cornell.edu>  (tiny change)

	* configure.in: Allow compiling Emacs with GTK on Cygwin.

2009-12-01  Glenn Morris  <rgm@gnu.org>

	* make-dist: Add etc/images/mpc directory.

2009-11-21  Jan Djärv  <jan.h.d@swipnet.se>

	* configure.in: Don't check for GConf unless X is used.

2009-11-20  Dan Nicolaescu  <dann@ics.uci.edu>

	* configure.in: Use -Wdeclaration-after-statement if available.

2009-11-17  Jan Djärv  <jan.h.d@swipnet.se>

	* configure.in: New option: --with(out)-gconf.
	Set HAVE_GCONF if we find gconf.

2009-11-17  Glenn Morris  <rgm@gnu.org>

	* Makefile.in (INFO_FILES): Add semantic.

2009-11-16  Chong Yidong  <cyd@stupidchicken.com>

	* info/dir: Add Semantic.

2009-11-16  Glenn Morris  <rgm@gnu.org>

	* Makefile.in (install-arch-indep): Use a more restrictive Makefile
	pattern, so as not to exclude makefile*.el.  (Bug#4912)

2009-11-14  Jan Djärv  <jan.h.d@swipnet.se>

	* configure.in: --enable-autodepend is new.  Check for GNU Make
	and that gcc supports -MMD -MF.  Define AUTO_DEPEND if we can use
	gcc and GNU make to generate dependencies.

2009-10-27  Glenn Morris  <rgm@gnu.org>

	* make-dist: Make links to doc/lispintro/*.pdf.

2009-10-23  Jim Meyering  <meyering@redhat.com>

	* configure.in: Invoke $CPP with -P when creating Makefile and
	src/Makefile.  Without this, gcc 4.4.2 converts each
	backslash-newline pair in the input to a bare newline, yielding
	invalid Makefiles.

	* configure: Regenerate.

2009-10-19  Dan Nicolaescu  <dann@ics.uci.edu>

	* configure.in (vax-dec-vms): Remove, not supported anymore.

2009-10-15  Adrian Robert  <Adrian.B.Robert@gmail.com>

	* configure.in (NS_HAVE_NSINTEGER): Back out previous change.
	(*-apple-darwin*): Add x86_64 architecture.

2009-10-14  Dan Nicolaescu  <dann@ics.uci.edu>

	* config.guess, config.sub: Updated from master source.

2009-10-11  Adrian Robert  <Adrian.B.Robert@gmail.com>

	* configure.in (NS_HAVE_NSINTEGER): Remove this test and define.

2009-10-07  Edward Trumbo  <etrumbo@comcast.net>  (tiny change)

	* Makefile.in (INFO_FILES): Add EDE and EIEIO.

2009-09-29  Glenn Morris  <rgm@gnu.org>

	* make-dist (check): Update for two new levels of subdirectory in lisp/.

2009-09-17  Dan Nicolaescu  <dann@ics.uci.edu>

	* config.guess, config.sub: Updated from master source.

	* configure.in (OTHER_FILES): Define using autoconf not cpp.

2009-09-14  Dan Nicolaescu  <dann@ics.uci.edu>

	* .dir-locals.el (change-log-mode): Restore bug-reference-mode.

2009-09-13  Chong Yidong  <cyd@stupidchicken.com>

	* INSTALL: Update URL for GNU FreeFont.

2009-09-09  Glenn Morris  <rgm@gnu.org>

	* Makefile.in (install-arch-indep): Don't recursively change perms of
	site-lisp and infodir.  There may be non-Emacs files in here, and the
	files supplied by Emacs are all handled explicitly already.  (Bug#3800)
	(mkdir): Set umask to world-readable before creating directories.
	mkinstalldirs already checks if dirs exist, don't duplicate this test.

2009-08-29  Glenn Morris  <rgm@gnu.org>

	* Makefile.in (info-real): Don't ignore errors from doc Makefiles.
	(info): Don't give an error in the absence of makeinfo - let the doc
	Makefiles do that, if the info files need rebuilding.  (Bug#3982)

2009-08-23  Ken Raeburn  <raeburn@raeburn.org>

	* Makefile.in (install-arch-indep): If the versioned DOC-####
	generated during loadup+dump isn't found, install the plain DOC
	file that always gets generated, in case CANNOT_DUMP is set.

	* configure.in: Warn if package version specified here doesn't
	match the version in version.el.
	* configure: Regenerate.

2009-08-22  Michael Albinus  <michael.albinus@gmx.de>

	* configure.in: AC_CHECK_FUNCS dbus_watch_get_unix_fd.

	* configure: Regenerate.

2009-08-19  Glenn Morris  <rgm@gnu.org>

	* INSTALL: Remove reference to cvtmail.

2009-08-15  CHENG Gao  <chenggao@gmail.com>

	* Makefile.in (install-arch-indep): Remove .DS_Store files (MacOSX).

2009-08-02  Kevin Ryde  <user42@zip.com.au>

	* INSTALL: Fix free fonts URL.

2009-07-22  Glenn Morris  <rgm@gnu.org>

	* configure.in (AC_PREREQ): Require autoconf 2.62.

2009-07-04  Andreas Schwab  <schwab@linux-m68k.org>

	* configure.in (--enable-checking, --enable-profiling):
	Use AS_HELP_STRING.

2009-07-03  Dan Nicolaescu  <dann@ics.uci.edu>

	* configure.in (--enable-profiling): New option.
	(mips-*-netbsd*, mipsel-*-netbsd*, mipseb-*-netbsd*): Use machine=mips.

2009-06-27  Glenn Morris  <rgm@gnu.org>

	* configure.in: Restore netbsd on mips, mipsel, mipseb.

2009-06-26  Dan Nicolaescu  <dann@ics.uci.edu>

	* configure.in (--enable-checking): New option.

2009-06-24  Glenn Morris  <rgm@gnu.org>

	* make-dist: Warn if subdir does not exist in source.
	(nextstep/Cocoa/Emacs.base/Contents/Resources/preferences.nib)
	(nextstep/GNUstep/Emacs.base/Resources/preferences.gorm):
	No longer make links.

2009-06-24  Yavor Doganov  <yavor@gnu.org>

	* make-dist (tempdir): Don't create directories preferences.gorm
	and preferences.nib, they are no longer required.

2009-06-21  Chong Yidong  <cyd@stupidchicken.com>

	* Branch for 23.1.

2009-06-12  Chong Yidong  <cyd@stupidchicken.com>

	* configure.in: Delete mac-fix-env target, which has been
	removed (Bug#3531).

2009-05-06  Stefan Monnier  <monnier@iro.umontreal.ca>

	* configure.in: Don't define CANNOT_DUMP for GNUstep any more.

2009-05-05  Per Starbäck  <per@starback.se>  (tiny change)

	* BUGS: Use new binding of view-emacs-problems.

2009-05-04  Simon Leinen  <simon.leinen@switch.ch>  (tiny change)

	* Makefile.in (install-arch-dep): Avoid using $$(..) construct,
	for Solaris compatibility.

2009-04-25  Chong Yidong  <cyd@stupidchicken.com>

	* configure: Regenerate.

	* configure.in: Disable use of FreeType without libXft.

2009-04-19  Jan Djärv  <jan.h.d@swipnet.se>

	* configure.in (HAVE_GTK_FILE_SELECTION, HAVE_GTK_FILE_CHOOSER):
	Check if it is declared in gtk.h.

2009-04-12  Andreas Schwab  <schwab@linux-m68k.org>

	* Makefile.in (install-arch-indep): Remove .gitignore files.

2009-04-03  Kenichi Handa  <handa@m17n.org>

	* INSTALL: Make the section "Complex Text Layout support
	libraries" the first of "ADDITIONAL DISTRIBUTION FILES".

2009-03-06  Dan Nicolaescu  <dann@ics.uci.edu>

	* configure.in (rs6000-ibm-aix6*): Fix typo.

2009-03-04  Glenn Morris  <rgm@gnu.org>

	* Makefile.in (INFO_FILES): Add auth.

2009-03-03  Glenn Morris  <rgm@gnu.org>

	* info/dir: Add Auth-source.

2009-02-28  Stefan Monnier  <monnier@iro.umontreal.ca>

	* Makefile.in (src): Fix last change so the first `cd' doesn't affect
	the second.

2009-02-28  Eli Zaretskii  <eliz@gnu.org>

	* config.bat: Copy .dbxinit to _dbxinit.

	* make-dist (Making links to `info'): Remove .gitignore.

2009-02-28  Stefan Monnier  <monnier@iro.umontreal.ca>

	* Makefile.in (lib-src, lisp): Use simpler rule.
	(src): Be more specific to avoid recompiling all the .elc files just
	because the bootstrap-emacs is missing.

2009-02-26  Chong Yidong  <cyd@stupidchicken.com>

	* configure.in: Require librsvg >= 2.11.

2009-02-23  Adrian Robert  <Adrian.B.Robert@gmail.com>

	* configure.in (HAVE_XFT, HAVE_FREETYPE, HAVE_LIBOTF)
	(HAVE_M17N_FLT): Don't check for these unless HAVE_X11.

2009-02-04  Adrian Robert  <Adrian.B.Robert@gmail.com>

	* configure.in (COCOA_EXPERIMENTAL_CTRL_G): Drop.

2009-02-03  Glenn Morris  <rgm@gnu.org>

	* make-dist: Add some missing files, remove some that are no longer
	present.

2009-02-02  Glenn Morris  <rgm@gnu.org>

	* make-dist: Add some missing nextstep/ files.

2009-01-22  Yavor Doganov  <yavor@gnu.org>  (tiny change)

	* configure.in (HAVE_RSVG): Use librsvg under HAVE_NS also.  (Bug#616)

2009-01-22  Dan Nicolaescu  <dann@ics.uci.edu>

	* configure.in: Add support for m68k-*-netbsd.

2009-01-14  Juri Linkov  <juri@jurta.org>

	* .dir-locals.el (change-log-mode): Remove bug-reference-mode.

	* .dir-locals.el (change-log-mode): Add bug-reference-url-format
	and bug-reference-mode.

2009-01-11  Juri Linkov  <juri@jurta.org>

	* INSTALL.CVS: Move configuration explicitly to the first step.

2009-01-09  Glenn Morris  <rgm@gnu.org>

	* .dir-locals.el: Don't set indent-tabs-mode.

2008-12-30  Kenichi Handa  <handa@m17n.org>

	* configure.in: Define HAVE_OTF_GET_VARIATION_GLYPHS if libotf has
	the function OTF_get_variation_glyphs.

2008-12-30  Jan Djärv  <jan.h.d@swipnet.se>

	* Makefile.in (install-arch-dep): Remove old directories in
	ns_app* before moving new directories there.

2008-12-27  Dan Nicolaescu  <dann@ics.uci.edu>

	* .dir-locals.el: Remove non-working entry for pmail.
	(fill-column): Fix typo.
	(change-log-mode): Add fill column.

2008-12-26  Eli Zaretskii  <eliz@gnu.org>

	* config.bat: Produce _dir-locals.el from .dir-locals.el.

2008-12-23  Dan Nicolaescu  <dann@ics.uci.edu>

	* make-dist (tempdir): Distribute .dir-locals.el.

	* .dir-locals.el: New file.

2008-12-19  Eli Zaretskii  <eliz@gnu.org>

	* config.bat (--with-system-malloc): New option; see msdos/INSTALL
	for rationale.

2008-12-13  Glenn Morris  <rgm@gnu.org>

	* Makefile.in (install-arch-indep): Add new man-pages.
	(manext): Remove variable.
	(MAN_PAGES): New variable.
	(install-arch-indep, uninstall): Use MAN_PAGES for list of files to add
	and remove.
	(uninstall): Remove desktop file and icons, game scores if empty.

2008-12-11  Dan Nicolaescu  <dann@ics.uci.edu>

	* config.guess, config.sub: Updated from master source.

2008-12-10  Dan Nicolaescu  <dann@ics.uci.edu>

	* Makefile.in (install-arch-indep): Install ebrowse.1.

2008-12-09  Ali Bahrami  <ali_gnu@emvision.com>  (tiny change)

	* configure.in: Add Solaris on x86_64.

2008-12-09  Dan Nicolaescu  <dann@ics.uci.edu>

	* config.guess, config.sub: Updated from master source.

2008-12-08  Eli Zaretskii  <eliz@gnu.org>

	* info/dir: Fix last change.

2008-12-07  Eli Zaretskii  <eliz@gnu.org>

	* info/dir: Untabify.

2008-11-28  Ulrich Müller  <ulm@gentoo.org>

	* configure.in: Fix last change.

2008-11-28  Richard M Stallman  <rms@gnu.org>

	* configure.in (mips64-*-linux-gnu*, mips64el-*-linux-gnu*):
	New configurations.

2008-11-20  Josh Elsasser  <josh@elsasser.org>  (tiny change)

	* configure.in: Add hppa-*-openbsd* with machine hp800; mistakenly
	removed while misclassified as now unsupported hp9000s300.  (Bug#1365)

2008-11-15  Eli Zaretskii  <eliz@gnu.org>

	* Makefile.in (INFO_FILES): Remove ns-emacs.

	* info/dir (NS-Emacs): Remove entry.

2008-11-08  Eli Zaretskii  <eliz@gnu.org>

	* INSTALL: Move MS-DOS specific instructions to msdos/INSTALL.

2008-11-07  Glenn Morris  <rgm@gnu.org>

	* configure.in (HAVE_LIB64_DIR): Check for crtn.o.  (Bug#1287)

2008-10-31  Eli Zaretskii  <eliz@gnu.org>

	* config.bat: Tell user to expect one "File not found" message
	while the `doc' directory is being configured.

2008-10-30  Chong Yidong  <cyd@stupidchicken.com>

	* update-subdirs: Put obsolete directory last.

2008-10-30  Emanuele Giaquinta  <emanuele.giaquinta@gmail.com>

	* configure.in: Check fontconfig always.

2008-10-30  Dan Nicolaescu  <dann@ics.uci.edu>

	* configure (*-solaris2.[7-9]*): Fix typo.

2008-10-24  Glenn Morris  <rgm@gnu.org>

	* configure.in (--without-sync-input, --with-pkg-config-prog):
	Help strings start with lower case.
	(--with-gnustep-conf): New option.
	(GNUSTEP_CONFIG_FILE): Use, instead of fixed /etc/GNUstep/GNUstep.conf.

2008-10-24  Yavor Doganov  <yavor@gnu.org>  (tiny change)

	* configure.in: Use `.' instead of `source' to source GNUstep.conf.
	Exit with an error if `--with-ns' was specified but <AppKit/AppKit.h>
	is not found.  (Bug#1230)

2008-10-23  Ali Bahrami  <ali_gnu@emvision.com>  (tiny change)

	* configure (*-sunos5*, *-solaris*): Use the new file sol2-10.h.
	Use sol2-6.h for Solaris 7-9.

2008-10-18  Ulrich Müller  <ulm@gentoo.org>

	* configure.in: Add support for GNU/Linux on SuperH.

2008-10-12  Andreas Schwab  <schwab@suse.de>

	* configure.in: Only check for m17n-flt if HAVE_LIBOTF.

2008-10-03  Adrian Robert  <Adrian.B.Robert@gmail.com>

	* configure.in: Report USE_TOOLKIT_SCROLLBARS as such (not mentioning
	"X") to avoid confusion.

	* configure: Regenerate.

2008-09-07  Romain Francoise  <romain@orebokech.com>

	* make-dist: Distribute doc/man/ChangeLog.

2008-08-28  Chong Yidong  <cyd@stupidchicken.com>

	* configure.in: Disable XFT and Freetype when without X.

	* configure: Regenerate.

2008-08-24  Dan Nicolaescu  <dann@ics.uci.edu>

	* configure.in (NS_IMPL_GNUSTEP): Increase pure size.

2008-08-21  Christian Faulhammer  <opfer@gentoo.org>  (tiny change)

	* configure.in (GNUSTEP_SYSTEM_HEADERS):
	Define GNUSTEP_SYSTEM_HEADERS and GNUSTEP_SYSTEM_LIBRARIES.

	* configure: Regenerate.

2008-08-20  Eli Zaretskii  <eliz@gnu.org>

	* configure.in: Move "#define subprocesses" before
	config_opsysfile is included.

2008-08-19  Kenichi Handa  <handa@m17n.org>

	* INSTALL (Extra fonts): Mention local fonts, don't mention
	mule-unicode.

2008-08-16  Chong Yidong  <cyd@stupidchicken.com>

	* make-dist: Omit info/.arch-inventory.

2008-08-16  Jason Rumney  <jasonr@gnu.org>

	* make-dist (tempdir/nt): Link emacsclient.rc.

2008-08-07  Dan Nicolaescu  <dann@ics.uci.edu>

	* configure.in (LIB_SRC_EXTRA_INSTALLABLES): New variable.
	AC_SUBST it.
	(GNU_OBJC_CFLAGS): Define as a shell variable instead of #define.
	AC_SUBST it.
	(OTHER_FILES): Always define for HAVE_NS.
	(C_SWITCH_X_SYSTEM): Don't define as empty for NS_IMPL_COCOA.
	* configure: Regenerate.

2008-08-07  Andreas Schwab  <schwab@suse.de>

	* configure.in: Correctly handle
	--enable-cocoa-experimental-ctrl-g=no and
	--enable-ns-self-contained=yes.

2008-08-06  Adrian Robert  <Adrian.B.Robert@gmail.com>

	* configure.in (NS_HAVE_INTEGER): Rename to NS_HAVE_NSINTEGER.
	(C_SWITCH_X_SYSTEM): Drop -MMD -MP under NS_IMPL_GNUstep.
	Don't bother undef'ing since won't have desired effect.

2008-08-06  Andreas Schwab  <schwab@suse.de>

	* configure.in: Fix quoting.

2008-08-06  Chong Yidong  <cyd@stupidchicken.com>

	* configure.in (COCOA_EXPERIMENTAL_CTRL_G): Fix 2008-08-04 change.

2008-08-05  Ulrich Müller  <ulm@gentoo.org>

	* configure.in: Add checks for krb5_error.text and
	krb5_error.e_text struct members.

2008-08-04  Chong Yidong  <cyd@stupidchicken.com>

	* configure.in: Test for existence of NSInteger.
	Suggested by Yavor Doganov.

2008-08-02  Romain Francoise  <romain@orebokech.com>

	* Makefile.in (INFO_FILES): Add mairix-el.

2008-07-31  Dan Nicolaescu  <dann@ics.uci.edu>

	* make-dist:
	* README: Remove VMS support.
	* vms: Remove directory.

2008-07-31  Dan Nicolaescu  <dann@ics.uci.edu>

	* configure.in (MULTI_KBOARD): Remove.

2008-07-30  Dan Nicolaescu  <dann@ics.uci.edu>

	* configure.in (DO_BLOCK_INPUT): Remove, unused.

2008-07-29  Chong Yidong  <cyd@stupidchicken.com>

	* info/dir (File): Add mairix-el.

2008-07-27  Dan Nicolaescu  <dann@ics.uci.edu>

	Remove support for Mac Carbon.
	* mac: Remove directory.
	* make-dist:
	* configure.in:
	* README:
	* Makefile.in:
	* INSTALL: Remove code for Carbon.
	* configure: Regenerate.

2008-07-26  Adrian Robert  <Adrian.B.Robert@gmail.com>

	* Makefile.in (install-arch-dep): Fix typo in NS installation commands.

2008-07-25  Chong Yidong  <cyd@stupidchicken.com>

	* configure.in: Check for getrlimit.

	* configure: Regenerate.

2008-07-23  Dan Nicolaescu  <dann@ics.uci.edu>

	* configure.in (LD_SWITCH_SITE): Remove, set the values directly
	in src/Makefile.in.
	(static): Remove, autoconf would always comment it out anyway.
	(subprocesses): Define unconditionally.

2008-07-19  Yavor Doganov  <yavor@gnu.org>  (tiny change)

	* configure.in: Fix typo in GNUSTEP_MAKEFILES setting for HAVE_NS
	compilation under GNUstep.

2008-07-18  Kenichi Handa  <handa@m17n.org>

	* INSTALL (Complex Text Layout support libraries): Delete the
	paragraph about --enable-font-backend.

2008-07-17  Adrian Robert  <Adrian.B.Robert@gmail.com>

	* configure.in: Print out some info to user for NeXTstep builds.
	(ns-app): Remove enable option.
	(ns-self-contained): Add enable option.
	(ns_appbindir, ns_appresdir, ns_appsrc): Set them based on Cocoa or
	GNUstep, use to set install prefixes, and substitute in Makefiles.
	* configure: Regenerate.
	* Makefile.in (install-arch-dep): Perform post-install cleanup inside
	NS app bundle.

2008-07-17  Stefan Monnier  <monnier@iro.umontreal.ca>

	* configure.in: Extract and substitute GNUSTEP_MAKEFILES.

2008-07-16  Adrian Robert  <Adrian.B.Robert@gmail.com>

	* configure.in: Change GNUSTEP to NS_IMPL_GNUSTEP, COCOA to
	NS_IMPL_COCOA.

2008-07-16  Glenn Morris  <rgm@gnu.org>

	* configure.in (with_kerberos, with_kerberos5, with_hesiod):
	Fix tests for OPTION_DEFAULT_OFF (variables never unset).
	(with_carbon, with_ns): Remove dead code, since OPTION_DEFAULT_OFF means
	never unset.

	* make-dist: Add nextstep/ directories.
	(src, lib-src): Add .m files.

2008-07-16  Dan Nicolaescu  <dann@ics.uci.edu>

	* configure.in (freebsd, kfreebsd): Undo part of previous change.
	(USER_FULL_NAME): Remove, not used anymore.
	* configure: Regenerate.

2008-07-15  Adrian Robert  <Adrian.B.Robert@gmail.com>

	Changes and additions for NeXTstep windowing system (Cocoa and
	GNUstep) support.

	* configure.in: Add support for NS window system: --with-ns (default
	off), --enable-ns-app, --enable-cocoa-experimental-ctrl-g; improve add
	sparc detection for FreeBSD variants, checks for Cocoa and GNUstep,
	disable font backend if window system is "none", not if !HAVE_X11.
	* Makefile.in: Add ns-emacs to INFO_FILES, add ns_appdir variable.
	(install-arch-dep): Add commands to assemble NS .app package.

2008-07-10  Dan Nicolaescu  <dann@ics.uci.edu>

	* configure.in: Use macppc for Darwin.  Remove references to
	desupported systems.
	* configure: Regenerate.

2008-07-05  Glenn Morris  <rgm@gnu.org>

	* make-dist (EMACS): Doc fix.
	(lisp): There are no *.dat or image files here any more.
	(src): There are no *.s files here any more.
	(etc/images, etc/images/*): Link to most regular files.

2008-07-04  Emanuele Giaquinta  <emanuele.giaquinta@gmail.com>  (tiny change)

	* configure.in: Remove reference to deleted $USE_FONT_BACKEND.

2008-07-01  Glenn Morris  <rgm@gnu.org>

	* configure.in (cpp_undefs): Rename from `undefs', update uses.
	Use $srcdir rather than $top_srcdir.  Set before calling AC_OUTPUT,
	and explicitly export there.  (Bug#507.)

2008-06-26  Dan Nicolaescu  <dann@ics.uci.edu>

	* configure.in:
	* configure: Remove references to obsolete systems.

2008-06-25  Stefan Monnier  <monnier@iro.umontreal.ca>

	* Makefile.in (Makefile): Use it for its timestamp value as well, and
	make it depend on all other */.in files.
	(src/Makefile, src/config.stamp, lib-src/Makefile)
	(doc/emacs/Makefile, doc/misc/Makefile, doc/lispref/Makefile)
	(doc/lispintro/Makefile, oldXMenu/Makefile, lwlib/Makefile)
	(leim/Makefile, lisp/Makefile): Remove those overlapping targets.
	(leim, ${SUBDIR}, blessmail): Only depend on Makefile now.

	* configure.in: Don't create src/config.stamp any more.

2008-06-22  Stefan Monnier  <monnier@iro.umontreal.ca>

	* Makefile.in (${SUBDIR}): Pass additional BOOTSTRAPEMACS argument.

2008-06-22  Glenn Morris  <rgm@gnu.org>

	* Makefile.in (top_bootclean): Remove obsolete references to lock/.

2008-06-21  Romain Francoise  <romain@orebokech.com>

	* Makefile.in (INFO_FILES): Add sasl.

2008-06-21  Stefan Monnier  <monnier@iro.umontreal.ca>

	* Makefile.in (maybe_bootstrap, src/bootstrap-emacs${EXEEXT})
	(bootstrap-build): Remove.
	(top_bootclean): New var.
	(top_distclean, bootstrap-clean): Use it.
	(bootstrap): Don't recheck config.  Make normally.

2008-06-20  Stefan Monnier  <monnier@iro.umontreal.ca>

	* Makefile.in (SUBDIR): Include `lisp'.
	(lisp): Depend on `src'.
	(top_distclean): Don't remove config.status.
	(bootstrap-clean): New target.
	(maintainer-clean): Use it.
	(bootstrap): Use bootstrap-clean.  Re-run config.status.
	(src/bootstrap-emacs${EXEEXT}): New target.
	(bootstrap-build): Use it.  Don't use bootstrap-prepare because
	src/Makefile now takes care of it.
	(bootfast, bootstrap-clean-before, bootstrap-clean-before-fast): Remove.

2008-06-15  Glenn Morris  <rgm@gnu.org>

	* info/dir: Add sasl.

2008-06-09  Alan Mackenzie  <acm@muc.de>

	* INSTALL.CVS: Clarify why `make bootstrap' sometimes fails.

2008-06-08  Eric S. Raymond  <esr@snark.thyrsus.com>

	* INSTALL.CVS: Indicate when "cvs update -d" may be needed.

2008-06-07  Glenn Morris  <rgm@gnu.org>

	* Makefile.in (bootstrap-build): Remove mostlyclean, since it seems to
	serve no purpose.

2008-06-01  Dan Nicolaescu  <dann@ics.uci.edu>

	* configure.in (USE_LUCID, USE_MOTIF): Don't use "==".
	* configure: Regenerate.

2008-05-28  Stefan Monnier  <monnier@iro.umontreal.ca>

	* update-subdirs: Don't touch subdirs.el if it is unchanged.

2008-05-14  Kenichi Handa  <handa@m17n.org>

	* configure: Regenerate.

	* configure.in: Don't handle --disable-font-backend.  Don't print
	a message about a font backend.

2008-05-09  Glenn Morris  <rgm@gnu.org>

	* configure.in: Make absence of makeinfo a fatal error only if the info
	files don't exist.
	* Makefile.in (install-arch-indep, info): Handle MAKEINFO == off.

2008-05-07  Eli Zaretskii  <eliz@gnu.org>

	* config.bat: Fix last change: don't use < and > in "rem" lines,
	they are interpreted as redirection by DOS shells.

2008-05-04  YAMAMOTO Mitsuharu  <mituharu@math.s.chiba-u.ac.jp>

	* configure.in: Check availability of AvailabilityMacros.h
	if HAVE_CARBON.

	* configure: Regenerate.

2008-05-03  Glenn Morris  <rgm@gnu.org>

	* configure.in (x_libraries): Remove standard 64-bit directories -
	experimental workaround for minor autoconf bug.

	* configure.in (--without-makeinfo): New option.  If set,
	absence of suitable makeinfo is not a fatal error.
	* Makefile.in (MAKEINFO): New, set by configure.
	(install-arch-indep): Without makeinfo, ignore any missing manuals.
	(info-real): New target.
	(info): Without makeinfo, do nothing, else call `info-real'.

2008-04-23  Dan Nicolaescu  <dann@ics.uci.edu>

	* configure.in: Remove hpux10.20 from the desupported list.

2008-04-18  Stefan Monnier  <monnier@iro.umontreal.ca>

	* configure.in: Define USE_LUCID/USE_MOTIF in config.h.

2008-04-16  Stefan Monnier  <monnier@iro.umontreal.ca>

	* configure.in (SYNC_INPUT): Use OPTION_DEFAULT_ON and AC_DEFINE
	rather than change CPPFLAGS.
	(HAVE_GTK): Rename to USE_GTK.

2008-04-16  Yavor Doganov  <yavor@gnu.org>  (tiny change)

	* configure.in: Replace the obsolete macros AC_AIX and
	AC_GNU_SOURCE with AC_USE_SYSTEM_EXTENSIONS.

2008-04-05  Andreas Schwab  <schwab@suse.de>

	* configure.in: No longer create admin/unidata/Makefile.

2008-03-28  Andreas Schwab  <schwab@suse.de>

	* Makefile.in (SUBDIR_MAKEFILES): Add lisp/Makefile.
	(lisp/Makefile): New rule.

2008-03-13  Glenn Morris  <rgm@gnu.org>

	* configure.in (AC_INIT): Fix version number.
	(sync-input): Reword the option, since it's on by default.

2008-03-11  Jan Djärv  <jan.h.d@swipnet.se>

	* configure.in: Add --enable-sync-input, default yes.

2008-03-11  Glenn Morris  <rgm@gnu.org>

	* Makefile.in (install-etc, mkdir): Handle directory
	etc/images/icons/hicolor/*/mimetypes/.

	* make-dist: Handle icons/hicolor/scalable directory.

2008-03-05  Glenn Morris  <rgm@gnu.org>

	* configure.in: Enable font-backend by default.
	(USE_FONT_BACKEND): Set to "no" in absence of X.
	(PKG_CONFIG): Don't set multiple times, once is enough.
	(HAVE_FREETYPE, HAVE_LIBOTF, HAVE_M17N_FLT): Tweak config.in text.

2008-03-03  Glenn Morris  <rgm@gnu.org>

	* Makefile.in (iconsrcdir): New variable.
	(install-etc, mkdir): Use $iconsrcdir.  Handle the `scalable' icon
	directory.

2008-02-29  Glenn Morris  <rgm@gnu.org>

	* test/: New directory.

2008-02-27  Jan Djärv  <jan.h.d@swipnet.se>

	* configure.in (HAVE_GTK): Print a warning if gtk version is < 2.10.

2008-02-25  Dan Nicolaescu  <dann@ics.uci.edu>

	* configure.in: Print an error for systems that we think are obsolete
	and are proposed to be removed.  Remove some more unused systems.
	Add support for powerpc-ibm-aix6*.

2008-02-24  Dan Nicolaescu  <dann@ics.uci.edu>

	* configure.in: Remove references to obsolete variables and systems.

2008-02-21  Glenn Morris  <rgm@gnu.org>

	* Makefile.in (set_installuser): New.
	(install-arch-indep): Use set_installuser to avoid duplicate code.

	* README.unicode: Split into admin/notes/unicode,font-backend and
	remove.

2008-02-10  Matthew Luckie  <mjl@luckie.org.nz>  (tiny change)

	* configure.in (arm*-*-freebsd*): Add.

2008-02-09  Dan Nicolaescu  <dann@ics.uci.edu>

	* configure.in (LIBX11_MACHINE, HAVE_XFREE386): Remove code
	dealing with obsolete variables.

2008-02-08  Glenn Morris  <rgm@gnu.org>

	* Makefile.in (check-info-dir): New target.

2008-02-08  Michael Olson  <mwolson@gnu.org>

	* Makefile.in (INFO_FILES): Add epa.

	* info/dir: Add EasyPG Assistant manual to the "Emacs misc
	features" section.

2008-02-06  Glenn Morris  <rgm@gnu.org>

	* configure.in (--with-gcc): Give an error saying this option has
	been removed.
	(--with-gtk): Remove this option.

2008-02-06  Tom Tromey  <tromey@redhat.com>

	* configure.in (--with-gcc): Remove.
	* INSTALL (DETAILED BUILDING AND INSTALLATION): Remove --with-gcc.

2008-02-05  Ulrich Müller  <ulm@gentoo.org>

	* INSTALL: Recommend giflib, not libungif.

2008-02-05  Tom Tromey  <tromey@redhat.com>

	* configure.in (--with-dbus): Default to enabled.

2008-02-05  Kenichi Handa  <handa@ni.aist.go.jp>

	* INSTALL (Complex Text Layout support libraries): New section.

2008-02-04  Dan Nicolaescu  <dann@ics.uci.edu>

	* make-dist: Remove references to files in mac/ that have been
	deleted.

2008-02-02  Thien-Thi Nguyen  <ttn@gnuvola.org>

	* configure.in: For libotf and m17n-flt checks, set shell vars
	HAVE_LIBOTF and HAVE_M17N_FLT instead of pkg_check_libotf and
	pkg_check_m17n_flt, respectively, for the sake of the summary output.
	Reported by Ulrich Müller.

2008-02-02  Eli Zaretskii  <eliz@gnu.org>

	* configure.in: If admin/unidata/UnicodeData.txt is present, copy
	admin/unidata/Makefile.in to Makefile.

2008-02-02  Glenn Morris  <rgm@gnu.org>

	* configure.in (HAVE_XFT): Ensure it is either "yes" or "no".
	(USE_FONT_BACKEND, HAVE_FREETYPE, HAVE_M17N_FLT, HAVE_LIBOTF)
	(HAVE_XFT): Add "Does Emacs use..." messages at end.

2008-02-01  Miles Bader  <miles@gnu.org>

	* configure.in: Use OPTION_DEFAULT_ON for [freetype], [xft],
	[libotf], and [m17n-flt] options.

2008-02-01  Kenichi Handa  <handa@ni.aist.go.jp>

	* configure.in: Add EMACS_ARG_N([libotf]...), and
	EMACS_ARG_N([m17n-flt].  Set back OLD_CPPFLAGS to CPPFLAGS (not
	CFLAGS) in XFT checking part.  Don't alter C_SWITCH_X_SITE,
	CFLAGS, and LIBS in checking of m17n-flt.

2008-02-01  Kenichi Handa  <handa@ni.aist.go.jp>

	* configure.in: Check the availability of m17n-flt library.

2008-02-01  Kenichi Handa  <handa@m17n.org>

	* configure.in: Don't define HAVE_LIBOTF if OTF_get_features is
	not available.

2008-02-01  Kenichi Handa  <handa@m17n.org>

	* configure.in: New args --enable-font-backend, --with-xft,
	--with-freetyp.  New AC_DEFINEs USE_FONT_BACKEND, HAVE_XFT,
	HAVE_FREETYPE, HAVE_LIBOTF.  New AC_SUBSTs XFT_LIBS,
	FREETYPE_CFLAGS, FREETYPE_LIBS, FONTCONFIG_CFLAGS,
	FONTCONFIG_LIBS, LIBOTF_CFLAGS, LIBOTF_LIBS.

2008-02-01  Kenichi Handa  <handa@m17n.org>

	* make-dist: Include etc/charsets in tarball.

2008-02-01  Kenichi Handa  <handa@m17n.org>

	* configure.in: While running cpp on junk.c, include
	-DHAVE_UNIDATA in CPPFLAGS if admin/unidata/UnicodeData.txt
	exists.

2008-01-29  Dan Nicolaescu  <dann@ics.uci.edu>

	* configure.in (xtensa): Match more configurations.

2008-01-27  Dan Nicolaescu  <dann@ics.uci.edu>

	* configure.in: Update comment.

2008-01-26  Glenn Morris  <rgm@gnu.org>

	* configure.in (--without-gcc): By default, neither off nor on.
	(--with-carbon): Tone down rhetoric in help text.

2008-01-25  Glenn Morris  <rgm@gnu.org>

	* configure.in: Correct usage of OPTION_DEFAULT_ON,
	OPTION_DEFAULT_OFF so that the defaults are as they used to be.
	Default `Carbon' to off (it's unsupported).

2008-01-24  Glenn Morris  <rgm@gnu.org>

	* configure.in: Standardize dbus-related messages.

2008-01-23  Michael Olson  <mwolson@gnu.org>

	* configure.in (pkg-config-prog): Remove initial whitespace.

2008-01-23  Tom Tromey  <tromey@redhat.com>

	* configure.in (OPTION_DEFAULT_ON, OPTION_DEFAULT_OFF): New macros.
	(EMACS_ARG_Y, EMACS_ARG_N): Remove.
	Update all users.

2008-01-21  Dan Nicolaescu  <dann@ics.uci.edu>

	* config.guess, config.sub: Updated from master source.

2008-01-17  Andreas Schwab  <schwab@suse.de>

	* configure.in (HAVE_LIB64_DIR): Rename from HAVE_X86_64_LIB64_DIR.

2008-01-17  Glenn Morris  <rgm@gnu.org>

	* configure.in (HAVE_X86_64_LIB64_DIR): Also set on s390x systems.

2008-01-16  Dan Nicolaescu  <dann@ics.uci.edu>

	* configure.in: Remove more references to unsupported systems.

2008-01-16  Sven Joachim  <svenjoac@gmx.de>

	* make-dist: Add --lzma.

2008-01-16  Glenn Morris  <rgm@gnu.org>

	* Makefile.in (maybe_bootstrap): Remove texinfo message, since
	configure checks for this.

2008-01-13  Dan Nicolaescu  <dann@ics.uci.edu>

	* configure.in: Remove more references to unsupported systems.

2008-01-06  Romain Francoise  <romain@orebokech.com>

	* configure.in: Delete extra semicolons.

2008-01-06  Dan Nicolaescu  <dann@ics.uci.edu>

	* configure.in: Remove references to unsupported systems.

2008-01-05  Romain Francoise  <romain@orebokech.com>

	* make-dist: Add --bzip2.  Update copyright.

2008-01-05  Dan Nicolaescu  <dann@ics.uci.edu>

	* configure.in: Remove support for Masscomp.

2008-01-05  Glenn Morris  <rgm@gnu.org>

	* Makefile.in (desktopdir, icondir): New variables.
	(install-arch-indep): Also depend on `install-etc'.
	(install-etc): New target.
	(mkdir): Also create the `applications' and `icons' directories.

2008-01-04  Glenn Morris  <rgm@gnu.org>

	* make-dist: Update for new etc/images/icons/hicolor directory.

2007-12-09  Andreas Schwab  <schwab@suse.de>

	* configure.in: D-Bus is not enabled by default.

2007-12-06  Jan Djärv  <jan.h.d@swipnet.se>

	* configure.in: Add AC_CONFIG_SRCDIR which was lost in the previous
	change.

2007-12-04  Jan Djärv  <jan.h.d@swipnet.se>

	* configure.in: Give package name and version to AC_INIT.

2007-12-03  Magnus Henoch  <mange@freemail.hu>

	* configure.in: Use PKG_CHECK_MODULES to check for D-Bus.

2007-12-03  Michael Albinus  <michael.albinus@gmx.de>

	* configure.in: No need for DBUS_INFO anymore.

	* Makefile.in (INFO_FILES): Use dbus unconditionally.

2007-12-02  Michael Albinus  <michael.albinus@gmx.de>

	* configure.in: Add D-Bus checks.  D-Bus is disabled by default.

	* Makefile.in (INFO_FILES): Add dbus.

2007-12-02  Romain Francoise  <romain@orebokech.com>

	* make-dist: Fix last change.

2007-11-28  Petr Salinger  <Petr.Salinger@seznam.cz>  (tiny change)

	* configure.in: Add support for gnu-kfreebsd.

2007-11-28  Glenn Morris  <rgm@gnu.org>

	* make-dist: Add etc/nxml.

2007-11-24  Romain Francoise  <romain@orebokech.com>

	* Makefile.in (INFO_FILES): Add nxml-mode.

2007-11-23  Romain Francoise  <romain@orebokech.com>

	* make-dist: Include nXML.  Don't try to copy FTP, it was removed on
	2007/10/17.  Don't special-case alloca.c which is no longer in CVS.

2007-11-20  Andreas Schwab  <schwab@suse.de>

	* configure.in: Always include <resolv.h> when checking for res_init.

2007-11-17  Andreas Schwab  <schwab@suse.de>

	* update-subdirs: Atomically update subdirs.el.

2007-11-17  Glenn Morris  <rgm@gnu.org>

	* Makefile.in (check-declare): New target.

2007-11-07  Glenn Morris  <rgm@gnu.org>

	* configure.in: Deprecate Mac Carbon port.

2007-11-01  Jan Djärv  <jan.h.d@swipnet.se>

	* configure.in: Remove HAVE_X11R5 check.

2007-10-31  Glenn Morris  <rgm@gnu.org>

	* Makefile.in (install-arch-indep): Fallback to $USER and `id -un'
	when changing ownership of installed files.

2007-10-30  Glenn Morris  <rgm@gnu.org>

	* make-dist: Add new directory etc/gnus.

2007-10-30  Michael Olson  <mwolson@gnu.org>

	* Makefile.in (INFO_FILES): Alphabetize.  Add remember.

2007-10-29  Glenn Morris  <rgm@gnu.org>

	* make-dist: Add new directories etc/images/smilies/grayscale,medium.

2007-10-23  Glenn Morris  <rgm@gnu.org>

	* MAINTAINERS: Move to admin/.

2007-10-17  Chong Yidong  <cyd@stupidchicken.com>

	* configure.in (HAVE_RES_INIT): Define if res_init() exists.
	(HAVE_LIBRESOLV): Also define if we are using res_init().

2007-10-17  Glenn Morris  <rgm@gnu.org>

	* FTP: Remove file, since it's just a duplicate of one in etc/.

2007-10-05  Eli Zaretskii  <eliz@gnu.org>

	* config.bat: Fix configuring `doc' due to changes in the
	directory structure.

2007-09-16  Peter O'Gorman  <bug-gnu-emacs@mlists.thewrittenword.com>  (tiny change)

	* configure.in: Don't use -lpthread on HP-UX.

2007-09-16  Glenn Morris  <rgm@gnu.org>

	* make-dist: File gfdl.1 has been removed.

2007-09-15  Glenn Morris  <rgm@gnu.org>

	* configure.in: Fix makeinfo version regexp.

2007-09-12  Glenn Morris  <rgm@gnu.org>

	* configure.in (AC_FUNC_ALLOCA): Throw an error if a system
	implementation of alloca is not found.

	* Makefile.in (SOURCES, unlock, relock): Delete.
	(install-arch-indep): Do not exclude the etc/ Makefiles.

2007-09-09  Juri Linkov  <juri@jurta.org>

	* make-dist: Remove AUTHORS and CONTRIBUTE (moved to etc).

	* README: Add doc/ to documentation directories.

2007-09-08  Michael Olson  <mwolson@gnu.org>

	* MAINTAINERS: Add myself for ERC and tq.el.
	Update for new doc/ directory layout.

2007-09-06  Romain Francoise  <romain@orebokech.com>

	* make-dist: Update for new doc/ directory layout.

2007-09-06  Glenn Morris  <rgm@gnu.org>

	* Makefile.in (mansrcdir): New variable.
	(SUBDIR_MAKEFILES): Update for new doc/ directory layout.
	(man/Makefile, lispref/Makefile, lispintro/Makefile): Rename and
	update these targets for new doc/ directory layout.
	(doc/misc/Makefile): New target.
	(install-arch-indep): Use mansrcdir for new location of manpages.
	(mostlyclean, clean, distclean, maintainer-clean, unlock)
	(relock, info, dvi): Update targets for new doc/ directory layout.

	* configure.in (AC_OUTPUT): Update names of generated Makefiles
	for new doc/ directory layout.

2007-09-02  Andreas Schwab  <schwab@suse.de>

	* configure.in: Use AS_HELP_STRING throughout.
	* configure: Regenerate.

2007-09-02  Jan Djärv  <jan.h.d@swipnet.se>

	* configure.in: Require Gtk/Glib 2.6.

2007-09-02  Thien-Thi Nguyen  <ttn@gnuvola.org>

	* configure.in (EMACS_ARG_Y, EMACS_ARG_N): New AC_DEFUNs.
	Use them throughout in place of AC_ARG_WITH calls.
	* configure: Regenerate.

2007-09-01  Andreas Schwab  <schwab@suse.de>

	* configure.in: Put quotes around nested macro calls.

2007-08-31  Ulrich Müller  <ulm@gentoo.org>  (tiny change)

	* configure.in: Fix typo.
	* configure: Regenerate.

2007-08-30  Glenn Morris  <rgm@gnu.org>

	* configure.in (AH_BOTTOM): Copy some manual changes made to
	src/config.in here so they are not lost when it regenerates.

	* README.multi-tty: Move to admin/notes/multi-tty, with some edits.

2007-08-29  Károly Lőrentey  <karoly@lorentey.hu>

	* README.multi-tty: New file.

2007-08-29  Glenn Morris  <rgm@gnu.org>

	* README: Increase version to 23.0.50.

2007-08-29  Jan Djärv  <jan.h.d@swipnet.se>

	* configure.in: New option: --without-xaw3d.

2007-08-24  Glenn Morris  <rgm@gnu.org>

	* configure.in: Check for a suitably recent makeinfo.

2007-08-23  Johannes Weiner  <hannes@saeurebad.de>  (tiny change)

	* configure.in (Check for required libraries): Typo.

2007-08-23  YAMAMOTO Mitsuharu  <mituharu@math.s.chiba-u.ac.jp>

	* configure.in: Check librsvg2 also for Mac Carbon.

2007-08-22  Romain Francoise  <romain@orebokech.com>

	* make-dist: Follow reorganization of files in etc/.

2007-08-22  Paul Pogonyshev  <pogonyshev@gmx.net>

	* configure.in: Add support for SVG images through librsvg2.

2007-07-28  Eli Zaretskii  <eliz@gnu.org>

	* Makefile.in (install-arch-indep): Use "rm -f" for removing DOC,
	to avoid an error message if there is no DOC there.

2007-07-25  Glenn Morris  <rgm@gnu.org>

	* Relicense all FSF files to GPLv3 or later.

	* COPYING, info/COPYING: Switch to GPLv3.

2007-06-20  Jan Djärv  <jan.h.d@swipnet.se>

	* configure.in: Complain if X seems to be installed but no
	development files were found.

2007-06-20  Glenn Morris  <rgm@gnu.org>

	* configure.in: Prefer libgif over libungif.

2007-06-14  Jan Djärv  <jan.h.d@swipnet.se>

	* configure.in: Check for all image libraries before exiting.

2007-06-13  Jan Djärv  <jan.h.d@swipnet.se>

	* configure.in: Exit with error if image libraries aren't found.

2007-06-13  Chong Yidong  <cyd@stupidchicken.com>

	* configure.in: Merge xaw3d and libXaw checks.  Check xaw3d even
	when compiling without scrollbars.

2007-06-12  Glenn Morris  <rgm@gnu.org>

	* configure.in (HAVE_GIF): If -lungif fails, try -lgif.

2007-06-11  Jan Djärv  <jan.h.d@swipnet.se>

	* configure.in: Change wording about yes/gtk and lucid/athena
	being synonyms.

2007-06-08  Glenn Morris  <rgm@gnu.org>

	* configure.in: Make gtk the default toolkit.

2007-06-07  Glenn Morris  <rgm@gnu.org>

	* configure.in (NON_GNU_CPP): On Solaris, set using a proper check
	for a Sun C compiler.

	* Makefile.in (install-arch-indep): Install only the DOC- file
	specific to the build, if possible, rather than DOC-*.

2007-06-02  Chong Yidong  <cyd@stupidchicken.com>

	* Version 22.1 released.

2007-05-25  Chong Yidong  <cyd@stupidchicken.com>

	* mkinstalldirs: Sync to version in automake CVS.

2007-05-22  Andreas Schwab  <schwab@suse.de>

	* configure.in: Prefer build_alias over host when host_alias is not set.
	* configure: Regenerate.

2007-05-20  Andreas Schwab  <schwab@suse.de>

	* configure.in: Remove empty AC_SUBST.
	* configure: Regenerate.

2007-05-20  Nick Roberts  <nickrob@snap.net.nz>

	* configure.in: Use HAVE_GPM instead of HAVE_GPM_H and implement
	it like others.
	* configure: Regenerate.

2007-05-20  Nick Roberts  <nickrob@snap.net.nz>

	* configure.in (AC_CHECK_HEADERS): Add gpm.h.
	(AC_CHECK_LIB): Add -lgpm.
	* configure: Regenerate.

2007-05-03  Glenn Morris  <rgm@gnu.org>

	* configure: Tweak message about the absence of shell functions.

2007-04-27  Andreas Schwab  <schwab@suse.de>

	* Makefile.in (config.status): Depend on ${srcdir}/lisp/version.el.

2007-04-26  Glenn Morris  <rgm@gnu.org>

	* README: Increase version to 22.1.50.

2007-04-24  Juanma Barranquero  <lekktu@gmail.com>

	* INSTALL (DETAILED BUILDING AND INSTALLATION): Fix typo.

2007-04-19  Glenn Morris  <rgm@gnu.org>

	* configure.in: Signal error if Xaw libs are missing in a Lucid build.

2007-04-18  Glenn Morris  <rgm@gnu.org>

	* INSTALL: Mention CPP.

2007-04-15  Glenn Morris  <rgm@gnu.org>

	* FTP: Replace with a pointer to the web version.

2007-04-13  Glenn Morris  <rgm@gnu.org>

	* INSTALL: In lib-src, timer, wakeup, yow are removed.

2007-04-04  Glenn Morris  <rgm@gnu.org>

	* configure.in (NON_GNU_CPP): Use associated preprocessor when
	compiling with Sun Studio on Solaris.

2007-03-23  Glenn Morris  <rgm@gnu.org>

	* configure.in: Restore support for hp800 (removed 2007-01-27)
	following clarification of legal status.

2007-03-22  Joe Buehler  <jbuehler@spirentcom.com>  (tiny change)

	* configure.in: Add support for AIX4.3 on IBM RS6000.

	* configure: Regenerate.

2007-03-20  Richard Stallman  <rms@gnu.org>

	* configure.in: Fix previous change.

2007-03-19  Deanna Phillips  <deanna@sixbit.org>  (tiny change)

	* configure.in (arm-*-openbsd*, hppa-*-openbsd*)
	(m88k-*-openbsd*, mips64-*-openbsd*, sh-*-openbsd*): Add.
	(ns32k-*-openbsd*, ns32k-*-openbsd*): Delete.

2007-03-19  Chong Yidong  <cyd@stupidchicken.com>

	* configure.in: Don't define KERBEROS, KERBEROS5, or HESIOD if the
	user specifies "without".

	* configure: Regenerate.

2007-03-18  Jan Djärv  <jan.h.d@swipnet.se>

	* configure.in: Warning for Gtk+ and Cygwin added.
	(HAVE_XFT): OLD_CFLAGS changed to OLD_CPPFLAGS.

2007-02-27  Glenn Morris  <rgm@gnu.org>

	* make-dist (oldXMenu): Remove Imakefile.
	(etc/images): Add README.

2007-02-25  Dan Nicolaescu  <dann@ics.uci.edu>

	* configure.in (xtensa-*-linux-gnu*): New configuration.

	* configure: Regenerate.

2007-02-22  Dan Nicolaescu  <dann@ics.uci.edu>

	* config.guess, config.sub: Updated from master source.

2007-01-31  Sascha Wilde  <wilde@sha-bang.de>  (tiny change)

	* configure.in (PKG_CHECK_MODULES): Change ///* to / in cflags and libs.

2007-01-29  Chong Yidong  <cyd@stupidchicken.com>

	* configure.in: Restore support for hp800's not running HP-UX.

	* configure: Regenerate.

2007-01-27  Chong Yidong  <cyd@stupidchicken.com>

	* configure.in: Remove support for hp800 and sr2k machine types.

	* configure: Regenerate.

2007-01-26  Jan Djärv  <jan.h.d@swipnet.se>

	* configure.in: Add check for libXft.

2007-01-18  Bruno Haible  <bruno@clisp.org>  (tiny change)

	* INSTALL: Info files moved to share/info.

2007-01-02  Stephen C. Gilardi  <scgilardi@gmail.com>  (tiny change)

	* configure.in: Detect and use fink-installed in intel-based Mac
	builds; change Apple Darwin section to support both PowerPC and
	Intel-based Macs.

2006-12-26  Andreas Schwab  <schwab@suse.de>

	* Makefile.in (datarootdir): Define.

2006-12-24  Richard Stallman  <rms@gnu.org>

	* configure.in: Require Autoconf 2.61.

2006-12-22  Mark Davies  <mark@mcs.vuw.ac.nz>

	* configure.in: Add support for NetBSD on x86-64, hp800 and sh3el.
	Remove redundant entry for powerpc-apple-netbsd.

	* configure: Regenerate.

2006-12-22  Chong Yidong  <cyd@stupidchicken.com>

	* configure: Regenerate with autoconf 2.61.

2006-12-20  Jan Djärv  <jan.h.d@swipnet.se>

	* configure.in: Detect alsa/asoundlib.h also.
	* configure: Regenerate.

2006-12-19  Jan Djärv  <jan.h.d@swipnet.se>

	* configure.in: Check if GTK+ compiles at all.

2006-12-10  Andreas Schwab  <schwab@suse.de>

	* configure.in: Remove check for struct timezone, its result is
	never used.

2006-12-08  NAKAJI Hiroyuki  <nakaji@jp.freebsd.org>  (tiny change)

	* configure.in: Add support for Solaris 10 on x86-64.

2006-12-08  Jan Djärv  <jan.h.d@swipnet.se>

	* INSTALL (DETAILED BUILDING AND INSTALLATION): Document usage
	of PKG_CONFIG_PATH.

2006-12-04  YAMAMOTO Mitsuharu  <mituharu@math.s.chiba-u.ac.jp>

	* configure.in (HAVE_SYNC): New test.

2006-12-03  Glenn Morris  <rgm@gnu.org>

	* Makefile.in: Fix Copyright format.

	* configure.in (AH_TOP): Add missing Copyright year.

	* update-subdirs: Add missing Copyright years.

2006-11-27  Chris Moore  <christopher.ian.moore@gmail.com>

	* Makefile.in: Touch only the parts of the share/emacs directory
	specific to this version.

2006-11-26  Chong Yidong  <cyd@stupidchicken.com>

	* configure.in (HAVE_X86_64_LIB64_DIR): New test.

2006-11-14  YAMAMOTO Mitsuharu  <mituharu@math.s.chiba-u.ac.jp>

	* configure.in (HAVE_CANCELMENUTRACKING): Remove test.

2006-11-08  YAMAMOTO Mitsuharu  <mituharu@math.s.chiba-u.ac.jp>

	* configure.in: Prefer X11 to Carbon only when some X-specific
	option is specified (Thanks to Jan Djärv and Andreas Schwab).

2006-11-04  Romain Francoise  <romain@orebokech.com>

	* Makefile.in (bootstrap-clean-before): Fix typo.
	Use new target `bootstrap-clean' in the leim subdirectory.

2006-11-03  Giorgos Keramidas  <keramida@ceid.upatras.gr>  (tiny change)

	* configure.in: Enable sparc64/ia64/powerpc FreeBSD builds.

2006-10-30  Chong Yidong  <cyd@stupidchicken.com>

	* make-dist: Add makefile.w32-in to the man, lispref and lispintro
	directories.

2006-10-29  Jeramey Crawford  <jeramey@jeramey.com>

	* configure.in: Enable x86-64 OpenBSD compilation.

2006-10-28  Glenn Morris  <rgm@gnu.org>

	* AUTHORS: Add cal-html.el author.

2006-10-28  YAMAMOTO Mitsuharu  <mituharu@math.s.chiba-u.ac.jp>

	* make-dist: Make links to mac/make-package and
	mac/Emacs.app/Contents/Resources/Emacs.icns.

2006-10-27  Chong Yidong  <cyd@stupidchicken.com>

	* README: Bump version number to 22.0.90.

2006-10-23  Andreas Schwab  <schwab@suse.de>

	* configure.in: Make sure x_default_search_path is always set even
	when x_libraries is empty, and look in .../share as well for each
	library directory.

2006-09-28  Kenichi Handa  <handa@m17n.org>

	* configure.in (locallisppath): Don't include leim dir.
	(lisppath): Include leim dir.

2006-09-15  Jay Belanger  <belanger@truman.edu>

	* COPYING: Replace "Library Public License" by "Lesser Public
	License" throughout.

2006-09-11  Paul Eggert  <eggert@cs.ucla.edu>

	* make-dist (EMACS): Exit and fail if the EMACS environment
	variable is set to something other than an absolute file name.

2006-08-16  Andreas Schwab  <schwab@suse.de>

	* configure.in (PKG_CHECK_MODULES): Use AS_MESSAGE_LOG_FD instead
	of hardcoding it.

2006-08-16  Richard Stallman  <rms@gnu.org>

	* INSTALL.CVS: Clean up wording.

2006-07-14  Eli Zaretskii  <eliz@gnu.org>

	* configure.in (PKG_CHECK_MODULES): Redirect the output of
	$PKG_CONFIG --exists "$2" to config.log.
	* configure: Regenerate.

2006-07-09  Richard Stallman  <rms@gnu.org>

	* INSTALL (DETAILED BUILDING AND INSTALLATION): Minor corrections.

2006-07-09  Kim F. Storm  <storm@cua.dk>

	* CONTRIBUTE: Use outline format.
	Add section on copyright years (from admin/notes/years).

2006-07-08  Eli Zaretskii  <eliz@gnu.org>

	* configure.in (PKG_CHECK_MODULES): Redirect stderr of pkg-config
	to /dev/null, since we don't need the error message, just the
	exit status.

2006-07-07  Eli Zaretskii  <eliz@gnu.org>

	* CONTRIBUTE: Slight formatting changes and typo fixes.
	Add description of NEWS markings.

2006-07-07  Kim F. Storm  <storm@cua.dk>

	* CONTRIBUTE: Mention INSTALL.CVS.

2006-07-05  Romain Francoise  <romain@orebokech.com>

	* make-dist (top-level): Add CONTRIBUTE.

2006-07-04  Richard Stallman  <rms@gnu.org>

	* CONTRIBUTE: Much rewrite.

2006-07-04  Nick Roberts  <nickrob@snap.net.nz>

	* CONTRIBUTE: New file.

2006-06-24  Eli Zaretskii  <eliz@gnu.org>

	* INSTALL: Mention www.nongnu.org pages that list free Unicode fonts.

2006-05-18  Jan Djärv  <jan.h.d@swipnet.se>

	* configure.in: Add check for ALSA.

2006-05-06  Eli Zaretskii  <eliz@gnu.org>

	* Makefile.in (INFO_FILES): Remove emacs-xtra.

	* info/dir: Remove the Emacs-Xtra entry.

2006-04-20  Ramprasad B  <ramprasad_i82@yahoo.com>

	Update copyright year(s) in many files.

2006-04-01  Eli Zaretskii  <eliz@gnu.org>

	* configure: Regenerated.

2006-04-01  Emanuele Giaquinta  <emanuele.giaquinta@gmail.com>  (tiny change)

	* configure.in (HAVE_XAW3D): Disable Xaw3d check if
	--without-toolkit-scroll-bars was specified.

2006-04-01  Christoph Bauer  <Christoph.Bauer@lms-gmbh.de>  (tiny change)

	* configure.in (hppa*-hp-hpux1[1-9]*): Add -D_INCLUDE__STDC_A1_SOURCE
	to CFLAGS.  Update Copyright years written to src/config.in.

2006-03-18  Claudio Fontana  <claudio@gnu.org>

	* Makefile.in (INFO_FILES): New variable, contains all Info file names.
	(install-arch-indep, uninstall): Use $(INFO_FILES) to specify files
	to be installed/uninstalled.
	(uninstall): Invoke "$(INSTALL_INFO) --remove" to remove references
	to Info files installed by Emacs.

2006-03-03  Claudio Fontana  <claudio@gnu.org>

	* Makefile.in (install, uninstall): Add DESTDIR variable to
	support staged installations.

2006-02-14  Richard M. Stallman  <rms@gnu.org>

	* configure.in (s390x-*-linux-gnu*): New configuration.

2006-01-31  Jan Djärv  <jan.h.d@swipnet.se>

	* configure.in: Require GTK 2.4 or newer.

2006-01-29  Michael Olson  <mwolson@gnu.org>

	* Makefile.in (install-arch-indep, uninstall): Add ERC.
	* info/dir (ERC): New entry.

2006-01-29  Eli Zaretskii  <eliz@gnu.org>

	* info/dir: Fix last change.

2006-01-28  Luc Teirlinck  <teirllm@auburn.edu>

	* Makefile.in (install-arch-indep, uninstall): Add rcirc.

2006-01-27  Eli Zaretskii  <eliz@gnu.org>

	* info/dir: Untabify the whole file.
	(Rcirc): New entry.

2006-01-12  Andreas Schwab  <schwab@suse.de>

	* configure.in: Move AC_AIX and AC_GNU_SOURCE before first compile
	check.

2006-01-02  Chong Yidong  <cyd@stupidchicken.com>

	* configure.in: Use -Wno-pointer-sign if available.

2005-12-29  Andreas Schwab  <schwab@suse.de>

	* config.guess, config.sub: Updated from master source.

2005-12-25  Giorgos Keramidas  <keramida@ceid.upatras.gr>  (tiny change)

	* configure.in: Use amdx86-64 for freebsd on x86_64.

2005-11-22  Romain Francoise  <romain@orebokech.com>

	* make-dist: Add etc/images/icons.

2005-11-03  Andreas Schwab  <schwab@suse.de>

	* configure.in: Use GZIP_PROG instead of GZIP.

	* Makefile.in (GZIP_PROG): Rename from GZIP.
	(install-arch-indep): Adjust.

2005-11-01  Andreas Schwab  <schwab@suse.de>

	* Makefile.in (bootstrap): Fix dependencies for parallel build.
	(bootfast): Likewise.

2005-11-01  Romain Francoise  <romain@orebokech.com>

	* configure.in: Check for gzip.

	* Makefile.in (install): Compress source files.

2005-10-24  Steven Tamm  <steventamm@mac.com>

	* configure.in: Fix darwin386 configuration issue.

2005-10-22  Eli Zaretskii  <eliz@gnu.org>

	* INSTALL.CVS: Add mh-autoloads to the partial rebuild procedure.

2005-10-17  Bill Wohler  <wohler@newt.com>

	* make-dist: Create and populate etc/images/low-color.

2005-10-15  Bill Wohler  <wohler@newt.com>

	* make-dist: Create and populate etc/images/gud.

2005-10-08  Richard M. Stallman  <rms@gnu.org>

	* make-dist (tempparent): Don't check for 14-char file name limit.

2005-10-07  Romain Francoise  <romain@orebokech.com>

	* make-dist: Add etc/images/ezimage and etc/images/mail
	directories.  Install images in etc/images.

2005-10-04  YAMAMOTO Mitsuharu  <mituharu@math.s.chiba-u.ac.jp>

	* configure.in: Prefer Carbon if --enable-carbon-app or
	--with-carbon is explicitly specified even when X11 is detected.

2005-09-15  Ulf Jasper  <ulf.jasper@web.de>

	* Makefile.in (install-arch-indep, uninstall):
	Handle newsticker manual.
	(info): Add - to commands.

2005-09-10  Giuseppe Scrivano  <gscrivano@gmail.com>

	Remove the MAXPATHLEN limitations:

	* configure.in (AC_CHECK_FUNCS): Check for get_current_dir_name.

2005-09-09  Eli Zaretskii  <eliz@gnu.org>

	* configure.in <lynxsos*>: Support for LynxOS on PPC.
	* configure: Regenerate.

2005-09-05  Paul Eggert  <eggert@cs.ucla.edu>

	* config.guess, config.sub: Updated from master source.

2005-08-03  Juanma Barranquero  <lekktu@gmail.com>

	* .cvsignore: Add `lock'.

2005-07-28  Juanma Barranquero  <lekktu@gmail.com>

	* .cvsignore: Add `data' and `site-lisp' (for in-place installs).

2005-07-26  Paul Eggert  <eggert@cs.ucla.edu>

	Merge gnulib getopt implementation into Emacs.

	* Makefile.in (AUTOCONF_INPUTS): New macro.
	($(srcdir)/configure, $(srcdir)/src/stamp-h.in): Depend on it,
	so that these files also depend on m4/getopt.m4.
	* configure.in: Configure getopt by including m4/getopt.m4,
	and configuring a getopt replacement if necessary.
	* make-dist: Add m4 subdirectory.  Unlink lib-src/getopt.h.
	* m4/getopt.m4: New file.

2005-07-06  Lute Kamstra  <lute@gnu.org>

	* configure.in: Fix capitalization.

2005-07-04  Lute Kamstra  <lute@gnu.org>

	Update FSF's address in GPL notices.

2005-06-19  Jérôme Marant  <jerome@marant.org>

	* Makefile.in (epaths-force): Protect both lisppath and
	buildlisppath from whitespace.

2005-06-08  Steven Tamm  <steventamm@mac.com>

	* configure.in: Support Darwin/MacOSX on Intel.

2005-06-06  Jan Djärv  <jan.h.d@swipnet.se>

	* configure.in (HAVE_CANCELMENUTRACKING): New test.

2005-05-19  Jérôme Marant  <jmarant@marant.org>

	* configure.in: Add --enable-locallisppath.

2005-05-13  YAMAMOTO Mitsuharu  <mituharu@math.s.chiba-u.ac.jp>

	* configure.in: Don't check HAVE_CARBON if HAVE_X11 is set to yes.
	Check HAVE_CARBON before USE_TOOLKIT_SCROLL_BARS.
	Define USE_TOOLKIT_SCROLL_BARS by default if HAVE_CARBON is set to yes.

2005-05-07  Jérôme Marant  <jerome@marant.org>

	* make-dist: Remove references to makefile.nt and makefile.def.
	Include widgets and images subdirectories of etc.  Do not exclude
	ldefs-boot.el.

2005-04-23  Andreas Schwab  <schwab@suse.de>

	* configure.in: Remove duplicate match for powerpc configuration.

2005-04-20  Thien-Thi Nguyen  <ttn@gnu.org>

	* configure.in: Check for <pwd.h>.

2005-04-14  Lute Kamstra  <lute@gnu.org>

	* make-dist: Distribute all ChangeLog files in lisp/.
	Don't distribute ldefs-boot.el.
	lisp/makefile.nt no longer exists.

2005-04-13  Lute Kamstra  <lute@gnu.org>

	* make-dist: Don't use DONTCOMPILE from lisp/Makefile.in; check
	for "no-byte-compile: t" in the file instead.

2005-03-16  Stefan Monnier  <monnier@iro.umontreal.ca>

	* configure.in <Motif>: Don't let a special LessTif/Motif1.2 install
	shadow the main Lesstif/Motif-2.1 libs and includes.

2005-03-10  Jan Djärv  <jan.h.d@swipnet.se>

	* configure.in: Only add XASSERTS to cppflags.

2005-03-04  Jan Djärv  <jan.h.d@swipnet.se>

	* configure.in: Added --enable-asserts.

2005-02-09  Kim F. Storm  <storm@cua.dk>

	Change release version from 21.4 to 22.1 throughout.
	Change development version from 21.3.50 to 22.0.50.

2005-01-19  Steven Tamm  <steventamm@mac.com>

	* configure.in: Check for <sys/utsname.h>.

2004-12-11  Kim F. Storm  <storm@cua.dk>

	* Makefile.in (info): Undo 2004-12-05 change.

2004-12-08  Luc Teirlinck  <teirllm@auburn.edu>

	* info/dir (File): Add URL and Org Mode manuals.
	* Makefile.in (install-arch-indep, uninstall): Add url and org
	manuals.

2004-12-07  Stefan Monnier  <monnier@iro.umontreal.ca>

	* configure.in (INLINE, RE_TRANSLATE_P): Move patches mistakenly
	committed to src/config.in.

2004-12-07  Jan Djärv  <jan.h.d@swipnet.se>

	* configure.in: If $HAVE_GTK_FILE_CHOOSER = yes, check for
	pthreads and define HAVE_GTK_AND_PTHREAD.

2004-12-05  Richard M. Stallman  <rms@gnu.org>

	* Makefile.in (info): Ignore errors building info files.

2004-11-27  Eli Zaretskii  <eliz@gnu.org>

	* config.bat: If 8-byte alignment is not supported, define
	NO_DECL_ALIGN in src/config.h, instead of trivially defining
	DECL_ALIGN.  Protect & with "" because & is special for cmd.exe;
	filter through Sed to remove the quotes.

2004-11-22  Stefan Monnier  <monnier@iro.umontreal.ca>

	* info/.cvsignore: Ignore everything.  It's OK since .cvsignore does
	not apply to files explicitly `cvs add'ed.

2004-11-12  Eli Zaretskii  <eliz@gnu.org>

	* config.bat: Don't require djecho.exe for the v1.x build.
	Add a test for DECL_ALIGN support, and add a trivial definition to
	src/config.h if 8-byte alignment is not supported.

2004-11-08  Kim F. Storm  <storm@cua.dk>

	* Makefile.in (bootstrap, bootstrap-clean-before): Remove .elc
	files before building.
	(bootfast, bootstrap-clean-before-fast): New targets, like
	bootstrap but don't remove .elc files.

2004-11-06  Lars Brinkhoff  <lars@nocrew.org>

	* configure.in: Add check for getrusage.

2004-11-02  Jan Djärv  <jan.h.d@swipnet.se>

	* configure.in (HAVE_GTK_FILE_CHOOSER, $HAVE_GTK_FILE_SELECTION):
	New tests for new and old GTK file dialogs.
	(HAVE_GTK): Only set with_toolkit_scroll_bars if not explicitly set
	to no.

2004-10-20  Jan Djärv  <jan.h.d@swipnet.se>

	* configure.in (HAVE_PERSONALITY_LINUX32): New test if PER_LINUX32
	can be set.  Remove SETARCH test.

2004-10-08  Steven Tamm  <steventamm@mac.com>

	* configure.in (HAVE_MALLOC_MALLOC_H): Test for malloc/malloc.h.

2004-10-06  Jan Djärv  <jan.h.d@swipnet.se>

	* configure.in (HAVE_RANDOM_HEAPSTART): Change AC_MSG_ERROR to
	AC_MSG_WARN.  Move output of warning message to end of configure run.

2004-10-05  Jan Djärv  <jan.h.d@swipnet.se>

	* configure.in (HAVE_RANDOM_HEAPSTART): Rename HAVE_EXECSHIELD.
	Run test to see if heap start address is random.

2004-09-29  Miles Bader  <miles@gnu.org>

	* configure.in (HAVE_EXECSHIELD): Test correct env variable to see
	if setarch is present.

2004-09-25  Jan Djärv  <jan.h.d@swipnet.se>

	* configure.in (HAVE_EXECSHIELD): Only define on x86.

2004-09-24  Jan Djärv  <jan.h.d@swipnet.se>

	* configure.in: Check for exec-shield.

2004-09-04  Reiner Steib  <Reiner.Steib@gmx.de>

	* Makefile.in (install-arch-indep): Add pgg and sieve.

	* info/.cvsignore: Added pgg and sieve.

2004-08-06  Andreas Schwab  <schwab@suse.de>

	* Makefile.in (install-arch-indep, uninstall): Add flymake.

2004-07-31  Eli Zaretskii  <eliz@gnu.org>

	* config.bat: Update URLs in the comments.

2004-07-05  Andreas Schwab  <schwab@suse.de>

	* Makefile.in (install-arch-indep): Remove .arch-inventory files.

2004-06-21  Kenichi Handa  <handa@m17n.org>

	* make-dist: Link leim-ext.el into tempdir.

2004-06-15  Luc Teirlinck  <teirllm@auburn.edu>

	* info/dir (File): Add emacs-xtra.
	* Makefile.in (install-arch-indep, uninstall): Add emacs-xtra.

2004-06-12  Juri Linkov  <juri@jurta.org>

	* info/dir: Move menu help lines from `* Menu:' to file header.
	Describe the purpose of a red *.

2004-05-04  Dave Love  <fx@gnu.org>

	* configure.in: Don't use `extrasub'.

2004-04-29  Dave Love  <fx@gnu.org>

	* configure.in: Don't forget to quote args to `test'.

2004-04-24  Thien-Thi Nguyen  <ttn@gnu.org>

	* autogen.sh: Update filename in "please read" message.

2004-04-17  Richard M. Stallman  <rms@gnu.org>

	* INSTALL: Move the info about site-lisp dirs,
	and say uninstalled Emacs looks there too.

2004-04-04  Eli Zaretskii  <eliz@gnu.org>

	* config.bat (lib-src): Recognize comment lines in Makefile.in
	that have a TAB after the #, to avoid errors in preprocessing with
	GCC 3.3.3.

2004-03-31  Luc Teirlinck  <teirllm@auburn.edu>

	* Makefile.in: Mention in comment that `make maintainer-clean'
	deletes .elc files.

2004-03-22  Stefan Monnier  <monnier@iro.umontreal.ca>

	* update-subdirs: Add local variables to prevent byte-compiling.

2004-03-21  Dave Love  <fx@gnu.org>

	* configure.in: Fix previous change.

2004-03-18  Dave Love  <fx@gnu.org>

	* configure.in: Add -znocombreloc to LDFLAGS if compiler supports it.

2004-03-15  Luc Teirlinck  <teirllm@auburn.edu>

	* info/dir (File): Add SMTP and SES.

2004-03-02  Stefan Monnier  <monnier@iro.umontreal.ca>

	* Makefile.in (maintainer-clean): Clean in the lisp dir as well.
	(bootstrap): Use the new bootstrap-prepare target in lisp.

2004-02-18  Kim F. Storm  <storm@cua.dk>

	* INSTALL.CVS: Add info about ssh/cvs related problems and work-around.

2004-02-16  Eli Zaretskii  <eliz@gnu.org>

	* make-dist: Don't link index.*perm and permute-index into tempdir.

2004-02-14  Jonathan Yavner  <jyavner@member.fsf.org>

	* AUTHORS (JonathanYavner): Rename testcover-*.el to tcover-*.el
	to match previous changes by Eli Zaretskii.

2004-02-09  Luc Teirlinck  <teirllm@auburn.edu>

	* Makefile.in: Set CDPATH to an empty string.

2004-01-27  Stefan Monnier  <monnier@iro.umontreal.ca>

	* configure.in <darwin>: Use fink packages if available.

2004-01-25  Jérôme Marant  <jmarant@free.fr>  (tiny change)

	* make-dist (lispref): Do include lispref/index.texi.

2004-01-06  Eric Hanchrow  <offby1@blarg.net>

	* make-dist (tempdir): Include cursors in nt/icons.

2003-12-30  Eli Zaretskii  <eliz@gnu.org>

	* INSTALL.CVS: Renamed from INSTALL-CVS to avoid file-name
	clashes with install-sh on 8+3 filesystems.

2003-12-24  Miles Bader  <miles@gnu.org>

	* .cvsignore: Add .arch-inventory.

2003-12-24  Andreas Schwab  <schwab@suse.de>

	* configure.in: Check for <sys/socket.h>.  Include it before
	including <net/if.h>.  Move check for <net/if.h> before its use.

2003-12-24  Jan Djärv  <jan.h.d@swipnet.se>

	* Makefile.in (install-arch-dep): Don't let cd output go into
	pipe for carbon_appdir.

2003-12-24  Andreas Schwab  <schwab@suse.de>

	* configure.in (PKG_CHECK_MODULES): Fix quoting.

2003-12-01  Andreas Schwab  <schwab@suse.de>

	* configure.in (powerpc-apple-darwin*): Use ${CC-cc} instead of
	hardcoding gcc.

2003-11-16  Jan Djärv  <jan.h.d@swipnet.se>

	* configure.in (HAVE_GTK_MULTIDISPLAY): Check if GTK can handle
	multiple displays.
	Wrong number of args to AC_CHECK_LIB for HAVE_X_SM test corrected.

2003-09-23  Dave Love  <fx@gnu.org>

	* configure.in: Check members of struct ifreq.

2003-09-14  Kim F. Storm  <storm@cua.dk>

	* configure.in: Add checks for sys/ioctl.h and net/if.h.

2003-09-12  Luc Teirlinck  <teirllm@mail.auburn.edu>

	* Makefile.in (install-arch-indep, uninstall): Add SES manual.

2003-08-18  Lute Kamstra  <lute@gnu.org>

	* configure.in: Revert the change of 2003-07-29 as GTK+ 2.2 is not
	required anymore.

2003-08-07  Andrew Choi  <akochoi@shaw.ca>

	* configure.in [powerpc-apple-darwin*]: Use the -no-cpp-precomp
	option instead of -traditional-cpp for CPP.

2003-07-29  Richard M. Stallman  <rms@gnu.org>

	* configure.in (HAVE_XIM): Define if XIM is available.

2003-07-29  Tim Van Holder  <tim.vanholder@anubex.com>  (tiny change)

	* configure.in: The function gtk_window_set_icon_from_file was
	introduced in GTK+ 2.2, so check for that release.

2003-07-23  Andreas Schwab  <schwab@suse.de>

	* configure.in: Add --enable-maintainer-mode, substitute MAINT.

	* Makefile.in (YACC): Remove, not used.
	(MAINT): Don't set.
	(${srcdir}/configure, $(srcdir)/src/stamp-h.in): Use @MAINT@ to
	disable dependency on ${srcdir}/configure.in when maintainer mode
	is disabled.

2003-07-22  Dave Love  <fx@gnu.org>

	* configure.in: Make XRegisterIMInstantiateCallback test depend on
	HAVE_X11, not with_xim.
	(HAVE_CRTIN): Provide template.
	<with_png>: Test for png.h and libpng/png.h.

2003-07-15  Andreas Schwab  <schwab@suse.de>

	* configure.in: Temporarily leave quoting for AC_DEFINE.

2003-07-13  Stefan Monnier  <monnier@cs.yale.edu>

	* configure.in: Check for posix_memalign.

2003-07-12  Richard M. Stallman  <rms@gnu.org>

	* configure.in [netbsd systems]: Define HAVE_CRTIN properly.

2003-07-09  Kim F. Storm  <storm@cua.dk>

	* INSTALL (DETAILED BUILDING AND INSTALLATION): Describe new
	functionality of --without-xim.

2003-06-29  Dave Love  <fx@gnu.org>

	* configure.in: Fix XRegisterIMInstantiateCallback check for gcc.

2003-06-23  Dave Love  <fx@gnu.org>

	* configure.in: Check for sys/_mbstate_t.h.
	Test XRegisterIMInstantiateCallback prototype.
	(AH_BOTTOM): Define DO_BLOCK_INPUT, my_strftime.

2003-06-06  Dave Love  <fx@gnu.org>

	* configure.in: Check for locale.h.

2003-06-05  Dave Love  <fx@gnu.org>

	* configure.in: Check for memcpy, mempcpy, mblen, mbrlen.
	Use AC_FUNC_STRFTIME, AC_STRUCT_TIMEZONE, AC_TYPE_MBSTATE_T.
	(NLIST_STRUCT): Don't define.
	(AH_BOTTOM): Define my_strftime.

2003-06-02  Richard M. Stallman  <rms@gnu.org>

	* configure.in: Revert changes of 2003-03-03 and 2003-05-24.

2003-05-24  Andreas Schwab  <schwab@suse.de>

	* configure.in (AH_BOTTOM) [MAC_OSX]: Do not redefine bcopy,
	bzero, and bcmp.

2003-05-22  Dave Love  <fx@gnu.org>

	* configure.in: Remove redundant test for term.h.  Test for difftime.

2003-05-20  Dave Love  <fx@gnu.org>

	* configure.in: Append * to s390-*-linux-gnu case.
	(LIBMAIL) <lockfile>: Don't define.

2003-04-30  Kai Großjohann  <kai.grossjohann@gmx.net>

	* INSTALL (* GNU/Linux development packages): Mention Debian and
	RedHat package names.

2003-04-30  Boyd Lynn Gerber  <gerberb@zenez.com>

	* configure.in: Handle system types sysv5uw* and sysv5OpenUNIX*.

2003-04-30  Kai Großjohann  <kai.grossjohann@gmx.net>

	* INSTALL (* GNU/Linux development packages): Tell people to
	install additional packages for compiling Emacs.

2003-04-30  Richard M. Stallman  <rms@gnu.org>

	* configure.in: Handle system types sysv5uw* and sysv5OpenUNIX*.

2003-04-28  Francesco Potortì  <pot@gnu.org>

	* configure.in: Undo last (RMS') change, as it is useless, per
	Dave Love.

2003-04-08  Richard M. Stallman  <rms@gnu.org>

	* configure.in: Put #include of jpeglib.h at start of line.

2003-04-06  Francesco Potortì  <pot@gnu.org>

	* configure.in: Use the same configuration for all aix5, not just
	aix5.1.

2003-03-16  Nelson H. F. Beebe  <beebe@math.utah.edu>  (tiny change)

	* configure.in: Check for need for bigtoc support on IBM AIX for
	solving a linker table overflow problem.

2003-03-03  Rob Browning  <rlb@defaultvalue.org>

	* configure.in: Add AC_CHECK_FUNCS for memcmp and memmove.
	(AH_BOTTOM): Switch tests to prefer memcmp, memset, and memmove
	over bzero, bcmp, and bcopy.

2003-02-23  Simon Josefsson  <jas@extundo.com>

	* Makefile.in (install-arch-indep, uninstall): Add SMTP manual.

2003-02-21  Klaus Zeitler  <kzeitler@lucent.com>

	* configure.in: Set new hpux10-20.h as "major" include for 10.20.

2003-02-13  Robert J. Chassell  <bob@rattlesnake.com>  (tiny change)

	* INSTALL (* Extra fonts): Say that Emacs doesn't include fonts.

2003-02-08  Andreas Schwab  <schwab@suse.de>

	* Makefile.in (EXEEXT): Define to @EXEEXT@ and use this variable
	instead of the substitution.

2003-01-31  Joe Buehler  <jhpb@draco.hekimian.com>

	* Makefile.in: Use @EXEEXT@ for Cygwin.
	Use USERNAME if LOGNAME is not set (for Cygwin).

	* configure.in: Add opsys=cygwin.

2003-01-22  Andreas Schwab  <schwab@suse.de>

	* configure.in: Set HAVE_MENUS=yes when HAVE_CARBON=yes instead of
	redefining it explicitly in src/config.in.

2003-01-22  Markus Rost  <rost@math.ohio-state.edu>

	* Makefile.in (bootstrap): Make bootstrap-after.

2003-01-20  Jan Djärv  <jan.h.d@swipnet.se>

	* configure.in: Fix --with-gtk.

2003-01-19  Jan Djärv  <jan.h.d@swipnet.se>

	* configure.in: Add --with-gtk, --with-x-toolkit=gtk.

	* INSTALL (DETAILED BUILDING AND INSTALLATION): Add text about GTK.

2003-01-14  Francesco Potortì  <pot@gnu.org>

	* configure.in (m68k-motorola-sysv): Remove (obsolete).

2003-01-07  Steven Tamm  <steventamm@mac.com>

	* configure.in: New option, --enable-carbon-app, to specify
	that the application should be installed
	* Makefile.in (install-arch-dep): On Mac OS X, install the
	Emacs.app application if carbon-app is enabled.

2003-01-06  Dave Love  <fx@gnu.org>

	* configure.in: Check for nl_langinfo.
	[!HAVE_SIZE_T]: Fix typedef.

2003-01-06  David Kastrup  <dak@gnu.org>

	* Makefile.in (INSTALL_INFO): Get install-info command from configure.

	* configure.in: Add tests for install-info.

2002-12-09  Markus Rost  <rost@math.ohio-state.edu>

	* configure.in (*-sunos5*, *-solaris*): Revert previous change -
	use again sol2-6 instead of sol2-8.

2002-12-09  Dave Love  <fx@gnu.org>

	* configure.in (*-sunos5.8*, *-solaris2.8*): Delete configurations.

2002-12-08  Andreas Schwab  <schwab@suse.de>

	* Makefile.in (install-arch-indep): Revert last change.

2002-11-27  Dave Love  <fx@gnu.org>

	* configure.in: Use AC_CHECK_DECLS, not AC_DECL_SYS_SIGLIST.
	Check for __sys_siglist too.  Check for memset.
	Use AC_FUNC_GETPGRP.  Add mipsel-*-linux-gnu* target.

2002-11-22  Juanma Barranquero  <lektu@terra.es>

	* config.guess, config.sub: Updated from master source.

2002-11-19  Karl Fogel  <kfogel@red-bean.com>

	* autogen.sh: New file.

2002-11-18  Dave Love  <fx@gnu.org>

	* configure.in: Tidy up various quoting issues throughout.
	Use AC_GNU_SOURCE.
	(AH_BOTTOM): Fix #endif protecting config.h.  Maybe include
	alloca.h.  Define GC_SETJMP_WORKS, GC_LISP_OBJECT_ALIGNMENT.
	Maybe define bcopy, bzero, bcmp.
	(powerpcle-*-solaris2.5*, powerpcle-*-solaris2*): Remove (use
	non-existent machine file).
	(sys/vlimit.h, sys/resource.h, fsync, __restrict): Test for.
	(term.h, X11/Xaw3d/Scrollbar.h): Avoid warning from test.
	(nlist.h): Move test up.

2002-11-18  Markus Rost  <rost@math.ohio-state.edu>

	* configure.in (*-sunos5*, *-solaris*): Use sol2-8.

2002-11-14  Francesco Potortì  <pot@gnu.org>

	* configure.in (*-sunos5.8*, *-solaris2.8*): New configurations.

2002-11-11  Tim Van Holder  <tim.vanholder@anubex.com>  (tiny change)

	* Makefile.in (install-arch-indep): Prepend $(srcdir)/ to lisp.

2002-11-08  Dave Love  <fx@gnu.org>

	* configure.in: Use AC_CONFIG_LIBOBJ_DIR and require autoconf 2.54.
	(AH_BOTTOM) [!HAVE_SIZE_T]: Typedef size_t.

2002-11-07  Miles Bader  <miles@gnu.org>

	* Makefile.in (maybe_bootstrap): Fix shell variable usage.
	Handle separate-build-dir case.

2002-11-06  Richard M. Stallman  <rms@gnu.org>

	* Makefile.in (maybe_bootstrap): Add doublequotes to make it
	bulletproof.  $bar may be empty when there are no .elc files.

2002-10-30  Dave Love  <fx@gnu.org>

	* configure.in: Require autoconf 2.53.  Test for pty.h,
	sys/mman.h, sys/param.h, mremap, memmove.
	(AH_BOTTOM): Maybe include strings.h.  Add local variables for mode.
	(AC_PROG_YACC): Delete.
	(size_t): Use AC_CHECK_TYPES.
	(AH_TOP): Up-date copyright.

2002-10-01  Juanma Barranquero  <lektu@terra.es>

	* update-subdirs: Add "no-byte-compile: t" to subdirs.el.

2002-09-19  Richard M. Stallman  <rms@gnu.org>

	* configure.in: Fix the LessTif-directory-finder for real.

2002-09-14  Richard M. Stallman  <rms@gnu.org>

	* Makefile.in (maybe_bootstrap): Test for complete absence
	of compiled Lisp files.

2002-09-11  Stefan Monnier  <monnier@cs.yale.edu>

	* Makefile.in (bootstrap-lisp-1, bootstrap-lisp, bootstrap)
	(bootstrap-clean-after): Delete.
	(bootstrap): Make the sequencing explicit.

2002-09-10  Richard M. Stallman  <rms@gnu.org>

	* configure.in: Fix previous LessTif change.

2002-09-09  Richard M. Stallman  <rms@gnu.org>

	* configure.in (powerpcle-*-solaris2.5*): New configuration.
	(powerpcle-*-solaris*): Use version 2.6 as default.
	(*-sunos5.6*, *-solaris2.6*): New alternative.
	(*-sunos5*): Use version 2.6 as default.

2002-09-06  Kai Großjohann  <Kai.Grossjohann@CS.Uni-Dortmund.DE>

	* configure.in: Fix typo.

2002-09-05  Richard M. Stallman  <rms@gnu.org>

	* configure.in: Look for LessTif in /usr/X11R6/LessTif/ before Motif.

	* configure.in: Handle $GCC_LINK_TEST_OPTIONS and
	$NON_GCC_LINK_TEST_OPTIONS after the AC_PROG_... macros.

2002-08-26  Kim F. Storm  <storm@cua.dk>

	* Makefile.in (install-arch-indep): Do not remove DOC file
	when it is the only DOC file installed; this is the case when
	CANNOT_DUMP is defined.  From Joe Buehler (tiny change).

2002-07-24  Markus Rost  <rost@math.ohio-state.edu>

	* configure.in: Fix typo.

2002-07-24  Richard M. Stallman  <rms@gnu.org>

	* configure.in: Don't print anything special about gamedir.

	* configure.in: Delete nonstandard --with-game-user option.

2002-07-21  Richard M. Stallman  <rms@gnu.org>

	* Makefile.in (gamedir, localstatedir): New variables.
	(epaths-force): Insert value of gamedir into PATH_GAME.

	* configure.in (gamedir): Handle it like lispdir.
	(--with-game-dir option): Delete.

2002-06-21  Pavel Janík  <Pavel@Janik.cz>

	* configure.in: Add support for mipseb-*-netbsd* machines.

2002-06-18  Kai Großjohann  <Kai.Grossjohann@CS.Uni-Dortmund.DE>

	* Makefile.in (install-arch-indep, uninstall): Add Tramp.

2002-06-17  Kai Großjohann  <Kai.Grossjohann@CS.Uni-Dortmund.DE>

	* info/dir (File): Add an entry for Tramp.

2002-06-17  Eli Zaretskii  <eliz@is.elta.co.il>

	* INSTALL-CVS: New file.

2002-06-07  Andreas Schwab  <schwab@suse.de>

	* configure.in (x86_64-*-linux-gnu*): New system.

2002-05-31  Eli Zaretskii  <eliz@is.elta.co.il>

	* config.bat: Handle the case when lispintro is truncated to lispintr.

2002-05-26  Paul Eggert  <eggert@twinsun.com>

	* config.guess, config.sub: Updated from master source.

2002-05-09  Richard M. Stallman  <rms@gnu.org>

	* configure.in (emacs_cv_speed_t): Add square brackets for clarity.

2002-05-04  Pavel Janík  <Pavel@Janik.cz>

	* make-dist: Do not distribute lock/ directory.

2002-04-30  Andrew Choi  <akochoi@shaw.ca>

	* configure.in: Provide documentation string when defining
	variable HAVE_CARBON.  Also define HAVE_WINDOW_SYSTEM, HAVE_MOUSE,
	and HAVE_MENUS in AH_BOTTOM if HAVE_CARBON is defined.

2002-04-29  Colin Walters  <walters@verbum.org>

	* configure.in: Delete configure check for access to the game user.

2002-04-29  Pavel Janík  <Pavel@Janik.cz>

	* make-dist: lwlib/Imakefile is removed.

2002-04-26  Andrew Choi  <akochoi@shaw.ca>

	* configure.in: Add support for powerpc-apple-darwin*.
	(HAVE_CARBON): Add.

	* make-dist: Create directories in mac/Emacs.app.

2002-04-25  Pavel Janík  <Pavel@Janik.cz>

	* make-dist: lwlib-Xol* are removed.

2002-04-23  Andreas Schwab  <schwab@suse.de>

	* Makefile.in (MAINT): New variable.
	(${srcdir}/configure, $(srcdir)/src/stamp-h.in): Depend on this
	instead of configure.in, to avoid running autoconf and autoheader
	unless explicitly requested.

2002-04-16  Eli Zaretskii  <eliz@gnu.org>

	* config.bat: Update for msdos/sed2v2.inp.

2002-04-15  Andreas Schwab  <schwab@suse.de>

	* Makefile.in ($(srcdir)/src/config.in): Generate using autoheader.
	* configure.in: Add config header templates to all AC_DEFINE and
	AC_DEFINE_UNQUOTED symbols.
	* make-dist: Run autoheader if necessary.

2002-04-10  Colin Walters  <walters@verbum.org>

	* configure.in: Add --game-dir, --game-user.  Test to see if we
	can use them.

2002-04-08  Pavel Janík  <Pavel@Janik.cz>

	* configure.in: Add --with-sound.

2002-03-18  Kim F. Storm  <storm@cua.dk>

	* configure.in: Test for sendto, recvfrom, getsockopt, setsockopt,
	and getsockname functions.  Test for sys/un.h include file.

2002-03-15  Eli Zaretskii  <eliz@is.elta.co.il>

	* configure.in: Support AIX 5.1.

2002-03-10  Jan Djärv  <jan.h.d@swipnet.se>

	* configure.in: Added test for X Session Management (HAVE_X_SM).

2002-03-03  Richard M. Stallman  <rms@gnu.org>

	* Makefile.in (install-arch-indep): Use umask 022 for DOC* and lisp/.
	Run chown $${LOGNAME} on files installed by tar xvf.

2002-03-03  Kim F. Storm  <storm@cua.dk>

	* configure.in: Test for getpeername.

2002-03-01  Richard M. Stallman  <rms@gnu.org>

	* configure.in (HAVE_JPEG): Turn it off if libjpeg version < 6b.
	(HAVE_GIF): Don't use old libungif versions that crash.

2002-02-26  Richard M. Stallman  <rms@gnu.org>

	* configure.in <making srcdir absolute>: Verify that PWD is correct,
	not just well-formed and valid.
	(mips-compaq-nonstopux*): New configuration.

2002-02-18  Paul Eggert  <eggert@twinsun.com>

	* make-dist: Port to POSIX 1003.1-2001, which doesn't allow "head -1".
	"sed q" is a portable equivalent to plain "head -1".

2002-02-13  Richard M. Stallman  <rms@gnu.org>

	* Makefile.in (maybe_bootstrap): Do `exit 1'.
	(all): Don't depend on maybe_bootstrap here.
	(${SUBDIR}): Depend on it here instead.

2002-02-08  Richard M. Stallman  <rms@gnu.org>

	* Makefile.in (maybe_bootstrap): Add an infinite sleep-loop.

2002-01-27  Eli Zaretskii  <eliz@is.elta.co.il>

	* configure.in: Recognize BSD/OS 5.0.

2002-01-11  Eli Zaretskii  <eliz@is.elta.co.il>

	* make-dist: Make version checking in emacs.texi consistent with
	how we set it there.

2001-12-29  Kim F. Storm  <storm@cua.dk>

	* INSTALL: <CONFIGURATION BY HAND> Now requires autoconf 2.51.

2001-12-28  Richard M. Stallman  <rms@gnu.org>

	* configure.in: Test for mbsinit.

2001-12-21  Eli Zaretskii  <eliz@is.elta.co.il>

	These changes make Leim part of the standard distribution:

	* README: Add info about the `leim' directory.

	* INSTALL: Remove text that describes Leim as a separate package.

	* noleim-Makefile.in: File removed.

	* make-dist: Don't copy noleim-Makefile.in to the leim subdirectory.
	Link Leim files to ${tempdir}/leim, not to real-leim.  Don't move
	Leim files out of the Emacs tree.  Don't prepare a separate tarball
	for Leim.

2001-12-11  Richard M. Stallman  <rms@gnu.org>

	* configure.in (hppa*-*-linux-gnu*): New alternative.

2001-12-08  Pavel Janík  <Pavel@Janik.cz>

	* make-dist: Copy COPYING to leim/, lwlib/, mac/ and nt/ when
	creating distribution.

2001-12-06  Paul Eggert  <eggert@twinsun.com>

	* configure.in (AC_PREREQ): Bump from 2.50 to 2.51; needed for vfork.
	(AC_FUNC_VFORK): Remove.
	(AC_FUNC_FORK): Add.
	(HAVE_DES_H, HAVE_KRB5_H): Properly quote args of AC_CHECK_HEADERS;
	this is required by recent Autoconf versions.

2001-12-02  Pavel Janík  <Pavel@Janik.cz>

	* make-dist: Do not try to link removed files (aclocal.m4, _emacs,
	TODO, vms-pp.trans and others).

2001-11-29  Pavel Janík  <Pavel@Janik.cz>

	* make-dist: Use COPYING from the top-level directory.

2001-11-29  Gerd Moellmann  <gerd@gnu.org>

	* configure.in: Add support for FreeBSD/Alpha.

2001-11-29  Pavel Janík  <Pavel@Janik.cz>

	* make-dist: Add COPYING to the top-level directory of the
	distribution.  Simplify the logic behind copying.

	* Makefile.in (maybe_bootstrap): Fix previous change.

2001-11-28  Richard M. Stallman  <rms@gnu.org>

	* Makefile.in (maybe_bootstrap): Don't bootstrap, just suggest it.

2001-11-26  Richard M. Stallman  <rms@gnu.org>

	* Makefile.in: bootstrap should not delete dumped executables.
	(bootstrap-clean-before): New target.
	(bootstrap): Use bootstrap-clean-before instead of clean.
	(bootstrap-clean-after): Rename from bootstrap-clean.  Calls changed.

2001-11-24  Eli Zaretskii  <eliz@is.elta.co.il>

	These changes add the Emacs Lisp Introduction manual to the
	distribution:

	* Makefile.in (install-arch-indep, uninstall): Add ELisp Intro files.

	* make-dist: Copy the files in lispintro directory.

	* config.bat: Configure in the lispintro directory.

	* configure.in (AC_OUTPUT): Add lispintro/Makefile.

	* Makefile.in (SUBDIR_MAKEFILES): Add lispintro.
	(lispintro/Makefile): New target.
	(mostlyclean, clean, distclean, maintainer-clean): Add lispintro.
	(unlock, relock, info, dvi): Ditto.

2001-11-23  Eli Zaretskii  <eliz@is.elta.co.il>

	* Makefile.in (uninstall, install-arch-indep): Don't install gfdl.1.

	* make-dist (etc): Don't distribute gfdl.1.

2001-11-22  Colin Walters  <walters@debian.org>

	* Makefile.in (install-arch-indep): Install the calc .info files.
	(uninstall): Handle deletion of calc .info files (thanks Pavel Janík).

2001-11-17  Eli Zaretskii  <eliz@is.elta.co.il>

	* make-dist (lispref): Add *.txt, *.el, permute-index, and
	tindex.pl to the list of those being put into the distribution.

2001-11-16  Eli Zaretskii  <eliz@gnu.org>

	* configure.in: Add coff.h to the list in AC_CHECK_HEADERS.

2001-11-15  Pavel Janík  <Pavel@Janik.cz>

	* Makefile.in (uninstall): Fix previous change.

	* configure.in, Makefile.in: Add support for --program-prefix,
	--program-suffix and --program-transform-name options.

2001-11-13  Pavel Janík  <Pavel@Janik.cz>

	* Makefile.in (install-arch-indep): Use `${manext}' instead of `.1'.
	(install-arch-indep): Install emacsclient manual page.
	(uninstall): Uninstall emacsclient manual page.

2001-11-12  Eli Zaretskii  <eliz@is.elta.co.il>

	* make-dist: Add lispref/index.*perm files to the distribution.
	From Pavel Janík <Pavel@Janik.cz>.

2001-11-12  Pavel Janík  <Pavel@Janik.cz>

	* Makefile.in (uninstall): Remove gfdl.1 when uninstalling.

2001-11-10  Eli Zaretskii  <eliz@is.elta.co.il>

	* configure.in: AC_OUTPUT lispref/Makefile.

2001-11-10  Eli Zaretskii  <eliz@is.elta.co.il>

	The following changes add the ELisp reference manual to the
	distribution.

	* make-dist: Add the lispref directory to the distribution.

	* Makefile.in (install-arch-indep): Add elisp* to the list of
	installed Info files.
	(SUBDIR_MAKEFILES): Add lispref/Makefile.
	(lispref/Makefile): New target.
	(mostlyclean, clean, distclean, maintainer-clean, unlock, relock):
	Add commands for the lispref directory.
	(info, dvi): Ditto.

	* config.bat: Configure in `lispref'.

2001-11-09  Richard M. Stallman  <rms@gnu.org>

	* Makefile.in (bootstrap-lisp): Don't suppress error messages.

2001-11-07  Eli Zaretskii  <eliz@is.elta.co.il>

	* make-dist (tempdir): Copy AUTHORS as well.

2001-11-06  Sam Steingold  <sds@gnu.org>

	* configure.in: Added a check for <nlist.h>.

2001-11-01  Pavel Janík  <Pavel@Janik.cz>

	* configure.in: Reindent --help output.
	From Per Starbäck (starback@ling.uu.se).

2001-10-31  Eli Zaretskii  <eliz@is.elta.co.il>

	* configure.in: New entry for HP/UX-11.

	* Makefile.in (SOURCES): Replace GETTING.GNU.SOFTWARE with FTP.
	From Eric S. Raymond <esr@golux.thyrsus.com>.

2001-10-28  Eli Zaretskii  <eliz@is.elta.co.il>

	* configure.in (s390-*-linux-gnu): New system.  From Adam Thornton
	<athornton@sinenomine.net>.

2001-10-25  Gerd Moellmann  <gerd@gnu.org>

	* Makefile.in (maybe_bootstrap): New target.
	(all): Add to prerequisites to bootstrap if abbrev.elc doesn't exist.

2001-10-24  Ken Raeburn  <raeburn@gnu.org>

	* configure.in: If --with-hesiod is given, look for
	hes_getmailhost and res_send or __res_send; check hesiod and
	resolv libraries respectively if system libraries don't supply them.

2001-10-24  Gerd Moellmann  <gerd@gnu.org>

	* configure.in: Use $MAKE for `make' if set.

2001-10-22  Gerd Moellmann  <gerd@gnu.org>

	* Makefile.in (install-arch-indep): Add -h (follow symlinks)
	to tar options.

2001-10-20  Gerd Moellmann  <gerd@gnu.org>

	* (Version 21.1 released).

2001-10-20  Miles Bader  <miles@gnu.org>

	* configure.in (configuration): Set from `host' if `host_alias'
	isn't defined.

2001-10-19  Andreas Schwab  <schwab@suse.de>

	* configure.in: Make ready for autoconf 2.5x.
	(AC_PREREQ): Require autoconf 2.50.
	* aclocal.m4: Removed.
	* Makefile.in (${srcdir}/configure): Don't depend on aclocal.m4.

2001-10-13  Eli Zaretskii  <eliz@is.elta.co.il>

	* README: Bump Emacs version to 21.1.50.

2001-10-05  Gerd Moellmann  <gerd@gnu.org>

	* Branch for 21.1.

2001-09-05  Gerd Moellmann  <gerd@gnu.org>

	* configure.in: Avoid `$@' which is handled specially in
	Autoconf 2.52.  From "Adam J. Richter" <adam@yggdrasil.com>.

2001-09-01  Eli Zaretskii  <eliz@is.elta.co.il>

	* make-dist (nt): Add subdirs.el to the list of distributed files.

2001-08-14  Eli Zaretskii  <eliz@is.elta.co.il>

	* configure.in (machine): Add an entry for
	hppa1.1-hitachi-hiuxwe2*.

2001-05-28  Gerd Moellmann  <gerd@gnu.org>

	* make-dist (LANG): Set LC_ALL and LANGUAGE to C, unset
	LC_MESSAGES and LANG.  From Karl Eichwalder <keichwa@gmx.net>.

2001-05-14  Gerd Moellmann  <gerd@gnu.org>

	* make-dist: Copy texinfo.tex unconditionally.

2001-04-25  Eli Zaretskii  <eliz@is.elta.co.il>

	* Makefile.in (install-arch-indep): Add gfdl.1 to the man pages
	that are installed.

2001-04-06  Gerd Moellmann  <gerd@gnu.org>

	* make-dist: Copy only `[a-z]*.{el,elc}' from leim/quail.
	Don't copy quick-b5, quick-cns, tsang-b5, and tsang-cns files.

	* make-dist: Handle leim/MISC-DIC.  Only include
	`[a-zA-Z]*.{el,elc}' from leim/quail.

2001-04-05  Gerd Moellmann  <gerd@gnu.org>

	* Makefile.in (install-arch-indep): Remove .cvsignore files.

2001-03-30  Gerd Moellmann  <gerd@gnu.org>

	* Makefile.in (.PHONY): Add for bootstrap targets.
	(bootstrap-clean): New target.
	(bootstrap): Use it instead of `clean'.

2001-03-29  Eli Zaretskii  <a34785@is.elta.co.il>

	* Makefile.in (SUBDIR): Remove leim.
	(all, .RECURSIVE, extraclean): Add leim explicitly.
	(leim): Provide separate rule which exports PARALLEL=0 into the
	environment.

2001-03-20  Gerd Moellmann  <gerd@gnu.org>

	* configure.in (HAVE_XPM): Don't print the result of the check for
	XpmReturnAllocPixels if we don't have an xpm.h.

2001-03-05  Gerd Moellmann  <gerd@gnu.org>

	* COPYING: New file.

2001-03-04  Eli Zaretskii  <eliz@is.elta.co.il>

	* config.bat: Update the copyright.

2001-02-23  Kenichi Handa  <handa@etl.go.jp>

	* configure.in: Use AC_EGREP_CPP to check if the C preprocessor
	converts `..' to `. .'.  If it converts, set CPP_NEED_TRADITIONAL
	to `yes'.  Later in AC_OUTPUT, check this variable.

2001-02-09  Dave Love  <fx@gnu.org>

	* AUTHORS: Updated.

2001-02-06  Eli Zaretskii  <eliz@is.elta.co.il>

	* info/dir (Ebrowse): Fix the entry (was missing a dot).

2001-02-02  Gerd Moellmann  <gerd@gnu.org>

	* mkinstalldirs (errstatus): Chmod a+rx directories we create.

	* Makefile.in (uninstall): Ignore exit code of `rm'.

	* Makefile.in (uninstall): Remove more info files.
	Remove ${libexecdir}/emacs/${version}.  Remove ${archlibdir}/fns-*.

2001-01-31  Gerd Moellmann  <gerd@gnu.org>

	* noleim-Makefile.in (extraclean): Add.

2001-01-28  Gerd Moellmann  <gerd@gnu.org>

	* Makefile.in (extraclean): Add -f to -rm config-tmp-* to keep
	it quiet.

2001-01-24  Colin Walters  <walters@cis.ohio-state.edu>

	* Makefile.in (tags): Fix typo.

2001-01-13  Kenichi Handa  <handa@etl.go.jp>

	* configure.in: Fix typo in the code setting x_search_path.

2001-01-10  Dave Love  <fx@gnu.org>

	* configure.in: Don't reset LIBS at end of -lXmu test.  Test for
	-lXext.
	(HAVE_XKBGETKEYBOARD): Fix reporting of result.
	(HAVE_LIBXP): Remove -lXt from AC_CHECK_LIB.
	(HAVE_XAW3D, HAVE_XPM, HAVE_JPEG, HAVE_PNG, HAVE_TIFF, HAVE_GIF):
	Don't frob CFLAGS.  Remove extra X libs from AC_CHECK_LIB
	(now in $LIBS).

2001-01-08  Eli Zaretskii  <eliz@is.elta.co.il>

	* config.bat: Run the preprocessor with -traditional.

2001-01-01  Eli Zaretskii  <eliz@is.elta.co.il>

	* INSTALL: Move copying conditions to end of file.

2000-12-27  Eli Zaretskii  <eliz@is.elta.co.il>

	* INSTALL: Add basic installation procedure which assumes
	`configure' does its job.  Elaborate on image support libraries.
	Add a pointer to Xaw3d library.  Add advice about solving
	configure-time problems by looking in config.log and setting
	variables in the environment.

2000-12-27  Gerd Moellmann  <gerd@gnu.org>

	* Makefile.in (install-arch-indep): If tar fails, exit with
	exit code 1.

2000-12-19  Gerd Moellmann  <gerd@gnu.org>

	* configure.in: Test for XkbGetKeyboard with an AC_TRY_LINK whose
	source file includes XKBlib.h.  On some broken Solaris systems,
	there is an XKBlib.h, reportedly, but header files included by
	XKBlib.h are missing.

2000-12-14  Gerd Moellmann  <gerd@gnu.org>

	* configure.in: AC_CHECK_FUNC XkbGetKeyboard.

2000-12-11  Dave Love  <fx@gnu.org>

	* configure.in <alpha*-dec-osf*>: Use full path for NON_GNU_CPP.

2000-12-11  Paul Eggert  <eggert@twinsun.com>

	* aclocal.m4 (AC_SYS_LARGEFILE, AC_SYS_LARGEFILE_MACRO_VALUE):
	Merge fixes from latest GNU tar version.  These macros no longer
	futz with _XOPEN_SOURCE, as that was not portable in practice.
	(AC_FUNC_FSEEKO): New macro.

	* configure.in: Use it instead of invoking AC_CHECK_FUNCS on
	ftello.

2000-12-05  Dave Love  <fx@gnu.org>

	* Makefile.in (TAGS, info): Avoid tab-prefixed comments in rules.

2000-12-02  Eli Zaretskii  <eliz@is.elta.co.il>

	* info/dir: Change the category to "Emacs".

2000-12-01  Gerd Moellmann  <gerd@gnu.org>

	* make-dist (tempdir): Remove epaths.h from the distribution
	instead of paths.h.

2000-11-23  Eli Zaretskii  <eliz@is.elta.co.il>

	* config.bat: Check for existence of djecho.exe, and print an
	error message if it is not available.

	* INSTALL: Describe possible problem with djecho.exe in old
	versions of DJGPP v2.x.

2000-11-23  Gerd Moellmann  <gerd@gnu.org>

	* configure.in: Initialize HAVE_LIBXP to no.

2000-11-22  Gerd Moellmann  <gerd@gnu.org>

	* configure.in: Use m/macppc.h instead of the non-existent
	m/powerpc.h.

2000-11-21  Gerd Moellmann  <gerd@gnu.org>

	* Makefile.in (install-arch-indep): Also install info/eshell*
	and info/speedbar*.

	* configure.in (HAVE_PNG): Check for the presence of
	png_get_channels to rule out older PNG libs.

	* configure.in (AC_OUTPUT): Arrange to emit definitions of
	GCC and NON_GNU_CPP into config.status.

2000-11-20  Dave Love  <fx@gnu.org>

	* configure.in: Fix last change.

	* GETTING.GNU.SOFTWARE: Deleted.
	* FTP: New file to replace it.
	* make-dist: Add FTP, remove GETTING.GNU.SOFTWARE.

2000-11-20  Gerd Moellmann  <gerd@gnu.org>

	* configure.in: Use -traditional with GNU cpp.

2000-11-17  Gerd Moellmann  <gerd@gnu.org>

	* make-dist: Handle the Mac port.  Distribute all makefile.w32-in.
	Distribute more files from the nt/ subdir.  Distribute PBM
	image files from subdirs of lisp/.  Distribute old change logs
	from subdirs of lisp/.  Distribute play/5x5.el.

2000-11-11  Dave Love  <fx@gnu.org>

	* config.sub, config.guess: Updated from master source.

2000-11-07  Dave Love  <fx@gnu.org>

	* configure.in: Test for mkstemp.

2000-11-01  Eli Zaretskii  <eliz@is.elta.co.il>

	* info/dir (Top): Rearrange menu items more logically, and put
	them into a single category.  Add menu items for RefTeX and
	Widget.

2000-10-29  Kai Großjohann  <Kai.Grossjohann@CS.Uni-Dortmund.DE>

	* Makefile.in (install-arch-indep): Use --info-dir instead of
	--dir-file, and a simple argument instead of --info-file, so that
	the Debian version of install-info also works.

2000-10-19  Eric M. Ludlam  <zappo@ultranet.com>

	* info/dir (Speedbar): Add entry.

2000-10-16  Eli Zaretskii  <eliz@is.elta.co.il>

	* INSTALL: Describe the new image-support options to the configure
	script.  List URLs where image support libraries can be found.

2000-10-14  Eli Zaretskii  <eliz@is.elta.co.il>

	* info/dir (Top): Add an entry for Eshell.

2000-10-02  Dave Love  <fx@gnu.org>

	* configure.in: Check for gai_strerror.

2000-10-01  Andreas Schwab  <schwab@suse.de>

	* Makefile.in (install-arch-indep): Update list of installed info files.

2000-09-30  Gerd Moellmann  <gerd@gnu.org>

	* configure.in: Support `sparc*-*-netbsd*'.

2000-09-29  Eli Zaretskii  <eliz@is.elta.co.il>

	* info/dir (MIME): Add entry for emacs-mime.

2000-09-29  Dave Love  <fx@gnu.org>

	* configure.in: Fix alpha*-dec-osf4 using the osf5 config.

2000-09-26  Gerd Moellmann  <gerd@gnu.org>

	* make-dist: Adapt to the change of leim/Makefile which was
	necessary to ensure a reasonably working `make dist'.

	* leim-Makefile.in: Moved to leim/Makefile.in..

	* noleim-Makefile.in: New file, formerly leim/Makefile.in.

2000-09-21  Kenichi Handa  <handa@etl.go.jp>

	* leim-Makefile.in (TIT-GB, TIT-BIG5, NON-TIT-GB, NON-TIT-BIG5)
	(NON-TIT-CNS, JAPANESE, KOREAN, THAI, VIETNAMESE, LAO, INDIAN)
	(TIBETAN, LATIN, SLAVIC, GREEK, RUSSIAN, MISC): Rename all .el
	files to .elc.
	(${TIT}): Adjust for the above change.
	(clean mostlyclean): Likewise.
	(.el.elc): New target.

2000-09-19  Gerd Moellmann  <gerd@gnu.org>

	* make-dist: Include XPM and XBM files in lisp/ and subdirs
	in the distribution.

2000-09-18  Gerd Moellmann  <gerd@gnu.org>

	* make-dist (skk): Rename to `ja-dic' because the leim directory
	was renamed.

2000-09-14  Dave Love  <fx@gnu.org>

	* configure.in: Fix spurion in last change.

2000-09-14  Gerd Moellmann  <gerd@gnu.org>

	* configure.in (USE_MMAP_FOR_BUFFERS): Recognize in system
	configuration files instead of REL_ALLOC_MMAP.  Set REL_ALLOC
	to `no' if defined.  Change result report.

2000-09-08  Dave Love  <fx@gnu.org>

	* configure.in: Remove spurious `@'s.

	* aclocal.m4 (AC_FUNC_MMAP): Use fixed version from development
	autoconf.

2000-09-06  Gerd Moellmann  <gerd@gnu.org>

	* configure.in (REL_ALLOC_MMAP): Recognize in system configuration
	file and print informational message.

	* configure.in (AC_FUNC_MMAP): Add.

2000-09-01  Gerd Moellmann  <gerd@gnu.org>

	* configure.in: Add ``checking'' messages for
	XpmReturnAllocPixels.

2000-08-28  Gerd Moellmann  <gerd@gnu.org>

	* configure.in: Check <strings.h>; check `index' and `rindex'
	functions.

2000-08-26  Kenichi Handa  <handa@etl.go.jp>

	* configure.in <alpha*-dec-osf*>: Move "NON_GNU_CPP='cpp'" before
	"case "${canonical}" in".

2000-08-25  Dave Love  <fx@gnu.org>

	* configure.in <osf>: Use NON_GNU_CPP='cpp' always.

2000-08-25  Kenichi Handa  <handa@etl.go.jp>

	* leim-Makefile.in: Rename skk to ja-dic throughout the file.

2000-08-24  Gerd Moellmann  <gerd@gnu.org>

	* configure.in <making srcdir absolute>: Unset CDPATH in case $PWD
	contains a relative path.  Protect against unusable values of $PWD.

2000-08-08  Eli Zaretskii  <eliz@is.elta.co.il>

	* info/dir (WoMan): Add entry.

	* config.bat (maindir): Update src/_gdbinit even if it does
	already exist.

2000-08-07  Gerd Moellmann  <gerd@gnu.org>

	* Makefile.in (config.status): Prepend `$(srcdir)/' to `configure'.

2000-08-03  Gerd Moellmann  <gerd@gnu.org>

	* configure.in: Add support for ia64*-*-linux*.

2000-07-27  Gerd Moellmann  <gerd@gnu.org>

	* make-dist (aclocal.m4): Include in distribution.

2000-07-26  Dave Love  <fx@gnu.org>

	* configure.in (AC_SYS_LARGEFILE): Move earlier.

2000-07-24  Dave Love  <fx@gnu.org>

	* configure.in: Add AC_SIZE_T.

2000-07-18  Dave Love  <fx@gnu.org>

	* configure.in: Reorder so that most tests are done after CPPFLAGS
	is set from the C_SWITCH_... definitions.

2000-07-10  Gerd Moellmann  <gerd@gnu.org>

	* configure.in (HAVE_XPM): Undo previous change.  Check for
	preprocessor define XpmReturnAllocPixels.

2000-07-06  Gerd Moellmann  <gerd@gnu.org>

	* configure.in (HAVE_XPM): Check for XpmReturnAllocPixels
	instead of XpmReadFileToPixmap.

2000-07-05  Ken Raeburn  <raeburn@gnu.org>

	* configure.in: Check for <soundcard.h>.  Look for ossaudio
	library, and set LIBSOUND accordingly.

2000-07-05  Dave Love  <fx@gnu.org>

	* configure.in: Use AC_HEADER_SYS_WAIT.

2000-07-05  Gerd Moellmann  <gerd@gnu.org>

	* make-dist: Check DONTCOMPILE in lisp/Makefile.in instead of
	lisp/Makefile.  Distribute lisp/Makefile.in instead of
	lisp/Makefile.

2000-06-30  Ken Raeburn  <raeburn@gnu.org>

	* configure.in: Add ${C_SWITCH_X_SITE} temporarily to CPPFLAGS,
	while searching for image-handling libraries.

2000-06-26  Gerd Moellmann  <gerd@gnu.org>

	* configure.in (--with-xim): New option.

2000-06-23  Dave Love  <fx@gnu.org>

	* configure.in [HAVE_TIMEVAL]: Move gettimeofday test here, test
	for struct timezone and test how we can call gettimeofday.
	Check for OSF 5+.  Check for term.h.

	* aclocal.m4: Define the post-2.13 stuff conditionally on autoconf
	version.

2000-06-23  Gerd Moellmann  <gerd@gnu.org>

	* configure.in (HAVE_LIBXP): Change test for libXp.

2000-06-21  Dave Love  <fx@gnu.org>

	* configure.in: Check for fcntl.h.  Use AC_FUNC_GETLOADAVG, not
	simple test for getloadavg and substitute GETLOADAVG_LIBS.
	Simplify test for GETTIMEOFDAY_ONE_ARGUMENT.

2000-06-19  Dave Love  <fx@gnu.org>

	* configure.in (GETTIMEOFDAY_ONE_ARGUMENT): Fix in case
	_XOPEN_SOURCE is defined.

2000-06-16  Gerd Moellmann  <gerd@gnu.org>

	* Makefile.in (distclean): Also make distclean in lisp/.

2000-06-15  Eli Zaretskii  <eliz@is.elta.co.il>

	* config.bat: Generate lisp/Makefile from lisp/Makefile.in.

2000-06-15  Gerd Moellmann  <gerd@gnu.org>

	* make-dist: Add --help and --snapshot options.

2000-06-14  Gerd Moellmann  <gerd@gnu.org>

	* configure.in: Generate lisp/Makefile.

	* configure.in: Add support for `*-lynxos*'.
	Use `cpp' as NON_GNU_CPP for `alpha*-dec-osf[5-9]*', as
	recommended by <Karen.Dorhamer@compaq.com> to fix problems
	on Tru64 UNIX v5.0.

2000-06-13  Ken Raeburn  <raeburn@gnu.org>

	* Makefile.in (install-arch-indep): Don't use "-unset CDPATH" when
	it's on a continuation line.

2000-06-02  Dave Love  <fx@gnu.org>

	* Makefile.in (install-arch-indep): Add pcl-cvs to list of info
	files.

	* configure.in: Don't specify -n32 flag for mips-sgi-irix6.5.
	Check for struct exception.  Use AC_SYS_LARGEFILE and move ftello
	test.

	* aclocal.m4 (AC_SYS_LARGEFILE_TEST_INCLUDES)
	(AC_SYS_LARGEFILE_MACRO_VALUE, AC_SYS_LARGEFILE): New.

2000-05-26  Gerd Moellmann  <gerd@gnu.org>

	* configure.in: Add check for speed_t typedef.

2000-05-25  Ken Raeburn  <raeburn@gnu.org>

	* Makefile.in (install-arch-dep): Install fns-*.el only if it
	exists; it won't in the CANNOT_DUMP case.

2000-05-25  Gerd Moellmann  <gerd@gnu.org>

	* Makefile.in: Ignore exit status of `unset CDPATH' everywhere.
	On FreeBSD, the exit status is 1 if CDPATH is not set.
	(install-arch-indep): Install ebrowse.info.

2000-05-20  NIIBE Yutaka  <gniibe@mri.co.jp>

	* configure.in: Check for grandpt and getpt.

2000-05-09  Dave Love  <fx@gnu.org>

	* Makefile.in (install-arch-indep): Filter CVS as well as RCS.

2000-05-05  Gerd Moellmann  <gerd@gnu.org>

	* make-dist: Make a link for lib-src/grep-changelog.
	Copy install-sh.

2000-05-01  Eli Zaretskii  <eliz@is.elta.co.il>

	* config.bat: Identify the beginning of the cpp stuff in
	src/Makefile.in and lib-src/Makefile.in more accurately.

2000-04-27  Gerd Moellmann  <gerd@gnu.org>

	* configure.in: Add support for `powerpc*-*-linux-gnu*'.

2000-04-19  Gerd Moellmann  <gerd@gnu.org>

	* configure.in: Add support for `powerpc-*-netbsd*'.

2000-04-19  Dave Love  <fx@gnu.org>

	* configure.in: Don't use AC_FUNC_GETLOADAVG.

	* aclocal.m4 (AC_FUNC_MKTIME): Use AC_SUBST.

2000-04-16  Dave Love  <fx@gnu.org>

	* Makefile.in (${srcdir}/configure): Depend on aclocal.m4.

2000-04-14  Dave Love  <fx@gnu.org>

	* configure.in: Use AC_FUNC_GETLOADAVG, AC_FUNC_MKTIME.

	* aclocal.m4 (AC_FUNC_MKTIME): New.

2000-03-28  Ken Raeburn  <raeburn@gnu.org>

	* configure.in: Line up "--help" output a little better.

2000-03-26  Gerd Moellmann  <gerd@gnu.org>

	* Makefile.in (bootstrap-lisp-1, bootstrap-lisp, bootstrap-src):
	New targets.
	(bootstrap): Rewritten in terms of the new targets above.
	Make info files, too.

2000-03-12  Gerd Moellmann  <gerd@gnu.org>

	* config.guess, config.sub: Use the versions of the files from
	subversions.

2000-03-08  Dave Love  <fx@gnu.org>

	* configure.in: Use AC_PROG_RANLIB, AC_C_PROTOTYPES,
	AC_C_VOLATILE.  Define POINTER_TYPE.

	* aclocal.m4: New file.

2000-03-02  Gerd Moellmann  <gerd@gnu.org>

	* configure.in (machine): Add `mipsel-*-netbsd*' and
	`arm-*-netbsd*'.

2000-03-01  Gerd Moellmann  <gerd@gnu.org>

	* configure.in (machine): Add support for `*-auspex-sunos*'.

2000-02-29  Gerd Moellmann  <gerd@gnu.org>

	* configure.in (C_OPTIMIZE_SWITCH) [__GNUC__]: Use -O2.

2000-02-18  Dave Love  <fx@gnu.org>

	* configure.in: Define NON_GNU_CPP on alpha-dec-osf5+.

2000-02-18  Andreas Schwab  <schwab@suse.de>

	* Makefile.in (install-arch-indep): Add eudc to list of installed
	info files.

2000-02-17  Ken Raeburn  <raeburn@gnu.org>

	* configure.in: Include -lz and -ljpeg (if it's available) when
	testing for the tiff library.

2000-02-17  Gerd Moellmann  <gerd@gnu.org>

	* configure.in: Remove LISP_FLOAT_TYPE.

2000-02-12  Dave Love  <fx@gnu.org>

	* configure.in: Use AC_FUNC_VFORK.

2000-02-01  Gerd Moellmann  <gerd@gnu.org>

	* make-dist: Various fixes for new development tree.

	* leim-Makefile.in: New file.

2000-01-31  Gerd Moellmann  <gerd@gnu.org>

	* Makefile.in (dist): Call ./make-dist.

2000-01-24  Dave Love  <fx@gnu.org>

	* configure.in: Remove -G0 from Irix NON_GCC_TEST_OPTIONS.

2000-01-18  Gerd Moellmann  <gerd@gnu.org>

	* configure.in (HAVE_GIF): Check for DGifOpen instead of
	DGifOpenFileName.

2000-01-11  Andreas Schwab  <schwab@suse.de>

	* Makefile.in (install-arch-indep): Update list of info files to
	be installed.

2000-01-05  Dave Love  <fx@gnu.org>

	* configure.in: Check for jerror.h as well as libjpeg.

2000-01-03  Andreas Schwab  <schwab@suse.de>

	* Makefile.in (install-arch-indep): Install autotype*.
	Run install-info on autotype and emacs-faq.info.

1999-12-04  Dave Love  <fx@gnu.org>

	* Makefile.in (install-arch-indep): Depend on `info'.
	(install-strip): Use `install' as sub-make target.

1999-11-23  Ken Raeburn  <raeburn@gnu.org>

	* configure.in: Restore Kerberos code deleted on 1999-05-29 that
	didn't need to be deleted.  Check for the k5crypto library as well
	as the crypto library; MIT Kerberos 1.1 changed the name.

1999-11-18  Dave Love  <fx@gnu.org>

	* configure.in: Fix NON_GNU_CPP for Irix 6 to avoid failing tests.

1999-11-11  Erik Naggum  <erik@naggum.no>

	* configure.in (bitmapdir): Allow for both "bitmaps" directories.

1999-11-08  Dave Love  <fx@gnu.org>

	* configure.in: Fix change for --with-pop default.

1999-11-04  Dave Love  <fx@gnu.org>

	* configure.in: Default to --with-pop.  Change sense of with-gcc
	and with-toolkit-scroll-bars messages to reflect the defaults.

1999-11-01  Gerd Moellmann  <gerd@gnu.org>

	* INSTALL: Mention the Emacs Lisp Reference.

1999-10-27  Noah Friedman  <friedman@splode.com>

	* configure.in: Check for dynamic ptys (/dev/ptmx, /dev/pts/).

1999-10-23  Gerd Moellmann  <gerd@gnu.org>

	* Makefile.in (bootstrap): New target.

1999-10-19  Paul Eggert  <eggert@twinsun.com>

	Add support for large files.  Merge glibc 2.1.2.

	* configure.in (AC_CHECK_HEADERS): Add stdio_ext.h.
	(HAVE_TM_GMTOFF): New symbol.
	(AC_CHECK_FUNCS): Add __fpending, ftello, getloadavg, mblen,
	mbrlen, strsignal.
	(LOCALTIME_CACHE): Don't include stdlib.h, as config.h does this now.

1999-10-09  Stefan Monnier  <monnier@cs.yale.edu>

	* make-dist (dontcompile): Look for the DONTCOMPILE variable rather
	than the obsolete dontcompilefiles pseudo-rule in lisp/Makefile.

1999-10-09  Richard M. Stallman  <rms@gnu.org>

	* Makefile.in (uninstall, install-arch-indep, install-arch-dep):
	Unset CDPATH to prevent cd from generating output.

1999-10-08  Stefan Monnier  <monnier@cs.yale.edu>

	* update-subdirs: Also ignore CVS subdirs.

1999-10-07  Gerd Moellmann  <gerd@gnu.org>

	* Makefile.in (install-arch-indep): Add ada-mode.

1999-10-06  Dave Love  <fx@gnu.org>

	* Makefile.in: Add rules for config.status, configure.

1999-09-07  Gerd Moellmann  <gerd@gnu.org>

	* configure.in (--with-sound): Remove.

1999-08-30  Gerd Moellmann  <gerd@gnu.org>

	* configure.in (USE_TOOLKIT_SCROLL_BARS): Move the test down after
	the test for Xaw3d.
	(HAVE_TIFF): Add -lm to library check.

1999-08-28  Richard Stallman  <rms@gnu.org>

	* configure.in (USE_TOOLKIT_SCROLL_BARS): Move tests for
	-lXaw3d, -lXpm, -ljpeg, -lpng, -ltiff, and -lgif, down
	after the other X-related libraries.

1999-08-21  Dave Love  <fx@gnu.org>

	* configure.in: Don't check for jpeglib.h.

1999-08-20  Gerd Moellmann  <gerd@gnu.org>

	* configure.in (HAVE_TIFF): Remove tiff34 prefix from tiffio.h.
	(HAVE_XAW3D): Don't check for Xaw3d if USE_X_TOOLKIT=none.

1999-08-18  Dave Love  <fx@gnu.org>

	* configure.in: Check for termcap.h.

1999-08-15  Gerd Moellmann  <gerd@gnu.org>

	* configure.in: Add --with-toolkit-scroll-bars.  If "no",
	use Emacs' scroll bars, even if configured for Motif or when
	Xaw3d is available.

1999-08-12  Wolfgang Rupprecht  <wolfgang@wsrcc.com>

	* configure.in: Check for getaddrinfo.

1999-08-04  Eli Zaretskii  <eliz@gnu.org>

	* config.bat: Make --no-debug work again by removing -gcoff.

1999-07-30  Dave Love  <fx@gnu.org>

	* configure.in: Check for stdlib.h.

1999-07-19  Dave Love  <fx@gnu.org>

	* configure.in: Grok sparc64-*-linux-gnu*.

1999-07-12  Richard Stallman  <rms@gnu.org>

	* Version 20.4 released.

1999-06-23  Karl Heuer  <kwzh@gnu.org>

	* make-dist: Unset EMACS_UNIBYTE, so Emacs runs in its default state.
	Quote $EMACS, in case it's a program with args.

1999-06-15  Gerd Moellmann  <gerd@gnu.org>

	* configure.in (HAVE_GIF): Use libungif instead of libgif
	because the former doesn't contain patented compression code.

1999-05-29  Richard M. Stallman  <rms@gnu.org>

	* configure.in: Delete the Kerberos stuff.

1999-05-27  Greg Hudson  <ghudson@mit.edu>

	* configure.in: Prefer kerberos 5 names.

1999-04-26  Richard M. Stallman  <rms@gnu.org>

	* configure.in: Check for libXp.

1999-04-08  Richard Stallman  <rms@gnu.org>

	* make-dist: Include change logs in subdirs of `lisp'.

1999-04-05  Richard Stallman  <rms@gnu.org>

	* Makefile.in (mkdir): If we create ${datadir}, make it world-readable.
	(install-arch-indep): Make ${datadir}/emacs world-readable.

1999-03-30  Eli Zaretskii  <eliz@gnu.org>

	* config.bat: Use epaths.* instead of paths.*.

1999-03-07  Eli Zaretskii  <eliz@gnu.org>

	* INSTALL: Add detailed instructions to unpack and install
	intlfonts on MS-DOS.

1999-02-26  Richard Stallman  <rms@gnu.org>

	* configure.in: Use epaths.h and epaths-force instead of paths...

	* Makefile.in (epaths-force): Rename from paths-force;
	operate on epaths.in and produce epaths.h.

1999-02-24  Richard Stallman  <rms@gnu.org>

	* make-dist: Fix nt/icons directory handling.

1999-02-22  Simon Josefsson  <jas@pdc.kth.se>

	* configure.in (f301-fujitsu-uxpv4.1): New target.

1999-02-20  Richard Stallman  <rms@gnu.org>

	* make-dist (tempparent): Fix command to update info files.

1999-02-09  Richard Stallman  <rms@gnu.org>

	* configure.in (powerpc-apple-netbsd*): New alternative.

1999-01-25  Geoff Voelker  <voelker@cs.washington.edu>

	* make-dist: Include the new directory nt/icons in distributions.

1999-01-19  Richard Stallman  <rms@psilocin.ai.mit.edu>

	* configure.in: Change message about HAVE_XFREE386.

1999-01-07  Eli Zaretskii  <eliz@gnu.org>

	* config.bat: Support configuring with leim.

1998-12-16  Petri Kaurinkoski  <Petri.Kaurinkoski@hut.fi>

	* configure.in (mips-sgi-irix6.5): New target.

1998-12-16  Jonathan I. Kamens  <jik@kamens.brookline.ma.us>

	* configure.in: Remove GSS-API support, since it has been removed
	from movemail.

1998-12-04  Markus Rost  <rost@delysid.gnu.org>

	* Makefile.in (install-arch-dep): Copy fns-*.el from lib-src.

1998-12-04  Andreas Schwab  <schwab@delysid.gnu.org>

	* Makefile.in: Don't install customize info file.
	Run install-info on viper info file.

1998-11-29  Richard Stallman  <rms@psilocin.ai.mit.edu>

	* Makefile.in (install-arch-dep): Copy fns-*.el from lib-src.

1998-11-16  Kenichi Handa  <handa@etl.go.jp>

	* configure.in (*-*-bsdi4*): New target.

1998-11-13  Ehud Karni  <ehud@unix.simonwiesel.co.il>

	* configure.in: Fix previous change.

1998-11-11  Richard Stallman  <rms@gnu.org>

	* configure.in (aviion-intel): New machine.

1998-11-04  Kenichi Handa  <handa@etl.go.jp>

	* configure.in (mips-nec-sysv4*): New target.

1998-11-03  Andreas Schwab  <schwab@delysid.gnu.org>

	* Makefile.in (install-arch-dep): Fix last change and use fns-*.el
	from lisp.

1998-10-31  Richard Stallman  <rms@psilocin.ai.mit.edu>

	* make-dist: Don't include fns*.el in dist.

1998-10-30  Dave Love  <fx@gnu.org>

	* configure.in: Don't mkdir cpp.

1998-10-30  Andreas Schwab  <schwab@delysid.gnu.org>

	* Makefile.in (install-arch-dep): Install src/fns-*.el in
	${archlibdir}.

1998-08-19  Richard Stallman  <rms@psilocin.ai.mit.edu>

	* Version 20.3 released.

1998-07-30  Paul Eggert  <eggert@twinsun.com>

	* Makefile.in (Makefile, src/Makefile, src/config.stamp)
	(lib-src/Makefile, man/Makefile, oldXMenu/Makefile)
	(lwlib/Makefile, leim/Makefile):
	Prepend $(srcdir)/ to rule dependencies outside this dir.

1998-06-30  Richard Stallman  <rms@psilocin.ai.mit.edu>

	* configure.in: Use unset CDPATH instead of making it empty.

1998-06-20  Karl Heuer  <kwzh@gnu.org>

	* configure.in: Assume unspecified Solaris is 2.5, not 2.4.

1998-06-07  Richard Stallman  <rms@psilocin.ai.mit.edu>

	* make-dist (MANIFEST): Include most subdirs, but exclude subdirs.el
	and default.el.  Sort the results.

1998-05-31  Karl Heuer  <kwzh@gnu.org>

	* Makefile.in (install-arch-indep): Don't die if site-lisp/ isn't
	writable.

1998-05-14  Richard Stallman  <rms@psilocin.ai.mit.edu>

	* Makefile.in (install-arch-indep):
	Don't alter site-lisp/subdirs.el if it exists.

1998-05-12  Richard Stallman  <rms@psilocin.ai.mit.edu>

	* Makefile.in (install-arch-indep): Put `-' on commands to create
	subdirs.el in site-lisp dirs.

1998-05-07  Richard Stallman  <rms@psilocin.gnu.org>

	* Makefile.in (install-arch-indep): Fix typo in previous change.

1998-05-06  Richard Stallman  <rms@psilocin.gnu.org>

	* Makefile.in (install-arch-indep): Pass --dir-file to install-info.

1998-04-28  Richard Stallman  <rms@psilocin.gnu.org>

	* Makefile.in (mkdir): Create the site-lisp dirs.
	(install-arch-indep): Make site-lisp/subdirs files world-readable.

1998-04-26  Richard Stallman  <rms@psilocin.gnu.org>

	* Makefile.in (INSTALL_INFO): New variable.
	(install-arch-indep): Don't replace the dir file if it already exists.
	Use the install-info program, via INSTALL_INFO, to add entries.
	Make the `info' subdir and the Info files world-readable.

1998-04-16  Eli Zaretskii  <eliz@delysid.gnu.org>

	* config.bat: Make sure the environment is large enough to support
	all the "set foo=bar" commands.  Update pointers to DJGPP FTP sites.

1998-04-10  Karl Heuer  <kwzh@gnu.org>

	* make-dist: Don't accept EMACS=t when testing for $EMACS set.

1998-04-06  Jonathan I. Kamens  <jik@kamens.brookline.ma.us>

	* configure.in: Add --with-gssapi to specify GSS-API
	authentication support for movemail.

1998-04-02  Richard Stallman  <rms@psilocin.ai.mit.edu>

	* Makefile.in (install-arch-indep): Fix previous change.

1998-03-30  Richard Stallman  <rms@psilocin.ai.mit.edu>

	* Makefile.in (info): Run man in build dir, not srcdir.

1998-03-28  Richard Stallman  <rms@psilocin.ai.mit.edu>

	* Makefile.in (install-arch-indep): Fix previous change.

1998-03-23  Kenichi Handa  <handa@etl.go.jp>

	* Makefile.in (top_distclean): Check the existence of `lock' subdir.

1998-03-22  Richard Stallman  <rms@gnu.org>

	* Makefile.in (install-arch-indep): Put special subdirs.el files
	in site-lisp dirs.  Use normal-top-level-add-subdirs-to-load-path.

1998-03-21  Richard Stallman  <rms@psilocin.gnu.org>

	* make-dist: Fix shell syntax in check for missing .el or .elc files.

1998-03-09  Richard Stallman  <rms@psilocin.gnu.org>

	* configure.in (hppa-hp-hpux1[0-9]*): Handle versions 1X like 10.
	(m68*-hp-hpux*): Handle versions 1X like 10.

1998-03-07  Richard Stallman  <rms@psilocin.gnu.org>

	* make-dist: PROBLEMS is now in etc, not top level dir.

	* Makefile.in (SOURCES): Delete PROBLEMS.

1998-02-25  Richard Stallman  <rms@gnu.org>

	* configure.in (hppa*-hp-hpux*): Use hpux10 by default.

	* Makefile.in (install-arch-indep): Do chmod a+x on subdirs.

1998-01-17  Richard Stallman  <rms@gnu.org>

	* Makefile.in (install-arch-indep): Add semicolon before `else'.

1998-01-02  Richard Stallman  <rms@psilocin.gnu.org>

	* make-dist (tempparent): New option --no-check.

	* make-dist: Don't do anything with cpp directory.

1997-12-20  Richard Stallman  <rms@psilocin.gnu.org>

	* configure.in (sparc-fujitsu-sysv4*): New target.

1997-12-17  Andreas Schwab  <schwab@gnu.org>

	* configure.in: Cache more tests.  Add missing quotes around
	message with embedded comma.

1997-12-04  Karl Heuer  <kwzh@gnu.org>

	* Makefile.in (unlock, relock): Don't reference cpp/ directory.

1997-11-26  Joel N. Weber II  <devnull@gnu.org>

	* make-dist: Changed the comment about `umask 0' to say `Don't
	restrict access to any files.'; previously it said `Don't protect
	any files', which may have implied that we think fascism is good.

1997-11-24  Paul Eggert  <eggert@twinsun.com>

	* configure.in (AC_CHECK_FUNCS): Add strftime.  The new GNU C library
	strftime needs the underlying host's strftime for locale dependent
	formats.

1997-11-20  Abraham Nahum  <miko@uxsrvc.tti.co.il>

	* configure.in (i586-dg-dguxR4.*): New name in case branch.

1997-11-20  Eli Zaretskii  <eliz@is.elta.co.il>

	* config.bat: Configure the man subdirectory.

1997-11-07  Paul Eggert  <eggert@twinsun.com>

	* configure.in (AC_CHECK_LIB): Add -lintl.

1997-11-07  Karl Heuer  <kwzh@gnu.org>

	* make-dist (check for .elc files): Avoid bash-specific syntax.
	(check for overflow 14-char limit): Simplify.

1997-11-07  Richard Stallman  <rms@gnu.org>

	* Makefile.in (install): Move blessmail last.

1997-10-02  Richard Stallman  <rms@psilocin.gnu.ai.mit.edu>

	* configure.in (gettimeofday, one arg or two):
	Clarify messages by avoiding double negative.

1997-09-30  Karl Eichwalder  <ke@suse.de>

	* Makefile.in (install-arch-indep): Install the widget info file.

1997-09-24  Jonathan I. Kamens  <jik@kamens.brookline.ma.us>

	* configure.in (with-pop, with-kerberos): Need to check Kerberos
	libraries in reverse order, so that libraries will appear in the
	correct dependency order on the link line (and so that the
	configure checks themselves will work properly when early
	libraries depend on later ones).

1997-09-21  Erik Naggum  <erik@naggum.no>

	* make-dist (making links to `src'): Keep timestamp on copied files.

	* make-delta: New script to produce delta distributions.

1997-09-19  Richard Stallman  <rms@psilocin.gnu.ai.mit.edu>

	* Version 20.2 released.

1997-09-15  Richard Stallman  <rms@psilocin.gnu.ai.mit.edu>

	* Version 20.1 released.

	* Makefile.in (install-leim): Depend on mkdir.
	(leim): Depend on src.

1997-09-13  Richard Stallman  <rms@psilocin.gnu.ai.mit.edu>

	* configure.in: Recognize alpha* instead of just alpha.

1997-09-12  Paul Eggert  <eggert@twinsun.com>

	* leim-Makefile.in (mostlyclean, maintainer-clean): New targets.

1997-09-12  Richard Stallman  <rms@psilocin.gnu.ai.mit.edu>

	* update-subdirs: Use rm -f.

1997-09-08  Richard Stallman  <rms@psilocin.gnu.ai.mit.edu>

	* update-subdirs: Delete subdirs.el if this dir has no subdirs.
	Ignore subdirs named Old.

1997-08-04  Kenneth Stailey  <kstailey@elbereth.disclosure.com>

	* configure.in: Add OpenBSD clause to set $machine.

1997-09-04  Richard Stallman  <rms@psilocin.gnu.ai.mit.edu>

	* make-dist: Recompile everything after updating various Lisp files.
	Recompile in leim as well as lisp.
	Check in leim as well as lisp for mismatched files and too-long names.

1997-09-03  Richard Stallman  <rms@psilocin.gnu.ai.mit.edu>

	* Makefile.in (TAGS tags): Simply refer this to the src subdir.

1997-08-30  Richard Stallman  <rms@psilocin.gnu.ai.mit.edu>

	* Makefile.in (install-arch-indep): Verify ./lisp has simple.el in it
	before trying to copy anything from it.

1997-08-27  Richard Stallman  <rms@psilocin.gnu.ai.mit.edu>

	* Makefile.in (man/Makefile): New target.
	(tags): Define env var EMACS and run Makefile from build dir.

1997-08-27  Eli Zaretskii  <eliz@psilocin.gnu.ai.mit.edu>

	* config.bat: If src/_gdbinit doesn't exist, try using
	src/.gdbinit to create it (for building on Windows 95).

1997-08-25  Richard Stallman  <rms@psilocin.gnu.ai.mit.edu>

	* Makefile.in (install-arch-indep):
	Discard extra data in tar | tar pipes.

1997-08-24  NIIBE Yutaka  <gniibe@mri.co.jp>

	* configure.in (x_default_search_path):
	Corrected '${x_library}' to '${x_library}/X11'.

1997-08-22  Richard Stallman  <rms@psilocin.gnu.ai.mit.edu>

	* configure.in (HAVE_MOTIF_2_1): Test for Motif 2.1.

1997-08-22  Jonathan I. Kamens  <jik@kamens.brookline.ma.us>

	* configure.in: Support auto-configuration of both Kerberos V4 and
	Kerberos V5 for movemail, including detection of V4 and V5 header
	files and libraries.

1997-08-16  NIIBE Yutaka  <gniibe@etl.go.jp>

	* configure.in: Compute x_default_search_path
	and substitute into makefiles.

	* Makefile.in (paths-force): Store PATH_X_DEFAULTS in paths.h.

1997-08-08  Richard Stallman  <rms@psilocin.gnu.ai.mit.edu>

	* Makefile.in (install-arch-indep): Run list-load-path-shadows.

1997-08-07  Erik Naggum  <erik@naggum.no>

	* configure.in: Remove lockdir, it is no longer needed.
	* Makefile.in (mkdir): Don't create lockdir.
	(lockdir): Variable deleted.
	(paths-force): Don't operate on PATH_LOCK.

1997-08-06  Richard Stallman  <rms@psilocin.gnu.ai.mit.edu>

	* leim-Makefile.in (clean, distclean): New targets.

	* make-dist: Include leim/ChangeLog in leim distribution.

1997-08-01  Richard Stallman  <rms@psilocin.gnu.ai.mit.edu>

	* configure.in (i*86-*-sysv4.2uw*): Set NON_GNU_CPP.

1997-07-30  Richard Stallman  <rms@psilocin.gnu.ai.mit.edu>

	* Makefile.in (CPPFLAGS): Get this from configure, like CFLAGS.

1997-07-27  Richard Stallman  <rms@psilocin.gnu.ai.mit.edu>

	* Makefile.in (LDFLAGS): Get this from configure, like CFLAGS.

1997-07-25  Richard Stallman  <rms@psilocin.gnu.ai.mit.edu>

	* make-dist: Update leim/leim-list.el.
	Pass along value of $EMACS when updating lisp dir.

1997-07-25  Marcus G. Daniels  <marcus@cathcart.sysc.pdx.edu>

	* configure.in (doug_lea_malloc): Make __after_morecore_hook a
	prerequisite to the use of Doug Lea's malloc.

1997-07-21  Richard Stallman  <rms@psilocin.gnu.ai.mit.edu>

	* Makefile.in (top_distclean): Use -f to delete contents of lock dir.

	* make-dist: Use name leim/SKK-DIC, not leim/SKK.

1997-07-16  Richard Stallman  <rms@psilocin.gnu.ai.mit.edu>

	* make-dist: Arrange for the leim tar file to unpack in emacs-M.N/leim.

1997-07-11  Richard Stallman  <rms@psilocin.gnu.ai.mit.edu>

	* configure.in (mips-sony-newsos6*): File news-risc.h renamed
	to news-r6.h.

1997-07-10  Eli Zaretskii  <eliz@is.elta.co.il>

	* config.bat: Use `sed' instead of `cp', which might not be
	installed.

1997-07-09  Kenichi Handa  <handa@etl.go.jp>

	* Makefile.in (mostlyclean): Add cleaning leim directory.
	(clean, distclean, maintainer-clean): Likewise.

1997-07-09  Richard Stallman  <rms@psilocin.gnu.ai.mit.edu>

	* make-dist (bogosities): Check subdirs of `lisp' also.

1997-07-08  Richard Stallman  <rms@psilocin.gnu.ai.mit.edu>

	* make-dist (etc): Really avoid symlinks now.
	(lisp): Don't delete from subdirs the things we never copy.

1997-07-07  Kenichi Handa  <handa@psilocin.gnu.ai.mit.edu>

	* Makefile.in (install-arch-indep): Correct the target name.
	The first letter `i' was dropped by the previous change of mine.

1997-07-06  Richard Stallman  <rms@psilocin.gnu.ai.mit.edu>

	* configure.in (leim/Makefile): Generate this.
	(*-sysv4.2uw*): Recognize new alternative.

	* leim-Makefile.in: Renamed from leim-Makefile.

	* make-dist: Set up real-leim subdirectory,
	with the real contents of leim; then move it to
	a separate top-level directory.

	* make-dist: Don't mention site-lisp, site-init, site-start
	or default, when listing files hat are not compiled and should be.

	* configure.in: Create src/config.stamp at the end.

1997-07-04  Richard Stallman  <rms@psilocin.gnu.ai.mit.edu>

	* Makefile.in (install-leim): Correct previous change.

1997-07-02  Kenichi Handa  <handa@psilocin.gnu.ai.mit.edu>

	* Makefile.in (install-leim): New target.
	(install): Depend on install-leim.

1997-07-01  Kenichi Handa  <handa@psilocin.gnu.ai.mit.edu>

	* Makefile.in (SUBDIR): Add leim.
	(SUBDIR_MAKEFILES): Add leim/Makefile.
	(leim/Makefile): New target.

1997-07-01  Richard Stallman  <rms@psilocin.gnu.ai.mit.edu>

	* leim-Makefile: New file.
	* make-dist: Initialize a `leim' subdirectory with that makefile.

1997-06-29  Richard Stallman  <rms@psilocin.gnu.ai.mit.edu>

	* configure.in (GNU_MALLOC_reason): Fix message text.

1997-06-27  Richard Stallman  <rms@psilocin.gnu.ai.mit.edu>

	* make-dist (lisp): Don't process subdirs that start with =.
	(etc): Copy symlinks, as in src.

1997-06-26  Richard Stallman  <rms@psilocin.gnu.ai.mit.edu>

	* configure.in (i*86-*-unixware*): New alternative.

1997-06-22  Richard Stallman  <rms@psilocin.gnu.ai.mit.edu>

	* Makefile.in (src/config.stamp): Target renamed from src/config.h
	and touch it explicitly.

	* configure.in (mips-sony-newsos6*): New alternative.
	(mips-*-linux-gnu*): New alternative.
	(*-*-bsdi*): New alternative.
	(i*86-*-bsd386, i*86-*-bsdi...): Delete old alternatives.

1997-06-22  Dave Love  <d.love@dl.ac.uk>

	* Makefile.in (lib-src): Depend on src/config.h (e.g. for movemail.o).
	(src/config.h): New target to re-configure if src/config.in is patched.

1997-06-18  Richard Stallman  <rms@psilocin.gnu.ai.mit.edu>

	* configure.in (shutdown): Check for `shutdown' function.

1997-06-18  Kenichi Handa  <handa@psilocin.gnu.ai.mit.edu>

	* update-subdirs: Include the directory "language" in subdirs.

1997-06-01  Richard Stallman  <rms@psilocin.gnu.ai.mit.edu>

	* configure.in (m88k-dg-dgux4*): New alternative.
	(alpha-*-netbsd*): New alternative.
	(powerpcle-*-solaris2*): New alternative.

1997-05-20  Richard Stallman  <rms@psilocin.gnu.ai.mit.edu>

	* make-dist: Warn about .el files that are not compiled.

1997-05-11  Richard Stallman  <rms@psilocin.gnu.ai.mit.edu>

	* Makefile.in (dist): Don't run update-subdirs here,
	since make-dist now gets that done.

	* make-dist: Use the new `updates' target in lisp/Makefile.

	* make-dist: Use new non-file targets in lisp/Makefile.

1997-04-27  Richard Stallman  <rms@psilocin.gnu.ai.mit.edu>

	* make-dist: Handle all subdirs of `lisp' uniformly.
	Don't handle `term' and `language' specially.
	Clear out umask at the beginning.

1997-04-11  Richard Stallman  <rms@psilocin.gnu.ai.mit.edu>

	* make-dist: Use Make to update finder-inf.el and autoloads.
	Also update cus-load.el.

1997-04-09  Marcus G. Daniels  <marcus@cathcart.sysc.pdx.edu>

	* configure.in (doug_lea_malloc): First check for SYSTEM_MALLOC,
	in case it is desirable to disable the GNU malloc features with glibc.

1997-04-08  Marcus G. Daniels  <marcus@cathcart.sysc.pdx.edu>

	* configure.in (DOUG_LEA_MALLOC):
	Define if malloc_{get,set}_state exist.

1997-03-05  Kenichi Handa  <handa@etl.go.jp>

	* make-dist: Make links for files under lisp/language.

1997-02-20  Kenichi Handa  <handa@etl.go.jp>

	* update-subdirs: Exclude the directory "language" from subdirs.

1997-01-26  Karl Heuer  <kwzh@gnu.ai.mit.edu>

	* configure.in: Check for rint and cbrt.

1997-01-01  Richard Stallman  <rms@ethanol.gnu.ai.mit.edu>

	* make-dist: Use $EMACS to say where to run Emacs.
	Add --no-update option.

1996-12-30  Richard Stallman  <rms@ethanol.gnu.ai.mit.edu>

	* configure.in (hppa1.1-hitachi-hiuxmpp): New configuration.

1996-12-28  Richard Stallman  <rms@ethanol.gnu.ai.mit.edu>

	* make-dist (copying src): Check thoroughly for symlinks
	and copy them in all cases.  Regularize the linking of *.in
	and *.opt and ChangeLog files.
	(copying lib-src): Likewise.
	Don't rm getdate.c or y.tab.*--they don't exist any more.

1996-12-18  Jonathan I. Kamens  <jik@annex-1-slip-jik.cam.ov.com>

	* configure.in: Check for libmail, maillock.h and
	touchlock (for movemail).

1996-12-15  Richard Stallman  <rms@psilocin.gnu.ai.mit.edu>

	* configure.in (limits.h): Check for this file.

1996-12-08  Richard Stallman  <rms@psilocin.gnu.ai.mit.edu>

	* configure.in (rs6000-ibm-aix4.2): New alternative.
	(rs6000-ibm-aix4.0): New alternative.
	(rs6000-ibm-aix4*): Assume aix 4.1 by default.

1996-11-22  Ben Harris  <bjh21@cam.ac.uk>

	* configure.in: Recognize vax-*-netbsd*.

1996-11-06  Richard Stallman  <rms@ethanol.gnu.ai.mit.edu>

	* configure.in (locallisppath): Add leim directory.

1996-10-31  Eli Zaretskii  <eliz@is.elta.co.il>

	* config.bat: Make sure `mv' supports forward slashes and -f.

1996-10-28  Christian Limpach  <chris@nice.ch>

	* configure.in (hppa*-next-nextstep*): * added after hppa
	to accept hppa1.0 and hppa1.1.

1996-10-05  Marcus G. Daniels  <marcus@coulee.tdb.com>

	* configure.in: Provide an empty default for LD_SWITCH_X_SITE_AUX.
	* configure.in (ld_switch_machine): Fix typo.

1996-09-28  Richard Stallman  <rms@ethanol.gnu.ai.mit.edu>

	* configure.in: Fetch LD_SWITCH_SYSTEM and LD_SWITCH_MACHINE
	from config.h and use them in $ac_link.

1996-09-28  Erik Naggum  <erik@psilocin.gnu.ai.mit.edu>

	* configure.in: Create a subdir named `lisp'.

1996-09-24  Richard Stallman  <rms@ethanol.gnu.ai.mit.edu>

	* configure.in: Check for getcwd.

1996-09-04  Richard Stallman  <rms@ethanol.gnu.ai.mit.edu>

	* configure.in: Check for termios.h.  Check for setpgid.

1996-08-31  Richard Stallman  <rms@ethanol.gnu.ai.mit.edu>

	* configure.in: Check for setrlimit.

1996-08-31  Paul Eggert  <eggert@twinsun.com>

	* configure.in: Check for sys/systeminfo.h, getdomainname, sysinfo.

1996-08-28  Richard Stallman  <rms@psilocin.gnu.ai.mit.edu>

	* configure.in: Check for utimes.

	* configure.in: Check for com_err library, but only
	if --with-kerberos was used.  Check for krb and des
	only if --with-kerberos.

1996-08-26  Richard Stallman  <rms@ethanol.gnu.ai.mit.edu>

	* Makefile.in (INSTALL_STRIP): New variable.
	(install-strip): Set INSTALL_STRIP, not INSTALL_PROGRAM.
	(install-arch-dep): Use INSTALL_STRIP, and pass it to lib-src.

1996-08-25  Richard Stallman  <rms@ethanol.gnu.ai.mit.edu>

	* configure.in: Check for krb and des libraries.

1996-08-24  Richard Stallman  <rms@ethanol.gnu.ai.mit.edu>

	* configure.in (*-sunos4.1.[3-9]*noshare):
	Use sunos413, not sunos4-1-3.
	(m88k-dg-dgux5.4R3*): Use dgux5-4-3, not dgux5-4r3.
	(arm-acorn-riscix1.2*): Use riscix12, not riscix1-2.

1996-08-22  Richard Stallman  <rms@psilocin.gnu.ai.mit.edu>

	* Makefile.in (src/paths.h): Target deleted.
	(paths-force): Delete all dependencies on this target
	but don't delete the target.
	(install): Depend on `all'.
	(paths-force): Don't print a message.

	* configure.in: Generate src/paths.h here.

1996-08-18  Richard Stallman  <rms@psilocin.gnu.ai.mit.edu>

	* configure.in (NON_GCC_LINK_TEST_OPTIONS, GCC_LINK_TEST_OPTIONS):
	New variables that affect linking only.
	(alpha-dec-osf*): Use those instead of previous change.

1996-08-15  Richard Stallman  <rms@psilocin.gnu.ai.mit.edu>

	* Makefile.in (install-arch-indep): Install info/messages.

1996-08-11  Richard Stallman  <rms@psilocin.gnu.ai.mit.edu>

	* Version 19.33 released.

1996-08-10  Marcus G. Daniels  <marcus@sayre.sysc.pdx.edu>

	* configure.in (i[3456]86-sequent-ptx4*, i[3456]86-sequent-sysv4*):
	Fix previous change.

1996-08-08  Richard Stallman  <rms@psilocin.gnu.ai.mit.edu>

	* configure.in (i[3456]86-sequent-ptx4*, i[3456]86-sequent-sysv4*):
	New alternative.

1996-08-07  Richard Stallman  <rms@psilocin.gnu.ai.mit.edu>

	* configure.in (alpha-dec-osf*): Specify GCC_TEST_OPTIONS
	and NON_GCC_TEST_OPTIONS.

1996-08-06  Paul Eggert  <eggert@twinsun.com>

	* configure.in (LOCALTIME_CACHE): Don't put a string literal
	"TZ=..." in environ.

1996-08-04  Richard Stallman  <rms@psilocin.gnu.ai.mit.edu>

	* make-dist (msdos): Add is_exec.c, sigaction.c to distribution.

1996-08-03  Richard Stallman  <rms@psilocin.gnu.ai.mit.edu>

	* configure.in (*-sunos4.1.[3-9]*noshare): Move this before
	the more general *-sunos4.1.[3-9]* clause.

1996-07-31  Richard Stallman  <rms@psilocin.gnu.ai.mit.edu>

	* Version 19.32 released.

	* configure.in (*-sco3.2v5*):
	Set OVERRIDE_CPPFLAG to a string of one space.
	Fix the code that uses OVERRIDE_CPPFLAG.

1996-07-16  Karl Heuer  <kwzh@gnu.ai.mit.edu>

	* configure.in: Undo previous change.

1996-07-16  Richard Stallman  <rms@whiz-bang.gnu.ai.mit.edu>

	* config.sub: Use `pc', not `unknown', when canonicalizing
	the vendor for ...86.

1996-07-15  David Mosberger-Tang  <davidm@AZStarNet.com>

	* configure.in: Check for termios.h header.

1996-07-11  Bill Mann  <dvmann@dvncr.praxisint.com>

	* configure.in: Use s/usg5-4-3.h for ncr-i[3456]86-sysv4.3.

1996-07-07  Karl Heuer  <kwzh@gnu.ai.mit.edu>

	* configure.in: Split bsdos2 and bsdos2-1.

1996-07-06  Richard Stallman  <rms@whiz-bang.gnu.ai.mit.edu>

	* config.sub: If last two words are not a recognized
	KERNEL-OS pair, use just the last word as OS, as in 19.31.
	Make conversion of gnu/linux to linux-gnu really work.

	* config.sub: If vendor unspecified with i386, use `pc' not `unknown'.

1996-06-30  Richard Stallman  <rms@psilocin.gnu.ai.mit.edu>

	* configure.in (check for using Lucid widgets by default):
	Eliminate indentation that confuses some compilers.

1996-06-29  Richard Stallman  <rms@psilocin.gnu.ai.mit.edu>

	* config.sub: Convert linux and gnu/linux to linux-gnu.

	* make-dist: Don't update getdate.c.
	Ignore =... files when checking for too-long Lisp file names.

1996-06-28  Richard Stallman  <rms@psilocin.gnu.ai.mit.edu>

	* configure.in (euidaccess): Check for that, not for eaccess.

1996-06-27  Richard Stallman  <rms@psilocin.gnu.ai.mit.edu>

	* configure.in (sunos4.1.[3-9]*noshare): Eliminate dash from
	before `noshare'.
	(mips-sgi-irix6*): Specify NON_GCC_TEST_OPTIONS.

1996-06-21  Richard Stallman  <rms@psilocin.gnu.ai.mit.edu>

	* configure.in: Rename lignux to linux-gnu in configuration names.
	Use gnu-linux as the opsys value (s/ file name).
	Allow i686 just like i386, i486, i586.

1996-06-20  Richard Stallman  <rms@psilocin.gnu.ai.mit.edu>

	* configure.in (i*86-*-sco3.2v5): New alternative.
	(OVERRIDE_CPPFLAG): New variable.
	(CPPFLAGS): If OVERRIDE_CPPFLAG is set, use that.

	* configure.in: Specify vpath for .texi files.

1996-06-09  Richard Stallman  <rms@psilocin.gnu.ai.mit.edu>

	* configure.in: Always check for HAVE_X11R5.
	Separately decide whether to use a toolkit by default.

1996-06-04  Bill Mann  <dvmann@dvhpux1.praxisint.com>

	* configure.in: If X11R5 is missing the Xaw headers,
	default to --with-x-toolkit=no.

1996-05-31  Richard Stallman  <rms@psilocin.gnu.ai.mit.edu>

	* configure.in (powerpc-*-solaris2*): Use ibmrs6000, not rs6000.

1996-05-30  Richard Stallman  <rms@psilocin.gnu.ai.mit.edu>

	* Makefile.in (install-arch-indep): If cd etc makes output,
	don't treat that as part of the tar data.
	Check that ./lisp actually exists.

1996-05-29  Karl Heuer  <kwzh@gnu.ai.mit.edu>

	* make-dist: Check for long file names.

1996-05-25  Karl Heuer  <kwzh@gnu.ai.mit.edu>

	* Version 19.31 released.

1996-05-25  Karl Heuer  <kwzh@gnu.ai.mit.edu>

	* configure.in: Recognize sparc-*-lignux.

1996-05-03  Richard Stallman  <rms@delasyd.gnu.ai.mit.edu>

	* make-dist: Include nt/inc/arpa and nt/inc/netinet in the dist.
	Don't include config.w95.

1996-04-21  Richard Stallman  <rms@delasyd.gnu.ai.mit.edu>

	* make-dist: Replace --no-clean-up and --no-tar options
	with --clean-up and --tar, so that the default is useful.

1996-04-15  Eli Zaretskii  <eliz@is.elta.co.il>

	* config.bat: Make sure the GDB init file is called src/_gdbinit;
	if not, tell the user to rename it and abort.

1996-04-14  Eli Zaretskii  <eliz@is.elta.co.il>

	* config.bat: With DJGPP v1.x, use `COFF2EXE' to produce JUNK.EXE
	test program.

1996-04-12  Richard Stallman  <rms@mole.gnu.ai.mit.edu>

	* config.bat (djgpp_ver): Variable renamed from djgpp-ver.

	* make-dist (MANIFEST): Fix previous change.
	(msdos): Put mainmake.v2 into the dist.

1996-04-10  Roland McGrath  <roland@charlie-brown.gnu.ai.mit.edu>

	* make-dist: Exit if autoconf fails.

1996-04-10  Eli Zaretskii  <eliz@is.elta.co.il>

	* config.bat: Set djgpp-ver, and unset it at the end.
	Add a number of conditionals for DJGPP version 2.
	Rename label libsrc2 to libsrc3.
	Substitute for LDFLAGS in src/Makefile.
	Substitute for ALL_CFLAGS in lib-src/Makefile.

1996-04-08  Richard Stallman  <rms@mole.gnu.ai.mit.edu>

	* configure.in (ncurses): Check this after checking fns like strerror.

1996-04-08  Erik Naggum  <erik@naggum.no>

	* make-dist (MANIFEST): Don't include lines from =files.

1996-04-07  Richard Stallman  <rms@mole.gnu.ai.mit.edu>

	* make-dist: Don't put lisp/dired.todo in the dist.

1996-04-05  Richard Stallman  <rms@lucy.gnu.ai.mit.edu>

	* configure.in (HAVE_NCURSES): Look for library named ncurses.

	* configure.in (setlocale): Check for it.

	* configure.in (*-*-sysv4.2*): If no /usr/ccs/lib/cpp, use /lib/cpp.

1996-03-26  Richard Stallman  <rms@mole.gnu.ai.mit.edu>

	* configure.in: Use lignux instead of linux as value of opsys.

1996-03-22  Richard Stallman  <rms@mole.gnu.ai.mit.edu>

	* Makefile.in (install-strip): Fix whitespace.
	Get rid of continuation.

	* config.sub: Convert linux or gnu/linux to lignux.

1996-03-21  Richard Stallman  <rms@mole.gnu.ai.mit.edu>

	* configure.in: Accept lignux in configuration name.

1996-03-20  Richard Stallman  <rms@mole.gnu.ai.mit.edu>

	* Makefile.in (install-strip): New target.

1996-03-18  Richard Stallman  <rms@mole.gnu.ai.mit.edu>

	* Makefile.in (top_distclean): Use `|| true' to ignore error in rm.
	-f failed to do the job on Suns.

1996-03-13  Richard Stallman  <rms@whiz-bang.gnu.ai.mit.edu>

	* Makefile.in (install-arch-dep): Don't depend on install-arch-indep.

	* configure.in (linux/version.h): Check for this header.

1996-03-12  Roland McGrath  <roland@charlie-brown.gnu.ai.mit.edu>

	* configure.in: Remove -fno-builtin hackery from -lm check.

1996-03-08  Roland McGrath  <roland@charlie-brown.gnu.ai.mit.edu>

	* configure.in (-lm check): If $GCC, append -fno-builtin to $CC for
	just this test.

	* configure.in (AC_PREREQ): Require version 2.8 of Autoconf.

1996-03-04  Richard Stallman  <rms@mole.gnu.ai.mit.edu>

	* configure.in: Check for ncurses.

1996-02-28  Paul Eggert  <eggert@twinsun.com>

	* configure.in (LOCALTIME_CACHE):
	Also define if localtime mishandles unsetting TZ.
	This works around a localtime bug in mips-dec-ultrix.

1996-02-25  Richard Stallman  <rms@mole.gnu.ai.mit.edu>

	* make-dist (finder-inf.el): Use finder-compile-keywords-make-dist.

	* configure.in: Improve messages about X versions.

1996-02-24  Richard Stallman  <rms@mole.gnu.ai.mit.edu>

	* configure.in (LOCALTIME_CACHE): Cope if $ac_cv_func_tzset is null.

1996-02-23  Richard Stallman  <rms@mole.gnu.ai.mit.edu>

	* configure.in (HAVE_X11XTR6): Set it as a shell variable.
	(HAVE_LIBXMU): If HAVE_X11XTR6, use -lSM and -lICE.

	* Makefile.in (install-arch-dep): Depend on install-arch-indep.
	(install): Put install-arch-indep before install-arch-dep.

1996-02-20  Dave Love  <d.love@dl.ac.uk>

	* INSTALL: Clarify info about MS-DOS path handling.

1996-02-12  Richard Stallman  <rms@mole.gnu.ai.mit.edu>

	* Makefile.in (install-arch-indep): Install info/ccmode*.
	In previous change, protect against /bin/pwd returning null string.

1996-02-07  Richard Stallman  <rms@mole.gnu.ai.mit.edu>

	* Makefile.in (install-arch-indep): Copy build-dir's lisp subdir
	to lispdir.

1996-02-01  Paul Eggert  <eggert@twinsun.com>

	* configure.in (LD_RUN_PATH): Prepend x_libraries to this envvar.

1996-01-30  Richard Stallman  <rms@mole.gnu.ai.mit.edu>

	* configure.in (HAVE_TIMEVAL): Set explicitly to `no' if test fails.

1996-01-25  Richard Stallman  <rms@mole.gnu.ai.mit.edu>

	* Makefile.in (extraclean): Use ${top_distclean} to ensure
	we delete everything distclean deletes.

1996-01-23  Karl Heuer  <kwzh@gnu.ai.mit.edu>

	* make-dist (lwlib): Don't distribute lwlib-Xol* files.

1996-01-17  Richard Stallman  <rms@mole.gnu.ai.mit.edu>

	* configure.in (HAVE_X11): Merge $LD_SWITCH_X_SITE
	into LDFLAGS instead of into LIBS.

1996-01-16  Richard Stallman  <rms@mole.gnu.ai.mit.edu>

	* configure.in (HAVE_XMU): Fix typo in previous change.

1996-01-15  Richard Stallman  <rms@mole.gnu.ai.mit.edu>

	* configure.in [Solaris]: Don't let $CC make us use /usr/ucb/cc.

1996-01-10  Erik Naggum  <erik@naggum.no>

	* configure.in (USE_X_TOOLKIT = maybe): Delete redundant `fi'.

1996-01-10  Karl Heuer  <kwzh@gnu.ai.mit.edu>

	* Makefile.in (install-arch-indep): Ignore error if no chmod -R.

1996-01-10  Richard Stallman  <rms@whiz-bang.gnu.ai.mit.edu>

	* configure.in (HAVE_XMU): Check for libXmu.a only if using toolkit
	and use -lXt to link it.

1996-01-08  Richard Stallman  <rms@whiz-bang.gnu.ai.mit.edu>

	* configure.in (locallisppath): Put version-specific dir first.

1996-01-07  Richard Stallman  <rms@whiz-bang.gnu.ai.mit.edu>

	* configure.in (hppa-*-nextstep*): New alternative.
	(USE_X_TOOLKIT): By default, set this to "maybe";
	and change that later to LUCID or "no" according to X11 version.

	* make-dist: Recompile outdated .elc files and update all autoloads.

1996-01-05  Roland McGrath  <roland@churchy.gnu.ai.mit.edu>

	* configure.in (locallisppath): Fix typo in last change: " -> '.

1996-01-04  Richard Stallman  <rms@mole.gnu.ai.mit.edu>

	* configure.in (locallisppath): Add ../emacs/VERSION/site-lisp.

1995-12-27  Richard Stallman  <rms@mole.gnu.ai.mit.edu>

	* Makefile.in (install-arch-indep): Give all files read permission.

1995-12-26  Richard Stallman  <rms@mole.gnu.ai.mit.edu>

	* configure.in (hppa*-hp-hpux9shr*, hppa*-hp-hpux9*, hppa*-hp-hpux*):
	If it is hpux 9, check for /usr/include/X11R5 and /usr/lib/x11R5.

1995-12-24  Richard Stallman  <rms@mole.gnu.ai.mit.edu>

	* configure.in: Determine HAVE_X11R6.
	(HAVE_MENUS): Rename from HAVE_X_MENU.

1995-12-21  Richard Stallman  <rms@whiz-bang.gnu.ai.mit.edu>

	* configure.in: Just "solaris" now defaults to version 2.4.
	Add sunos4.1.n-noshare as alternative.

1995-12-01  Richard Stallman  <rms@mole.gnu.ai.mit.edu>

	* configure.in (mips-sgi-irix6*): Set NON_GNU_CPP.

1995-11-29  Erik Naggum  <erik@naggum.no>

	* Makefile.in (install-arch-indep): Add missing backslash.

1995-11-29  Karl Eichwalder  <ke@ke.Central.DE>

	* Makefile.in (install-arch-indep): Don't install
	lispdir/[Mm]akefile*, lispdir/ChangeLog, lispdir/dired.todo.

1995-11-29  Richard Stallman  <rms@mole.gnu.ai.mit.edu>

	* Makefile.in (install-arch-indep): Fix previous change.

	* configure.in (mips-sni-sysv*): New alias for mips-siemens-sysv*.

1995-11-24  Richard Stallman  <rms@mole.gnu.ai.mit.edu>

	* Version 19.30 released.

	* make-dist (lisp): Exclude subdirs.el.

1995-11-22  Richard Stallman  <rms@mole.gnu.ai.mit.edu>

	* make-dist (etc): Delete *.orig and *.rej.

1995-11-16  Richard Stallman  <rms@mole.gnu.ai.mit.edu>

	* Makefile.in (install-arch-indep): Rename old info/dir only if exists.

1995-11-15  Richard Stallman  <rms@mole.gnu.ai.mit.edu>

	* configure.in (hppa*-hp-hpux10*): Use s/hpux10.h.

1995-11-14  Geoff Voelker  <voelker@cs.washington.edu>

	* make-dist (nt): Rename install, readme, and todo to
	INSTALL, README, and TODO.

1995-11-10  Richard Stallman  <rms@mole.gnu.ai.mit.edu>

	* make-dist (lisp): Don't distribute site-start.

1995-11-06  Karl Heuer  <kwzh@gnu.ai.mit.edu>

	* make-dist: Break the hard link on alloca.c.

1995-11-04  Richard Stallman  <rms@whiz-bang.gnu.ai.mit.edu>

	* configure.in (LIBS): Add libsrc_libs and keep the old LIBS.

1995-11-02  Karl Heuer  <kwzh@nutrimat.gnu.ai.mit.edu>

	* make-dist (src, lib-src): Don't distribute Makefile.c.
	(etc/e): Do cleanup in $tempdir/etc/e, not $tempdir/etc.

1995-10-31  Richard Stallman  <rms@mole.gnu.ai.mit.edu>

	* Makefile.in (mkdir): Create man1dir, not mandir.
	(uninstall): Use man1dir, not mandir.

1995-10-30  Richard Stallman  <rms@mole.gnu.ai.mit.edu>

	* Makefile.in (man1dir): New variable.
	(install-arch-indep): Use man1dir.

	* configure.in (sparc-*-nextstep*): Remove incorrect .h's.

	* make-dist: Create lisp/MANIFEST.

1995-10-28  Andreas Schwab  <schwab@issan.informatik.uni-dortmund.de>

	* configure.in (m68k-*-linux*): New alternative.

1995-10-27  Richard Stallman  <rms@mole.gnu.ai.mit.edu>

	* make-dist: Use new names config.in, paths.in, and
	{src,lib-src}/Makefile.in.

1995-10-25  Karl Heuer  <kwzh@nutrimat.gnu.ai.mit.edu>

	* configure.in: Don't bother checking for drem.

1995-10-20  Richard Stallman  <rms@mole.gnu.ai.mit.edu>

	* Makefile.in (distclean): Delete line with just a tab in it.
	(install-arch-indep): Delete spaces that precede tabs.
	Delete spurious `fi' left from previous change.
	(install): Supply `true' as command, to avoid null command.

1995-10-05  Richard Stallman  <rms@mole.gnu.ai.mit.edu>

	* configure.in (--with-x-toolkit)): Add `athen' as alias for `athena'.

1995-09-30  Richard Stallman  <rms@mole.gnu.ai.mit.edu>

	* configure.in (powerpc-*-solaris2): New alternative.

1995-09-12  Karl Heuer  <kwzh@gnu.ai.mit.edu>

	* Makefile.in (src/paths.h, paths-force): Use paths.h.$$ instead
	of paths.h.tmp$$, to avoid going beyond 14 characters.

1995-09-10  Richard Stallman  <rms@mole.gnu.ai.mit.edu>

	* configure.in: Improve error msg for invalid --with-x-toolkit value.

1995-09-06  Paul Eggert  <eggert@twinsun.com>

	* configure.in (LOCALTIME_CACHE): Define if tzset exists and
	if localtime caches TZ.  Check for tzset.

1995-09-01  Richard Stallman  <rms@mole.gnu.ai.mit.edu>

	* config.bat: Simplify using new names file names src/makefile.in,
	config.in, paths.in.  Change Echo commands not to use `.

1995-08-31  Richard Stallman  <rms@mole.gnu.ai.mit.edu>

	* Makefile.in (install-arch-indep): Always install the new dir file;
	rename the previous dir file to dir.bak or dir.old.

1995-08-14  Richard Stallman  <rms@mole.gnu.ai.mit.edu>

	* configure.in (RANLIB): Substitute this into makefiles.
	Set it specially on solaris; set it by default on other systems.

	* configure.in: Fix previous Alpha change.

1995-08-13  Richard Stallman  <rms@mole.gnu.ai.mit.edu>

	* configure.in (i*386-*-isc4.*): Set GCC_TEST_OPTIONS and
	NON_GCC_TEST_OPTIONS.

1995-08-10  Richard Stallman  <rms@mole.gnu.ai.mit.edu>

	* configure.in (CFLAGS): When computing CFLAGS and REAL_CFLAGS
	from config.h, use SPECIFIED_CFLAGS to get what the user specified.

	* configure.in (alpha-*-linux*): New configuration.

1995-08-05  Richard Stallman  <rms@mole.gnu.ai.mit.edu>

	* configure.in (m68*-next-*): Use m68k.h and nextstep.h.
	(m68k-next-nextstep*): New alias for that.
	(i*86-*-nextstep*): Use nextstep.h.
	(sparc-*-nextstep*): New configuration.

1995-08-02  Richard Stallman  <rms@mole.gnu.ai.mit.edu>

	* configure.in (CPP): Save original CFLAGS value in SPECIFIED_CFLAGS.
	And get CFLAGS from config.h if SPECIFIED_CFLAGS is null.

1995-07-27  Richard Stallman  <rms@mole.gnu.ai.mit.edu>

	* configure.in: Handle sunos4shr by sharing; not like sunos4*.
	Determine GETTIMEOFDAY_ONE_ARGUMENT by experiment.

1995-07-18  Mike Long  <mike.long@analog.com>

	* make-dist: Fix update of finder-inf.el, and byte-compile it.

1995-07-18  Richard Stallman  <rms@mole.gnu.ai.mit.edu>

	* Makefile.in (src/paths.h, paths-force):
	Rename src/paths.h.in to src/paths.in.
	(Makefile): Depend on src/Makefile.in, not src/Makefile.in.in.

	* configure.in: Rename {src,lib-src}/Makefile.in.in to Makefile.in.
	Use Makefile.c for intermediate file.
	Rename src/config.h.in to src/config.in.

1995-07-17  Richard Stallman  <rms@gnu.ai.mit.edu>

	* configure.in (mips-dec-ultrix*): Assume version 4.3.
	(mips-dec-ultrix4.[12]): New alternative for old versions.

1995-07-06  Karl Heuer  <kwzh@nutrimat.gnu.ai.mit.edu>

	* make-dist: Don't break intra-tree links.

1995-07-06  David J. MacKenzie  <djm@geech.gnu.ai.mit.edu>

	* configure.in: Put back archlibdir initialization.
	Require autoconf 2.4.1 or later.

1995-07-01  Richard Stallman  <rms@mole.gnu.ai.mit.edu>

	* configure.in: Use sunos4shr normally for Sunos 4.1.[3-9].
	(mips-mips-riscos5*): New alternative.

1995-06-29  Richard Stallman  <rms@mole.gnu.ai.mit.edu>

	* Makefile.in (uninstall, install-arch-indep): Install info/ediff*.

1995-06-27  Richard Stallman  <rms@mole.gnu.ai.mit.edu>

	* configure.in (bindir, datadir, sharedstatedir, libexecdir)
	(mandir, infodir, archlibdir): Initializations deleted.

	* configure.in: On hpux9, use hpux9-x11r4.h if we have X11R4.
	On hpux9shr, use hpux9shxr4.h.

1995-06-24  Morten Welinder  <terra+@cs.cmu.edu>

	* configure.in: Added target mips-dec-mach_bsd4.3.
	* config.guess: Guess mips-dec-mach_bsd4.3.

1995-06-24  Richard Stallman  <rms@mole.gnu.ai.mit.edu>

	* Makefile.in (mkdir): Use symbolic chmod.

1995-06-22  Paul Eggert  <eggert@twinsun.com>

	* configure.in: Treat SunOS 4.1.4 like SunOS 4.1.3.  (Likewise for
	SunOS 4.1.5 through 4.1.9, should they ever exist.)

1995-06-22  Paul Eggert  <eggert@twinsun.com>

	* Makefile.in (SUBDIR_MAKEFILES):
	Add man/Makefile, so `make distclean' removes it.
	(top_distclean): Add config.log to the list of files to be removed.

1995-06-19  Richard Stallman  <rms@mole.gnu.ai.mit.edu>

	* Version 19.29 released.

1995-06-17  Richard Stallman  <rms@mole.gnu.ai.mit.edu>

	* configure.in: Fix the previous change to verify that the -b
	option really solves the problem.

	* make-dist (nt): Explicitly include makefile.nt and makefile.def only.

1995-06-16  Richard Stallman  <rms@mole.gnu.ai.mit.edu>

	* configure.in: Test whether XFree86 needs -b i486-linuxaout to link.

1995-06-15  Richard Stallman  <rms@mole.gnu.ai.mit.edu>

	* configure.in: Report more clearly when there is no special
	dir to search for X includes or libraries.

1995-06-13  Karl Heuer  <kwzh@nutrimat.gnu.ai.mit.edu>

	* configure.in: Check for -lpthreads, not -lpthread.

1995-06-09  Geoff Voelker  <voelker@cs.washington.edu>

	* make-dist: Copy new files nt/addpm.c and nt/emacs.bat.in.

1995-06-08  Karl Heuer  <kwzh@nutrimat.gnu.ai.mit.edu>

	* configure.in: Check for -lpthread.

1995-06-05  Karl Heuer  <kwzh@nutrimat.gnu.ai.mit.edu>

	* Makefile.in (install-arch-indep): Install info files for mh-e.
	(uninstall): Uninstall info files for dired-x, gnus, mh-e, and sc.

1995-06-01  Karl Heuer  <kwzh@nutrimat.gnu.ai.mit.edu>

	* configure.in (*-solaris2.5): New configuration.

	* make-dist: Copy new files config.nt and config.w95.

1995-05-30  Karl Heuer  <kwzh@nutrimat.gnu.ai.mit.edu>

	* configure.in: Use x_includes, not x_libraries, for -I.
	Make bitmapdir a colon-separated list.

1995-05-27  Richard Stallman  <rms@gnu.ai.mit.edu>

	* configure.in (hppa*-hp-hpux10*, m68k-hp-hpux10*): New configurations.

	* configure.in: Allow x_libraries and x_includes to be paths.

1995-05-25  Karl Heuer  <kwzh@nutrimat.gnu.ai.mit.edu>

	* configure.in: Fix typo.

1995-05-24  Karl Heuer  <kwzh@hal.gnu.ai.mit.edu>

	* INSTALL: Clarify use of site-init.el.

1995-05-22  enami tsugutomo  <enami@sys.ptg.sony.co.jp>

	* configure.in: Pass arg to sqrt.

1995-05-18  Karl Heuer  <kwzh@hal.gnu.ai.mit.edu>

	* make-dist: Fix May 6 change.

1995-05-17  Karl Heuer  <kwzh@nutrimat.gnu.ai.mit.edu>

	* vpath.sed: Delete reference to ymakefile.

1995-05-09  David J. MacKenzie  <djm@geech.gnu.ai.mit.edu>

	* configure.in: Use sqrt (more portable) instead of fmod in -lm check.

1995-05-09  Richard Stallman  <rms@mole.gnu.ai.mit.edu>

	* make-dist: Put nt/emacs.ico and nt/emacs.rc in dist.

	* update-subdirs: Specify /bin/sh to run the script.

1995-05-06  Richard Stallman  <rms@mole.gnu.ai.mit.edu>

	* make-dist: Put src/makefile.nt in dist.

	* configure.in (i[345]86-*-bsdi2*): New configuration.
	(vax-dec-bsd386*): Delete.

1995-05-06  David J. MacKenzie  <djm@geech.gnu.ai.mit.edu>

	* configure.in: Make sure CDPATH doesn't mess up PWD check.
	Check whether X bitmaps are in X11/bitmaps instead of bitmaps.
	Use fmod instead of logb in -lm check.

1995-05-03  Richard Stallman  <rms@mole.gnu.ai.mit.edu>

	* configure.in (m68*-apollo-*): Rename from m68*-apollo*.
	Use bsd4-3.  Don't set NON_GNU_CPP.

	* make-dist: Don't copy in src/s/*.inp.  Don't copy nt/src.
	In nt, copy various different things, but not *.cmd.
	Fix the ln commands for the subdirs of nt.

1995-04-29  Richard Stallman  <rms@mole.gnu.ai.mit.edu>

	* configure.in (*-sun-sunos4.1.3*): Use sunos4shr.h.

1995-04-27  Karl Heuer  <kwzh@nutrimat.gnu.ai.mit.edu>

	* configure.in (*-sun-sunos4.1.3*): Use shared libraries,
	since that's what the header file expects.

1995-04-24  Francesco Potortì  (pot@cnuce.cnr.it)

	* configure.in (m68k-motorola-sysv*): Distinguish between 68030
	and 68040 based machines when choosing options for gnucc.

1995-04-13  Richard Stallman  <rms@mole.gnu.ai.mit.edu>

	* Makefile.in (top_distclean): Delete config.cache.

1995-04-07  Richard Stallman  <rms@mole.gnu.ai.mit.edu>

	* Makefile.in (install-arch-indep): Delete .#* when copying subdirs.

	* configure.in: Use m/ncr386.h.

1995-04-06  Richard Stallman  <rms@mole.gnu.ai.mit.edu>

	* Makefile.in (install-arch-indep): Undo Sep 23 change.

1995-04-06  Karl Heuer  <kwzh@nutrimat.gnu.ai.mit.edu>

	* make-dist (lib-src): Don't copy *.lex; it doesn't exist anymore.
	(man): Don't copy texindex.c and getopt.c; they're deleted.
	(etc): Omit `e'; it's a subdirectory.
	(etc/e): Use `../..', not `..', to reference top level.

1995-04-06  Simon Leinen  <simon@lia.di.epfl.ch>

	* Makefile.in (install-arch-indep, dist):
	Look for `update-subdir' in $(srcdir).

1995-04-06  Richard Stallman  <rms@mole.gnu.ai.mit.edu>

	* make-dist: Include mkinstalldirs in distribution.

1995-04-05  Karl Heuer  <kwzh@hal.gnu.ai.mit.edu>

	* make-dist: Add missing close backquote.

1995-04-02  Richard Stallman  <rms@mole.gnu.ai.mit.edu>

	* make-dist: Don't distribute shortnames directory.

1995-03-12  Richard Stallman  <rms@mole.gnu.ai.mit.edu>

	* Makefile.in (blessmail): Pass archlibdir to the sub-make.

1995-02-25  Richard Stallman  <rms@mole.gnu.ai.mit.edu>

	* configure.in (m88k-motorola-sysv4*): Use usg5-4-2.

1995-02-23  Karl Heuer  <kwzh@nutrimat.gnu.ai.mit.edu>

	* configure.in (EMACS_CONFIG_OPTIONS): Use $ac_configure_args.

1995-02-13  Richard Stallman  <rms@pogo.gnu.ai.mit.edu>

	* configure.in (mips-sgi-irix6): New configuration.

1995-02-07  Richard Stallman  <rms@pogo.gnu.ai.mit.edu>

	* Makefile.in (maintainer-clean): Rename from realclean.

1995-02-02  David J. MacKenzie  <djm@geech.gnu.ai.mit.edu>

	* configure.in: Create a .gdbinit that sources the real one,
	if using a different build directory.

1995-01-23  Karl Heuer  <kwzh@hal.gnu.ai.mit.edu>

	* configure.in: Check for sys/select.h.

1995-01-02  Richard Stallman  <rms@mole.gnu.ai.mit.edu>

	* configure.in: On sunos4.1.3 and sunus4shr, set NON_GNU_CPP.

1994-12-27  Richard Stallman  <rms@mole.gnu.ai.mit.edu>

	* configure.in: Handle isc 4.1 operating system.

1994-12-10  Richard Stallman  <rms@kepa>

	* configure.in (rs6000-ibm-aix4.1*): New alternative.
	(rs6000-ibm-aix4*): New alternative.

1994-12-06  Richard Stallman  <rms@kepa>

	* configure.in: For SVR4.2, set NON_GNU_CPP if not already set.

1994-11-30  David J. MacKenzie  <djm@duality.gnu.ai.mit.edu>

	* configure.in: Don't try to make directories that are guaranteed
	to already exist.

1994-11-23  Richard Stallman  <rms@mole.gnu.ai.mit.edu>

	* configure.in: Generate man/Makefile from man/Makefile.in.
	Create the man subdir.

	* Makefile.in (dvi): Run Make in our man subdir.

	* make-dist: Create subdir etc/e.
	Make links to it.
	Put man/Makefile.in in dist, instead of man/Makefile.

1994-11-21  David J. MacKenzie  (djm@mole.gnu.ai.mit.edu)

	* configure.in: Add --with-pop, --with-kerberos, and
	--with-hesiod for movemail.

1994-11-17  Richard Stallman  <rms@mole.gnu.ai.mit.edu>

	* configure.in (m68*-apollo*): Use s/domain.h.

1994-11-14  Richard Stallman  <rms@mole.gnu.ai.mit.edu>

	* configure.in (m68*-apollo*): Set NON_GNU_CPP.

1994-11-14  David J. MacKenzie  (djm@geech.gnu.ai.mit.edu)

	* configure.in: Don't add -I, -L, -R options for cc if their
	arguments would be empty.

1994-11-11  Richard Stallman  <rms@mole.gnu.ai.mit.edu>

	* configure.in (i860-intel-osf1*): New alternative.
	(mips-sgi-irix5.[01]*): Distinguish from irix5*.
	(mips-sgi-irix*): Now an alias for mips-sgi-irix5*.

1994-11-09  David J. MacKenzie  <djm@duality.gnu.ai.mit.edu>

	* configure.in: Make h_errno check not use nested functions.

1994-11-09  Richard Stallman  <rms@pogo.gnu.ai.mit.edu>

	* Makefile.in (install-arch-indep): Delete *.orig in copied dirs.

1994-11-08  Roland McGrath  <roland@churchy.gnu.ai.mit.edu>

	* Makefile.in (install-arch-indep): Avoid continued comment
	swallowing target line.

1994-11-08  David J. MacKenzie  (djm@churchy.gnu.ai.mit.edu)

	* configure.in: Protect a character class with `changequote'.

1994-11-07  Karl Heuer  <kwzh@nutrimat.gnu.ai.mit.edu>

	* configure.in: Accept `news' as a synonym for `newsos'.

1994-11-03  Karl Heuer  <kwzh@hal.gnu.ai.mit.edu>

	* Makefile.in: Don't rm files if cd fails.

1994-11-01  Richard Stallman  <rms@mole.gnu.ai.mit.edu>

	* make-dist: Put nt subdir and its subdirs in the dist.
	(lib-src): Put makefile.nt in the dist.
	(lisp): Put makefile.nt in the dist.

1994-10-29  David J. MacKenzie  (djm@geech.gnu.ai.mit.edu)

	* configure.in: Change a stray `[' to `test'.

1994-10-28  David J. MacKenzie  <djm@duality.gnu.ai.mit.edu>

	* configure.in: Adapt for Autoconf v2.  Use the standard argument
	parser, host type canonicalizer, X11 finder, and message
	printing macros.  Use the new macro names.  Use `test' instead of `['.

1994-10-26  Richard Stallman  <rms@mole.gnu.ai.mit.edu>

	* configure.in: Check for getpagesize.

1994-10-17  Richard Stallman  <rms@mole.gnu.ai.mit.edu>

	* make-dist (msdos): Put sed* in the distribution.

1994-10-17  Morten Welinder  <terra@mole.gnu.ai.mit.edu>

	* config.bat: New option, `--with-x', for configuring Emacs
	for use with the X11 system DesqView/X.
	New option, `--no-debug', for compiling Emacs without debug
	information thus saving disk space.
	(src/config.h, src/paths.h): Use `update' (which is like
	`move-if-changed') to change the file.
	(src/config.h): When configuring for X11 perform extra changes.
	(src/makefile): When configuring for X11 perform extra changes.
	(lib-src): Remove temporary files.
	(): Check that `sed', `rm', `mv', and `gcc' are available.

1994-10-17  Richard Stallman  <rms@mole.gnu.ai.mit.edu>

	* Makefile.in (sharedstatedir): Substitute sharedstatedir properly.

	* configure.in (bitmapdirs): Default to /usr/include/X11/bitmaps.

1994-10-16  Richard Stallman  <rms@mole.gnu.ai.mit.edu>

	* configure.in (EMACS_CONFIGURATION): Use $canonical as value.

	* configure.in (canonical): Substitute var into makefiles.
	(bitmapdir): Likewise.

	* Makefile.in (bitmapdir): New variable.
	(src/paths.h, paths-force): Edit PATH_BITMAPS.

1994-10-15  Richard Stallman  <rms@mole.gnu.ai.mit.edu>

	* make-dist: Put update-subdirs and lisp/subdirs.el in the dist.

	* Makefile.in (dist, install-arch-indep): Run update-subdirs.
	* update-subdirs: New shell script.

1994-10-13  Richard Stallman  <rms@mole.gnu.ai.mit.edu>

	* Makefile.in (top_distclean): Don't rm build-install.
	(SOURCES): Delete build-install.in.

	* make-dist: Don't distribute build-ins.in.
	* build-ins.in: File deleted.

1994-10-12  David J. MacKenzie  (djm@duality.gnu.ai.mit.edu)

	* Makefile.in (mkdir): Use mkinstalldirs instead of make-path.

1994-10-11  Richard Stallman  <rms@mole.gnu.ai.mit.edu>

	* Makefile.in: Use libexecdir and sharedstatedir as appropriate.

	* configure.in (libexecdir): Rename from libdir.  New default.
	(sharedstatedir): Rename from statedir.  New default.
	(datadir): New default.

	* make-dist: Don't distribute subdirs.el.

1994-10-07  Richard Stallman  <rms@mole.gnu.ai.mit.edu>

	* configure.in (eaccess): Check for it.

1994-10-04  Richard Stallman  <rms@mole.gnu.ai.mit.edu>

	* configure.in (mktime): Check for it.

1994-10-02  Paul Reilly  <pmr@geech.gnu.ai.mit.edu>

	* configure.in (motif): Add support for usage and option checking.

1994-09-24  Richard Stallman  <rms@churchy.gnu.ai.mit.edu>

	* configure.in (utimes): Check for it.

1994-09-23  Richard Stallman  <rms@churchy.gnu.ai.mit.edu>

	* Makefile.in (install-arch-indep): Don't do mkdir here.

1994-09-21  Richard Stallman  <rms@mole.gnu.ai.mit.edu>

	* configure.in (arm-acorn-riscix1.1*, arm-acorn-riscix1.2*):
	riscix.h renamed to acorn.h.

1994-09-21  Michael Ben-Gershon  (mybg@cs.huji.ac.il)

	* configure.in (arm-acorn-riscix1.1*, arm-acorn-riscix1.2*):
	New configurations.

1994-09-21  David J. MacKenzie  (djm@geech.gnu.ai.mit.edu)

	* configure.in: Remove trailing slashes from srcdir.

1994-09-21  Richard Stallman  <rms@mole.gnu.ai.mit.edu>

	* configure.in (i[345]86-sequent-ptx*): Handle.

1994-09-20  Richard Stallman  <rms@mole.gnu.ai.mit.edu>

	* Makefile.in (paths-force): Depend on src/paths.h.

1994-09-19  Karl Heuer  <kwzh@hal.gnu.ai.mit.edu>

	* configure.in (config_options): Save all arguments, not just some.

1994-09-18  Karl Heuer  <kwzh@hal.gnu.ai.mit.edu>

	* Makefile.in (install-arch-indep): Copy DOC-*, not DOC*.

	* configure.in: Add AC_AIX.
	Add checks to set HAVE_STRUCT_UTIMBUF, HAVE_TIMEVAL, HAVE_SELECT.

1994-09-18  Richard Stallman  <rms@mole.gnu.ai.mit.edu>

	* configure.in (parsing options): Simplify sed command to delete -'s.

1994-09-16  Karl Heuer  <kwzh@churchy.gnu.ai.mit.edu>

	* configure.in (config_options): New shell variable.
	Pass its value to C code in EMACS_CONFIG_OPTIONS.

1994-09-16  Richard Stallman  <rms@mole.gnu.ai.mit.edu>

	* configure.in (alpha-dec-osf*): New target.

	* Makefile.in: Use just one FRC target.

1994-09-15  Richard Stallman  <rms@mole.gnu.ai.mit.edu>

	* Makefile.in (removenullpaths, paths-force):
	Use name paths.h.tmp$$, which depends on the pid.

1994-09-14  Richard Stallman  <rms@mole.gnu.ai.mit.edu>

	* Makefile.in (removenullpaths, paths-force):
	Put paths.h.tmp in top-level dir, not in src.

1994-09-11  Richard Stallman  <rms@mole.gnu.ai.mit.edu>

	* Version 19.27 released.

1994-09-07  Richard Stallman  <rms@mole.gnu.ai.mit.edu>

	* Version 19.26 released.

1994-09-04  Richard Stallman  <rms@mole.gnu.ai.mit.edu>

	* configure.in: Check for lrand48, not rand48.

1994-09-03  Richard Stallman  <rms@mole.gnu.ai.mit.edu>

	* configure.in (powerpc-ibm-aix3.1*, powerpc-ibm-aix3.2.5)
	(powerpc-ibm-aix*): New aliases.

1994-08-21  Richard Stallman  <rms@mole.gnu.ai.mit.edu>

	* make-dist (src/m, src/s): Put *.inp in distribution.

1994-08-19  Richard Stallman  <rms@mole.gnu.ai.mit.edu>

	* configure.in: Accept i586 and i486 along with i386.

1994-08-15  Richard Stallman  <rms@mole.gnu.ai.mit.edu>

	* configure.in: Do compute unexec, LIBX, system_malloc, etc
	even if CPP env var was set by the user.

	* configure.in (i[34]86-*-*): For SCO 3.2v4, fix NON_GNU_CPP value.

1994-08-14  Jonathan I. Kamens  (jik@gza-client1.aktis.com)

	* Makefile.in: Uninstall "$(EMACS)", not "emacs".

1994-08-13  Richard Stallman  <rms@mole.gnu.ai.mit.edu>

	* configure.in (i[34]86-*-*): For SCO 3.2v4, set NON_GNU_CPP.

1994-08-09  Richard Stallman  <rms@mole.gnu.ai.mit.edu>

	* configure.in: Check more specifically for i*86-sun-sunos.

1994-08-03  Caveh Jalali  (caveh@eng.sun.com)

	* configure.in: Handle solaris 2.4.

1994-07-27  Richard Stallman  <rms@mole.gnu.ai.mit.edu>

	* configure.in (rand48): Check for it.

1994-07-26  Richard Stallman  <rms@mole.gnu.ai.mit.edu>

	* make-dist: Update the info files.

1994-07-25  Richard Stallman  <rms@mole.gnu.ai.mit.edu>

	* configure.in: Make "checking..." messages' style consistent.
	(HAVE_H_ERRNO): New test.

1994-07-24  Richard Stallman  <rms@mole.gnu.ai.mit.edu>

	* configure.in (i860-*-sysv4*): Set NON_GNU_CC and NON_GNU_CPP.

1994-07-12  Richard Stallman  (rms@mole.gnu.ai.mit.edu)

	* configure.in (CFLAGS): If the envvar was specified, use that.
	And set REAL_CFLAGS from it too.

1994-07-11  Richard Stallman  (rms@mole.gnu.ai.mit.edu)

	* make-dist: Update finder-inf.el.

1994-07-07  Richard Stallman  (rms@mole.gnu.ai.mit.edu)

	* make-dist (msdos): Include sed4.inp in dist.

	* Makefile.in (libsrc_libs): Var deleted.

1994-07-06  Richard Stallman  (rms@mole.gnu.ai.mit.edu)

	* Makefile.in (mkdir, removenullpaths): Put g in sed replace commands.

1994-06-26  Richard Stallman  (rms@mole.gnu.ai.mit.edu)

	* configure.in (mips-sony-newsos4*): New alias.

1994-06-23  Richard Stallman  (rms@mole.gnu.ai.mit.edu)

	* configure.in (*-convex-bsd*): Set NON_GNU_CPP.
	(*-convex-convexos*): Accept this as alias.

1994-06-19  Richard Stallman  (rms@mole.gnu.ai.mit.edu)

	* configure.in: Get CFLAGS both with and without THIS_IS_CONFIGURE,
	for two different uses.

1994-06-15  Richard Stallman  (rms@mole.gnu.ai.mit.edu)

	* configure.in: Define THIS_IS_CONFIGURE when extracting CFLAGS etc.

1994-06-14  Richard Stallman  (rms@mole.gnu.ai.mit.edu)

	* make-dist: Put ./BUGS into the distrib.

1994-06-13  Richard Stallman  (rms@mole.gnu.ai.mit.edu)

	* configure.in: Handle 386 running Solaris 2.

1994-06-06  Richard Stallman  (rms@mole.gnu.ai.mit.edu)

	* configure.in (mips-siemens-sysv*): Use cpp, not cc -E.

1994-06-05  Richard Stallman  (rms@mole.gnu.ai.mit.edu)

	* configure.in (mips-sony-newsos*): Use news-risc.h.

	* configure.in: Accept bsdi as opsys, like bsd386.

1994-06-01  Morten Welinder  (terra@diku.dk)

	* config.bat (src/paths.h): Use sed script msdos/sed4.inp.

1994-05-30  Richard Stallman  (rms@mole.gnu.ai.mit.edu)

	* Version 19.25 released.

	* make-dist (shortversion): Don't assume another period follows.

1994-05-27  Richard Stallman  (rms@mole.gnu.ai.mit.edu)

	* Makefile.in (install-arch-indep): Use /bin/pwd uniformly, not pwd.
	(uninstall): Use /bin/pwd.

	* Makefile.in (blessmail): Depend on src.
	(all): Don't depend on blessmail.

	* Makefile.in (src/paths.h): Don't force recomputation.
	(paths-force): New target; force recomputation of paths.h.
	(all): Depend on paths-force.
	(src, lib-src): Depend on src/paths.h.

	* configure.in (*-sun-sunos4*): Set GCC_TEST_OPTIONS,
	NON_GCC_TEST_OPTIONS.

1994-05-26  Richard Stallman  (rms@mole.gnu.ai.mit.edu)

	* configure.in: Don't insist on subversions for irix.

1994-05-24  Richard Stallman  (rms@mole.gnu.ai.mit.edu)

	* configure.in (hppa*-hp-hpux9shr): Move alternative up.

	* configure.in (i[34]86-next-*): New alternative.

1994-05-23  Richard Stallman  (rms@mole.gnu.ai.mit.edu)

	* Version 19.24 released.

	* configure.in: New config hppa*-hp-hpux9shr*.

1994-05-22  Morten Welinder  (terra@tyr.diku.dk)

	* config.bat: Doc fix.

1994-05-21  Richard Stallman  (rms@mole.gnu.ai.mit.edu)

	* Makefile.in (mostlyclean, clean, distclean, realclean)
	(extraclean): Don't act on man subdir if it doesn't exist.

1994-05-20  Richard Stallman  (rms@mole.gnu.ai.mit.edu)

	* configure.in (GCC_TEST_OPTIONS, NON_GCC_TEST_OPTIONS): New vars.
	Use them to set up CC.
	(*-sun-sunos4.1.3): Set them.

1994-05-19  Richard Stallman  (rms@mole.gnu.ai.mit.edu)

	* Makefile.in (lib-src): Don't depend on src/paths.h.

1994-05-18  Richard Stallman  (rms@mole.gnu.ai.mit.edu)

	* build-ins.in (copydests): Get rid of spurious `-'s.

	* configure.in: Define EMACS_CONFIGURATION instead of CONFIGURATION.

1994-05-17  Richard Stallman  (rms@mole.gnu.ai.mit.edu)

	* Version 19.23 released.

	* configure.in [HAVE_X11]: Merge $C_SWITCH_X_SITE into CFLAGS
	for the Xlib and Xt checks; then restore old CFLAGS.

1994-05-15  Richard Stallman  (rms@mole.gnu.ai.mit.edu)

	* configure.in (HAVE_X11XTR6): Add newline before #if.
	Add newline after #endif.

1994-05-13  Richard Stallman  (rms@mole.gnu.ai.mit.edu)

	* configure.in (HAVE_X11XTR6): Arrange to define it.

1994-05-12  Richard Stallman  (rms@mole.gnu.ai.mit.edu)

	* Makefile.in (install): Depend on blessmail.

1994-05-12  David J. MacKenzie  (djm@nutrimat.gnu.ai.mit.edu)

	* configure.in (mips-siemens-sysv*): Put quotes around value
	containing blanks.

1994-05-11  Richard Stallman  (rms@mole.gnu.ai.mit.edu)

	* Makefile.in (TAGS): Use the makefile in src subdir.

1994-05-10  Roland McGrath  (roland@churchy.gnu.ai.mit.edu)

	* configure.in (opsys): Recognize `gnu'.

1994-05-10  Richard Stallman  (rms@mole.gnu.ai.mit.edu)

	* configure.in (using NON_GNU_CPP): Fix test for CPP already set.

1994-05-09  David J. MacKenzie  (djm@nutrimat.gnu.ai.mit.edu)

	* configure.in: Remove AC_LANG_C call.  Not needed with Autoconf
	version > 1.8.

1994-05-08  Morten Welinder  (terra@diku.dk)

	* config.bat: Forcibly remove "# " style comments from makefiles.

1994-05-08  Richard Stallman  (rms@mole.gnu.ai.mit.edu)

	* Makefile.in (uninstall): When processing lispdir and etcdir,
	do nothing unless it exists and is a directory.

1994-05-06  Richard Stallman  (rms@mole.gnu.ai.mit.edu)

	* Makefile.in (install-arch-indep): Do install info/dired-x*.
	Merge code in from install-doc.
	(install-doc): Merge code back into install-arch-indep.
	(install-arch-dep): Don't depend on install-doc.

	* configure.in (run_in_place): Don't use pwd for archlibdir and docdir.

1994-05-04  Richard Stallman  (rms@mole.gnu.ai.mit.edu)

	* configure.in (making src/Makefile and lib-src/Makefile):
	Split off the autoconf substitutions and don't pass them thru cpp.
	(undefs): Use $canonical as well as $configuration.

	* make-dist: Distribute lisp/Makefile.

	* configure.in: Recognize m88k-dg-dgux5.4.3* and m88k-dg-dgux5.4.2*.
	Use lower case names for the s files.

1994-05-03  Morten Welinder  (terra@diku.dk)

	* config.bat: Added possibility for different file name
	transcriptions in lib-src.

1994-05-03  Richard Stallman  (rms@mole.gnu.ai.mit.edu)

	* Makefile.in (lib-src): Undo previous change.
	(blessmail): New target to run maybe-blessmail in lib-src.
	(all): Depend on blessmail.

	* Makefile.in (lib-src): Depend on src.

1994-04-30  Paul Reilly  (pmr@churchy.gnu.ai.mit.edu)

	* configure.in (m88k-dg-dgux5.4R3): Use dgux5-4R3.
	(m88k-dg-dgux5.4R2): dgux5.4R2.

1994-04-29  Richard Stallman  (rms@mole.gnu.ai.mit.edu)

	* configure.in (window_system): Restore accidentally deleted code
	that uses AC_FIND_X.

	* make-dist: Distribute config.bat.

1994-04-29  Morten Welinder  (terra@diku.dk)

	* config.bat: Corrected the configuration of lib-src
	to keep up with configure.  Add note about dos version 3
	or better needed (djgpp needs that).  Add note explaining
	that either install in c:/emacs or edit the script.
	Don't change to c:/emacs, but assume we're there (to minimize
	the number of places to change).

	* config.bat: Build-in the first step towards X11 support with
	the X11 emulator that exists.  At this time it won't work,
	and several files are missing.

1994-04-28  Richard Stallman  (rms@mole.gnu.ai.mit.edu)

	* configure.in: Use m/hp800.h in place of m/hp9000s800.h.
	Don't look for -lresolv.

	* Makefile.in (lib-src): Depend on src/paths.h.

1994-04-27  Richard Stallman  (rms@mole.gnu.ai.mit.edu)

	* configure.in: Restore deleted AC_SUBST of `configuration'.
	Improve error message for bad --with-x-toolkit value.

	* configure.in: Define CONFIGURATION in src/config.h
	rather than substituting in src/Makefile.in.

1994-04-26  Karl Heuer  (kwzh@hal.gnu.ai.mit.edu)

	* Makefile.in (install-doc): New target.
	(install-arch-dep): Depend on install-doc.
	(mkdir): Create docdir.

1994-04-22  Richard Stallman  (rms@mole.gnu.ai.mit.edu)

	* configure.in: Test for libresolv.a.
	Substitute machfile and opsysfile.

1994-04-22  Karl Heuer  (kwzh@hal.gnu.ai.mit.edu)

	* Makefile.in (.PHONY, install): Kill reference to obsolete do-install.
	(install-arch-dep): Install under the name $(EMACS).

1994-04-21  Richard Stallman  (rms@mole.gnu.ai.mit.edu)

	* configure.in (version): Use entire value of emacs-version.
	(mips-siemens-sysv*): New alternative.

1994-04-19  Richard Stallman  (rms@mole.gnu.ai.mit.edu)

	* Makefile.in (install-arch-indep): Don't install dired-x*.

1994-04-18  Karl Heuer  (kwzh@hal.gnu.ai.mit.edu)

	* configure.in (src/Makefile, lib-src/Makefile): Delete ^L.
	Fix definition of $undefs.

1994-04-17  Richard Stallman  (rms@mole.gnu.ai.mit.edu)

	* configure.in (window_system): Obey --with-x11=no and --with-x10=no.

	* configure.in (lib-src/Makefile.in): Use src, not lib-src, in -I.

1994-04-16  David J. MacKenzie  (djm@nutrimat.gnu.ai.mit.edu)

	* configure.in: Call AC_LANG_C, if it's defined, after AC_PREPARE.

1994-04-16  Richard Stallman  (rms@mole.gnu.ai.mit.edu)

	* configure.in (lib-src/Makefile.in): Make this from Makefile.in.in
	and run it thru cpp, as with src/Makefile.in.

	* configure.in: Use AC_SET_MAKE.

1994-04-15  Richard Stallman  (rms@mole.gnu.ai.mit.edu)

	* configure.in (i[34]86-ncr-sysv*): Use usg5-4-2.

1994-04-13  Richard Stallman  (rms@mole.gnu.ai.mit.edu)

	* Makefile.in (MAKE): Don't just assign it--use @SET_MAKE@.

	* configure.in (CFLAGS): Exclude ${CFLAGS} from singlequotes.
	(printing the choices): Make the toolkit message unconditional.
	(USE_X_TOOLKIT): Use `none', not `no', if none.
	(include libsrc_libs): Include config.h, and specify -I for srcdir.
	Get rid of temp file foofoo1.

1994-04-13  Karl Heuer  (kwzh@hal.gnu.ai.mit.edu)

	* configure.in (CFLAGS): Use shell syntax, not Makefile.

1994-04-12  Richard Stallman  (rms@mole.gnu.ai.mit.edu)

	* configure.in (window_system): If no X, set USE_X_TOOLKIT=no.
	(printing the choices): State choice of toolkit.
	(libsrc_libs): Recalculate after writing config.h;
	then update lib-src/Makefile.

1994-04-11  Richard Stallman  (rms@mole.gnu.ai.mit.edu)

	* configure.in: Add sunos4shr as alternative for suns.
	Conditionals testing for null $CC were backwards.

1994-04-10  Richard Stallman  (rms@mole.gnu.ai.mit.edu)

	* make-dist (msdos): Don't link patch1.  Link sed*.inp, not sed.in*.

1994-04-09  Richard Stallman  (rms@mole.gnu.ai.mit.edu)

	* configure.in: Handle -isc4.0*.

1994-03-30  Richard Stallman  (rms@mole.gnu.ai.mit.edu)

	* configure.in (esix5): Set NON_GNU_CPP.

1994-03-24  Roland McGrath  (roland@mole.gnu.ai.mit.edu)

	* Makefile.in (thisdir): Nonsensical variable removed.
	(install-arch-indep): Set shell var thisdir=`pwd` before cd and cd
	back to $thisdir, rather than the directory `this_dir'.

1994-03-17  Roland McGrath  (roland@churchy.gnu.ai.mit.edu)

	* Makefile.in (install-arch-indep): Add missing backslash after a
	`then'.

1994-03-14  Richard Stallman  (rms@mole.gnu.ai.mit.edu)

	* Makefile.in (thisdir): New variable.
	(install-arch-indep): Go back to thisdir to run INSTALL_DATA.

1994-03-08  Karl Heuer  (kwzh@hal.gnu.ai.mit.edu)

	* configure.in: Add freebsd.

1994-03-08  Roland McGrath  (roland@churchy.gnu.ai.mit.edu)

	* configure.in: Check for fpathconf.

1994-03-02  Karl Heuer  (kwzh@hal.gnu.ai.mit.edu)

	* configure.in (with_x_toolkit): Fix typo in previous change.

1994-03-01  Karl Heuer  (kwzh@hal.gnu.ai.mit.edu)

	* configure.in: New s-file for rs60000-ibm-aix3.2.5.

1994-02-26  Richard Stallman  (rms@mole.gnu.ai.mit.edu)

	* configure.in (with_x_toolkit): Don't allow motif or open-look.

1994-02-24  Karl Heuer  (kwzh@hal.gnu.ai.mit.edu)

	* configure.in: Fix value of docdir.
	* Makefile.in (install-arch-indep): Install DOC* in docdir.

1994-02-24  Richard Stallman  (rms@mole.gnu.ai.mit.edu)

	* configure.in (*-sysv4.1): Set NON_GNU_CPP.

1994-02-22  Karl Heuer  (kwzh@geech.gnu.ai.mit.edu)

	* configure.in: New variable docdir to control where the docstring
	file goes.
	Makefile.in: Use it to initialize PATH_DOC in paths.h.

1994-02-22  Karl Heuer  (kwzh@mole.gnu.ai.mit.edu)

	* configure.in: When --run-in-place, don't inherit archlibdir.

1994-02-19  Richard Stallman  (rms@mole.gnu.ai.mit.edu)

	* Makefile.in (install-arch-dep, install-arch-indep):
	New targets split up former do-install rule.
	(do-install): Target deleted.

1994-02-16  Richard Stallman  (rms@mole.gnu.ai.mit.edu)

	* configure.in (mips-sony-newsos*): New configuration.

1994-02-14  Frederic Pierresteguy  (fp@mole.gnu.ai.mit.edu)

	* configure.in (rs6000-bull-bosx*): Add support for BULL dpx20.

1994-02-11  Karl Heuer  (kwzh@mole.gnu.ai.mit.edu)

	* configure.in: Fix misspelled symbol LD_SWITCH_X_SITE_AUX.

1994-02-11  Richard Stallman  (rms@mole.gnu.ai.mit.edu)

	* configure.in: Don't initialize CC.

1994-02-10  Roland McGrath  (roland@churchy.gnu.ai.mit.edu)

	* configure.in (creating src/Makefile): Also generate -U switches
	for symbols in the $configuration value.

	* configure.in: Check for sys_siglist being declared in system header.

1994-02-10  Richard Stallman  (rms@mole.gnu.ai.mit.edu)

	* configure.in (creating src/Makefile): Delete blank lines
	along with lines of whitespace.
	(m68k-motorola-sysv*, m68000-motorola-sysv*): Compute proper CC value.

1994-02-09  Richard Stallman  (rms@mole.gnu.ai.mit.edu)

	* configure.in: Get, use, and substitute C_SWITCH_MACHINE
	like C_SWITCH_SYSTEM.
	(m68*-motorola-sysv*): Set CC.  Require cpu type to be m68k or m68000.

1994-02-04  Karl Heuer  (kwzh@mole.gnu.ai.mit.edu)

	* configure.in (drem): Check for this function.

1994-02-03  Richard Stallman  (rms@mole.gnu.ai.mit.edu)

	* configure.in (Using NON_GNU_CPP): Don't lose if it has spaces.
	If CPP was inherited from environment, don't use NON_GNU_CPP.
	(NON_GNU_CC): Likewise.
	(handling with_gcc): Use explicit if in the `no' case.
	(cc_specified): New variable; if set, don't use NON_GNU_CC.

1994-02-02  Richard Stallman  (rms@mole.gnu.ai.mit.edu)

	* configure.in (mips-mips-riscos4*): Set NON_GNU_CPP.

1994-02-01  Karl Heuer  (kwzh@mole.gnu.ai.mit.edu)

	* configure.in: Check whether fmod exists.

1994-01-31  Roland McGrath  (roland@churchy.gnu.ai.mit.edu)

	* make-dist: Distribute {src,lisp}/ChangeLog.? instead of
	{src,lisp}/OChangeLog.

1994-01-22  Roland McGrath  (roland@churchy.gnu.ai.mit.edu)

	* configure.in: Restore Jan 8 and Jan 16 changes.  The -U hack is
	necessary for proper operation.  This code works with the current
	released version of Autoconf.

1994-01-21  Richard Stallman  (rms@mole.gnu.ai.mit.edu)

	* configure.in (with_x_toolkit): Treat values athena and lucid alike.
	(USE_X_TOOLKIT): Define it for all values except `no'.

	* configure.in: Undo first Jan 8 change and Jan 16 change.

1994-01-18  Richard Stallman  (rms@mole.gnu.ai.mit.edu)

	* configure.in: Handle --with-x-toolkit.  Produce lwlib/Makefile.
	Substitute USE_X_TOOLKIT as both C macro and Make variable.

	* Makefile.in (lwlib/Makefile): New target.
	(SUBDIR_MAKEFILES): Depend on lwlib/Makefile.
	(clean, mostlyclean, distclean, realclean): Handle lwlib subdir.
	(unlock, relock): Handle lwlib subdir.

	* Makefile.in: Add some .PHONY targets.

	* make-dist: Handle lwlib subdir like oldXMenu subdir.

	* lwlib: New subdirectory.

1994-01-17  Richard Stallman  (rms@mole.gnu.ai.mit.edu)

	* configure.in: If CPP has a value that is a directory,
	discard the value.

1994-01-16  Roland McGrath  (roland@churchy.gnu.ai.mit.edu)

	* configure.in (srcdir_undefs): Add g flag to sed substitution to
	remove -U[0-9]*.

1994-01-15  Richard Stallman  (rms@mole.gnu.ai.mit.edu)

	* Makefile.in (do-install): Install the dired-x info files.

	* configure.in: Provide for variable LD_SWITCH_X_SITE_AUX.
	(See src/s/sol2.h.)

1994-01-12  Richard Stallman  (rms@mole.gnu.ai.mit.edu)

	* configure.in (m68k-harris-cxux*, m88k-harris-cxux*): New configs.

1994-01-08  Roland McGrath  (roland@churchy.gnu.ai.mit.edu)

	* configure.in (creating src/Makefile): Put code inside 2nd arg to
	AC_OUTPUT as it should be; hopefully no one will again see fit to
	gratuitously break this and not make a change log entry.
	Optimized sed processing of Makefile.in and cpp output; now
	preserves comments previously removed from the cpp input.
	Eliminated temp file for cpp output.  Generate -U switches to
	undefine all identifiers that appear in the directory name
	${srcdir}; pass these to cpp.

	* configure.in (version): Fix sed regexp to match two-elt version
	number.

	* configure.in: Check for strerror.

1994-01-07  Richard Stallman  (rms@mole.gnu.ai.mit.edu)

	* configure.in: Test for bcmp.

1994-01-06  Richard Stallman  (rms@mole.gnu.ai.mit.edu)

	* make-dist (tempdir): Put subdir msdos into the distribution.

1993-01-07  Morten Welinder  (terra@diku.dk)

	* config.bat: New file.

1994-01-02  Richard Stallman  (rms@mole.gnu.ai.mit.edu)

	* Makefile.in (${SUBDIR} target): Pass down LDFLAGS and CPPFLAGS.

1994-01-01  Richard Stallman  (rms@mole.gnu.ai.mit.edu)

	* configure.in (m68*-next-*): Don't care about which os is specified.
	(i[34]86-*-*): Check for *-nextstop*.

1993-12-24  Richard Stallman  (rms@mole.gnu.ai.mit.edu)

	* configure.in: Check for setsid.

1993-12-17  Richard Stallman  (rms@srarc2)

	* configure.in (*-sun-solaris*): Add special case for Solaris 2.3.

1993-12-15  Richard Stallman  (rms@srarc2)

	* Makefile.in (mkdir): Make only the lockdir writable.

	* configure.in (i860-*-sysv4): Rename from i860-*-sysvr4.

1993-12-11  Richard Stallman  (rms@srarc2)

	* Makefile.in (libdir): Use @libdir@.

1993-12-08  Richard Stallman  (rms@srarc2)

	* Makefile.in (install): Add empty command.

1993-12-04  Richard Stallman  (rms@srarc2)

	* make-dist: Put man/getopt.c in the dist.

	* configure.in (LIBS): Add test for existence of XSetWMProtocols.

	* Makefile.in (install): Depend on ${SUBDIR}, not `all'.

1993-12-03  Richard Stallman  (rms@srarc2)

	* configure.in (solaris): Set NON_GNU_CPP instead of CPP.
	Set it for all solaris versions.
	(mips-mips-riscos4*): Set NON_GNU_CC, not CC.
	(after checking for GCC): If not GCC, and NON_GNU_CPP is set, set CPP.
	Likewise for NON_GNU_CC and CC.

1993-12-01  Richard Stallman  (rms@srarc2)

	* configure.in (mips-mips-riscos4*): Assign variable CC.
	(checking ${with_gcc}): If "no", don't override CC if already set.
	(CC): Initialize it as empty.

1993-11-30  Richard Stallman  (rms@srarc2)

	* configure.in (Suns): Set CPP if *-solaris2.3*.

1993-11-27  Richard Stallman  (rms@mole.gnu.ai.mit.edu)

	* Version 19.22 released.

	* Makefile.in (do-install): Use umask 022 in copying etc and lisp dirs.

1993-11-25  Richard Stallman  (rms@mole.gnu.ai.mit.edu)

	* make-dist: When breaking links, use cp -p.
	Copy install.sh into distribution.
	Move the temp dir up into the parent dir;
	don't leave the staging dir make-dist.tmp... in existence.
	* install.sh: New file.

1993-11-21  Richard Stallman  (rms@mole.gnu.ai.mit.edu)

	* configure.in (i[34]86-ncr-sysv*): New specific alternative.

1993-11-20  Richard Stallman  (rms@mole.gnu.ai.mit.edu)

	* configure.in (version): When --run-in-place, exclude
	${datadir}/emacs/site-lisp from locallisppath.

1993-11-18  Richard Stallman  (rms@mole.gnu.ai.mit.edu)

	* configure.in: Delete jumk.c before writing it.

1993-11-16  Richard Stallman  (rms@mole.gnu.ai.mit.edu)

	* Version 19.21 released.

	* Makefile.in (mkdir): Ignore error from chmod.

1993-11-15  Richard Stallman  (rms@mole.gnu.ai.mit.edu)

	* make-dist: Don't put lisp/forms.README in the distribution.

1993-11-13  Richard Stallman  (rms@mole.gnu.ai.mit.edu)

	* configure.in (creating src/Makefile): Before running cpp,
	discard all lines that start with `# Generated' or /**/#.

1993-11-11  Richard Stallman  (rms@mole.gnu.ai.mit.edu)

	* Version 19.20 released.

	* make-dist: Use build-ins.in, not build-install.in.
	Don't bother updating TAGS since it's not included.

	* build-ins.in: Renamed from build-install.in.

1993-11-10  Richard Stallman  (rms@mole.gnu.ai.mit.edu)

	* make-dist: Don't try to link *.texinfo--there are none now.
	When running make in lib-src, specify YACC var value.

1993-10-03  Roland McGrath  (roland@churchy.gnu.ai.mit.edu)

	* configure.in (extrasub): Add vpath patterns for %.[yls].

	* configure.in: Don't do seddery on config.status after AC_OUTPUT.
	Instead just include the commands to make src/Makefile as the
	second arg to AC_OUTPUT.

	* configure.in: Use : instead of dnl for comment inside
	$makefile_command.

	* configure.in: No longer use vpath_sed.  Instead, when we notice
	srcdir already configured, set extrasub to hack vpath in the
	makefiles.

	* configure.in: In cmds to make src/Makefile, chmod Makefile.new
	before moving it.
	* Makefile.in (VPATH): Define to @srcdir@.

1993-09-28  Brian J. Fox  (bfox@cubit)

	* configure.in: Don't copy ${srcdir}/src/Makefile.in; that file
	doesn't exist.  Just copy src/Makefile.in instead.
	Touch all of the Makefiles after editing config.status.

	* INSTALL: Update documentation to match new configuration
	mechanism.

1993-09-27  Brian J. Fox  (bfox@ai.mit.edu)

	* configure.in: Allow any of the path or directory Makefile
	variables to be set with flags to configure.  Create all Makefiles
	at configure time.  Edit special commands into config.status after
	src/Makefile.in is built from src/Makefile.

	* Makefile.in (src/Makefile, lib-src/Makefile, oldXMenu/Makefile):
	If these files are out of date, simply have config.status
	rebuild them; don't rebuild them explicitly.

1993-09-25  Brian J. Fox  (bfox@ai.mit.edu)

	* build-install.in: Change src/xemacs to src/emacs.  We no longer
	create src/xemacs, so the file wouldn't be found.

	* make-dist: Remove `src/ymakefile', add `src/Makefile.in.in'.

1993-09-24  Brian J. Fox  (bfox@albert.gnu.ai.mit.edu)

	* configure.in: Avoid forcing the search of /usr/include before
	fixed include files by resetting C_SWITCH_X_SITE if it is
	"-I/usr/include".

1993-09-20  Richard Stallman  (rms@mole.gnu.ai.mit.edu)

	* Makefile.in (@rip_paths@locallisppath):
	Delete ${datadir}/emacs/site-lisp.

1993-09-15  Roland McGrath  (roland@churchy.gnu.ai.mit.edu)

	* configure.in:
	Use AC_QUOTE_SQUOTE twice to properly quote vpath_sed value.
	Remove ${extra_output} from AC_OUTPUT call.

1993-09-17  Brian J. Fox  (bfox@inferno)

	* make-dist: Quote backquotes found in strings to be echoed.

	* configure.in: Use "sh -c pwd" when we want to avoid having the
	shell fix up the value of $PWD.

1993-09-13  Brian J. Fox  (bfox@inferno)

	* Makefile.in (do-install): Don't abort if ln or chmod at the end
	of the installation fail.  Suggested by Karl Berry.

1993-08-30  Brian J. Fox  (bfox@inferno)

	* Makefile.in (*clean): Use "$(MAKE) $(MAKEFLAGS)" wherever "make"
	was used.  Set MAKEFLAGS from MFLAGS.

1993-09-16  Richard Stallman  (rms@mole.gnu.ai.mit.edu)

	* configure.in: Test for res_init in libc.

1993-09-13  Richard Stallman  (rms@mole.gnu.ai.mit.edu)

	* configure.in: In the file ${tempcname}, use configure___
	instead of @configure@.

1993-09-12  Roland McGrath  (roland@sugar-bombs.gnu.ai.mit.edu)

	* make-dist: Dist vpath.sed.

	* Makefile.in (lib-src/Makefile, src/Makefile, oldXMenu/Makefile):
	Depend on vpath.sed.
	Replace sed command for VPATH with @vpath_sed@.

	* configure.in: Substitute variable `vpath_sed'.
	If not in $srcdir and $srcdir is configured,
	issue warning that GNU make is required,
	and set vpath_sed to use vpath.sed script.

1993-09-10  Roland McGrath  (roland@churchy.gnu.ai.mit.edu)

	* configure.in: Remove check for $srcdir being configured.
	This pretty much works now.
	Grok {m68*-hp,i[34]86-*}-netbsd* and set opsys=netbsd.
	Check for XFree86 (/usr/X386/include) independent of whether
	-lXbsd exists.

	* Makefile.in (info, dvi, clean, mostlyclean, distclean,
	realclean, unlock, relock): Use `$(MAKE)' in place of plain
	`make'.

1993-08-14  Richard Stallman  (rms@mole.gnu.ai.mit.edu)

	* Version 19.19 released.

	* configure.in (i386-*-sunos4): Assume Sunos 4.0.

1993-08-13  Richard Stallman  (rms@mole.gnu.ai.mit.edu)

	* configure.in: Check for XScreenNumberOfScreen.

1993-08-12  Richard Stallman  (rms@mole.gnu.ai.mit.edu)

	* configure.in: Add * to end of all configuration alternatives.
	(m68*-sony-newsos3*): New alternative.

1993-08-11  Richard Stallman  (rms@mole.gnu.ai.mit.edu)

	* make-dist: Include getdate.c in distribution.

	* configure.in: For --help, use $PAGER if it is set.
	(LIB_X11_LIB): Default to -lX11.
	(mips-sgi-irix5.*): New alternative.

	* Makefile.in (do-install): Install info/gnus* and info/sc*.

	* configure.in (m68*-hp-hpux*, hppa*-hp-hpux*):
	Recognize *.B8.* as hpux version 8.
	(m68*-tektronix-bsd*): Fix typo in tek4300.
	(AC_HAVE_FUNCS): Add ftime.

1993-08-10  Richard Stallman  (rms@mole.gnu.ai.mit.edu)

	* configure.in (m88k-tektronix-sysv3*): Add the missing *.
	Use tekxd88, not tekXD88.

1993-08-10  Roland McGrath  (roland@churchy.gnu.ai.mit.edu)

	* configure.in: Check for -lm.  Then can check for frexp and logb.

1993-08-08  Richard Stallman  (rms@mole.gnu.ai.mit.edu)

	* Version 19.18 released.

	* make-dist (src): Don't put gnu-hp300 in dist.
	(src, lisp): Include OChangeLog in dist.

1993-08-08  Jim Blandy  (jimb@geech.gnu.ai.mit.edu)

	* configure.in: Test for presence of logb and frexp functions.

1993-08-05  Richard Stallman  (rms@mole.gnu.ai.mit.edu)

	* configure.in (machine): Add i370-ibm-aix*.

1993-08-03  Jim Blandy  (jimb@geech.gnu.ai.mit.edu)

	* configure.in (function checks): Test for mkdir and rmdir.

	* configure.in (function checks): Don't test for random and bcopy
	only when we're building with X; look for them all the time.

1993-07-30  Jim Blandy  (jimb@geech.gnu.ai.mit.edu)

	* configure.in: Test for availability of bcopy functions, searching
	the X libraries if we're using X.

	* configure.in: Test for the presence of/usr/lpp/X11/bin/smt.exp,
	and #define HAVE_AIX_SMT_EXP if we do.  This is present in some
	versions of AIX, and needs to be passed to the loader.

	* configure.in: Test for the availability of the
	XScreenResourceString function.

1993-07-30  David J. MacKenzie  (djm@frob.eng.umd.edu)

	* configure.in: If we found X on our own, set C_SWITCH_X_SITE and
	LD_SWITCH_X_SITE and assume --with-x11.
	Only look for X11 files if we weren't told about a window system
	or if we were told to use X11 but not told where.
	Search the libraries from the s and/or m files when checking for
	functions.

	* configure.in: Remove any trailing slashes in prefix and exec_prefix.

1993-07-27  Jim Blandy  (jimb@geech.gnu.ai.mit.edu)

	* make-dist: Include lisp/dired.todo in the distribution.

1993-07-23  Richard Stallman  (rms@mole.gnu.ai.mit.edu)

	* configure.in: Add code to set HAVE_INET_SOCKETS.

1993-07-21  Richard Stallman  (rms@mole.gnu.ai.mit.edu)

	* configure.in: If we do find x_includes and x_libraries
	via AC_FIND_X, set C_SWITCH_X_SITE and LD_SWITCH_X_SITE.

1993-07-19  Richard Stallman  (rms@mole.gnu.ai.mit.edu)

	* make-dist: Include src/gnu-hp300 in the dist.

	* configure.in (canonical): New variable holds the canonicalized
	configuration.  Don't alter `configuration'.  Use `configuration'
	for Makefile.in for file naming.
	(testing x_includes and x_libraries): Use =, not ==.

1993-07-17  Jim Blandy  (jimb@totoro.cs.oberlin.edu)

	* Version 19.17 released.

	* Makefile.in (src/Makefile): Propagate C_SWITCH_SYSTEM to the src
	directory's makefile.  This allows the invocation of CPP which
	builds xmakefile to receive these switches.  The SunSoft C
	preprocessor inserts spaces between tokens if it doesn't get the
	-Xs flag requested in src/s/sol2.h.

1993-07-12  Frederic Pierresteguy  (F.Pierresteguy@frcl.bull.fr)

	* configure.in (m68k-bull-sysv3): New config.

1993-07-10  Jim Blandy  (jimb@geech.gnu.ai.mit.edu)

	* configure.in: Use the autoconf AC_FIND_X macro to try to find
	the X Windows libraries.

1993-07-07  Jim Blandy  (jimb@geech.gnu.ai.mit.edu)

	* make-dist (tempdir): Don't create lisp/forms-mode directory in
	the distribution.  Those files aren't kept in their own
	subdirectory any more.

1993-07-06  Jim Blandy  (jimb@geech.gnu.ai.mit.edu)

	* Version 19.16 released.

1993-06-23  Jim Blandy  (jimb@wookumz.gnu.ai.mit.edu)

	* configure.in: Add --verbose flag.

1993-06-19  Jim Blandy  (jimb@wookumz.gnu.ai.mit.edu)

	* version 19.15 released.

1993-06-18  Jim Blandy  (jimb@geech.gnu.ai.mit.edu)

	* Makefile.in (top_distclean): Use -f switch when cleaning out
	lock dir; it might be empty.

	* configure.in: Only check for -lXbsd once.

1993-06-17  Jim Blandy  (jimb@wookumz.gnu.ai.mit.edu)

	* Version 19.14 released.

1993-06-17  Jim Blandy  (jimb@wookumz.gnu.ai.mit.edu)

	* make-dist: If using gzip, create distribution with '.gz' extension.

	* make-dist (lisp/term): This doesn't have a ChangeLog anymore.
	(lisp/forms-mode): This doesn't exist anymore.

	* configure.in: Look for the closedir function.

1993-06-16  Jim Blandy  (jimb@wookumz.gnu.ai.mit.edu)

	* configure.in (CPP): Autoconf sets this to a shell variable
	reference, which doesn't work when it's edited into a makefile.
	Expand that variable reference.

	* Makefile.in (CPP): New variable.
	(src/Makefile): Edit CPP into src/Makefile.

	* Makefile.in (src/Makefile): Don't bother exiting single quotes
	and entering double quotes to get the values of LD_SWITCH_X_SITE
	and the other make variables; make substitutes them in anyway.

	* Makefile.in (uninstall): Don't remove the lisp and etc
	directories if they're in the source tree.

	Bring mumbleclean targets into conformance with GNU coding standards.
	* Makefile.in (mostlyclean, clean): Separate these two; just have
	them pass the request to the subdirectory makefiles.
	(distclean): Pass the request down, and then get rid of the
	files configure built, and get rid of the Makefiles.
	(realclean): Pass the request down, and then do the same things
	distclean does.
	(uninstall, info, dvi): New targets.

	* configure.in: Move clause for PC-compatible i386 box to the end
	of the case statement, to avoid masking configurations below.

	* configure.in: Add case for m88k-motorola-sysv4.

	* configure.in: Add support for HP/UX versions 7, 8, and 9 on
	the HP 68000 machines.

	* configure.in: Put the arguments to LD_SWITCH_X_SITE's and
	C_SWITCH_X_SITE's -L and -I switches in quotes, so the
	preprocessor won't fiddle with them.

1993-06-13  Richard Stallman  (rms@mole.gnu.ai.mit.edu)

	* Makefile.in (TAGS): cd to src to run etags.

1993-06-12  Jim Blandy  (jimb@wookumz.gnu.ai.mit.edu)

	* configure.in (version): Check the X libraries for XrmSetDatabase
	and random, and see if we have -lXbsd.

1993-06-11  Jim Blandy  (jimb@wookumz.gnu.ai.mit.edu)

	* configure.in: Pass "-Isrc" to the CPP we run to examine the
	s/*.h and m/*.h files.  Martin Tomes
	<mt00@controls.eurotherm.co.uk> says ISC Unix 3.0.1 needs it.

1993-06-10  Richard Stallman  (rms@mole.gnu.ai.mit.edu)

	* configure.in: Move i386-prime-sysv* and i386-sequent-bsd*
	above the general i386 alternative.

1993-06-10  Jim Blandy  (jimb@wookumz.gnu.ai.mit.edu)

	* configure.in: Recognize configuration name for Data General
	AViiON machines.

	* configure.in: Use AC_LONG_FILE_NAMES.

1993-06-09  Jim Blandy  (jimb@wookumz.gnu.ai.mit.edu)

	* configure.in: Test for bison.
	* Makefile.in (YACC): New variable.
	(lib-src/Makefile.in): Edit YACC into the makefile.

1993-06-08  Jim Blandy  (jimb@totoro.cs.oberlin.edu)

	* Version 19.13 released.

	* configure.in (CFLAGS): Don't set this according to the value of
	the GCC shell variable.  Instead, consult the machine and system
	files for the values of C_OPTIMIZE_SWITCH and C_DEBUG_SWITCH, and
	test __GNUC__ while we're at it.

	* configure.in: Remove extra ;; from hpux cases.

1993-06-07  Jim Blandy  (jimb@totoro.cs.oberlin.edu)

	* configure.in: Check to see if the system has -ldnet.

1993-06-08  Jim Blandy  (jimb@wookumz.gnu.ai.mit.edu)

	* make-dist: Add clauses to distribute lisp/forms-mode.

1993-06-07  Richard Stallman  (rms@mole.gnu.ai.mit.edu)

	* configure.in (machine): Fix the versions in hpux version number test.
	Do not guess based on cpu type.  Do check for explicit system version.

1993-06-03  Richard Stallman  (rms@mole.gnu.ai.mit.edu)

	* configure.in: Do NOT look for `unknown' as company name.

1993-06-02  Richard Stallman  (rms@mole.gnu.ai.mit.edu)

	* configure.in: Fix typo in message.

1993-06-01  Richard Stallman  (rms@mole.gnu.ai.mit.edu)

	* Version 19.12 released.

	* Makefile.in (do-install): Correct previous etc-copying change.
	Partially rewrite using `if'.
	(src/Makefile): Insert --x-libraries option into LD_SWITCH_X_SITE.

	* Version 19.11 released.

	* configure.in: Handle 386bsd.

1993-05-31  Richard Stallman  (rms@mole.gnu.ai.mit.edu)

	* make-dist: Update getdate.c.

	* configure.in: Handle bsd386.

	* Makefile.in (do-install): Use `-' in tar options.

	* configure.in: Change  ! "${...}"  to  x"${...}" = x.

	* Makefile.in (do-install): Copy the DOC-* files from the build
	etc directory, as well as lots of things from ${srcdir}/etc.

	* make-dist: Copy config.guess.

	* configure.in: Handle AIX versions 1.2, 1.3.

1993-05-30  Jim Blandy  (jimb@wookumz.gnu.ai.mit.edu)

	* configure.in: Use s/bsd4-3.h for mips-mips-riscos4, and add
	the configuration name mips-mips-usg* to represent USG systems.

	* configure.in: Fix logic to detect if srcdir is already configured.

	* Makefile.in: Pass in LD_SWITCH_X_SITE.

	* Makefile.in (mkdir, clean, mostlyclean, do-install): Use `(cd
	foo && pwd)` instead of `(cd foo ; pwd)` to get the canonical name
	of a directory; cd might fail, and have pwd print out the current
	directory.

1993-05-30  Richard Stallman  (rms@mole.gnu.ai.mit.edu)

	* configure.in: When looking for sources, use '.', not `.`.  Also '..'.

1993-05-30  Jim Blandy  (jimb@wookumz.gnu.ai.mit.edu)

	* configure.in: Complain if srcdir points at an already-configured
	tree.

1993-05-30  Richard Stallman  (rms@mole.gnu.ai.mit.edu)

	* Version 19.10 released.

1993-05-29  Jim Blandy  (jimb@wookumz.gnu.ai.mit.edu)

	* Makefile.in: Use Makefile comments, not C comments.

	* configure.in: Add case for the Tektronix XD88.

1993-05-29  Richard Stallman  (rms@mole.gnu.ai.mit.edu)

	* configure.in: Handle sysv4.2 and sysvr4.2.

1993-05-29  Jim Blandy  (jimb@wookumz.gnu.ai.mit.edu)

	* configure.in: Traverse the argument list without destroying it;
	don't use shift.  It turns out that "set - ${saved_arguments}"
	doesn't work portably.

	* configure.in: Add missing "fi".

	* make-dist: Rebuild configure if configure.in is newer.

	* Makefile.in (src:, lib-src:, FRC:): Force the src and lib-src
	targets to be executed even if make remembers that it has already
	satisfied FRC.

1993-05-29  Richard Stallman  (rms@mole.gnu.ai.mit.edu)

	* Makefile.in (do-install): Delete redundant code to copy etc twice.

	* configure.in (romp): Handle various version numbers with aos and bsd.

1993-05-28  Richard Stallman  (rms@mole.gnu.ai.mit.edu)

	* configure.in: Fix message text.

1993-05-28  Jim Blandy  (jimb@geech.gnu.ai.mit.edu)

	* make-dist: Make a `site-lisp' directory in the distribution,
	instead of a `local-lisp' directory, which hasn't been the
	appropriate name for a long time.
	* Makefile.in (@rip_paths@locallisppath): Use site-lisp directory
	from the distribution first, then /usr/local/lib/emacs/site-lisp.

	* Makefile.in (do-install): Correctly detect if ./etc and
	${srcdir}/etc are the same.

	* configure.in: Extract UNEXEC from the system configuration
	files, compute the name of the source file corresponding to the
	object file, and #define it as UNEXEC_SRC in config.h.

	* configure.in: If srcdir is '.', then try using PWD to make it
	absolute.

	* configure.in: Include ${srcdir} in the printed report, to help
	people notice if it's an automounter path.

1993-05-27  Jim Blandy  (jimb@geech.gnu.ai.mit.edu)

	* configure.in (prefix): Don't run pwd on srcdir unnecessarily.

1993-05-27  Richard Stallman  (rms@mole.gnu.ai.mit.edu)

	* Makefile.in (do-install): Delete the dest dir, not the source dir,
	when they are different.  Add  `shift' command.
	(COPYDESTS, COPYDIR): Delete external-lisp dir.
	(externallispdir): Var deleted.

	* configure.in: Delete spurious paren outputting short_usage.

1993-05-27  Jim Blandy  (jimb@geech.gnu.ai.mit.edu)

	* Version 19.9 released.

1993-05-26  Jim Blandy  (jimb@wookumz.gnu.ai.mit.edu)

	* Makefile.in (${SUBDIR}): Pass the value of the make variable to
	subdirectory makes.

	* make-dist: Check for .elc files with no corresponding .el file.

	* Makefile.in (mkdir): Make all the directories in locallisppath.

	* config.guess: New file.
	* configure.in: Use it, tentatively.
	* INSTALL: Mention its usage.

	* configure.in (hppa-hp-hpux): Use uname -r instead of uname -m;
	the former gives you the operating system rev directly.
	Use s/hpux.h if we don't recognize what we got.

	* Makefile.in (do-install): Don't remove a destination directory
	if it's the same as the source.  If ${srcdir}/info == ${infodir},
	don't try to copy the info files.

	* Makefile.in (COPYDIR, COPYDESTS): Don't mention etc twice; this
	doesn't work if you're not using a separate source directory.
	(do-install): Copy the build tree's etc directory only after
	making sure it's not also the source tree's etc directory.

1993-05-26  Richard Stallman  (rms@mole.gnu.ai.mit.edu)

	* configure.in: Handle sunos4.1.3 specially.

1993-05-25  Richard Stallman  (rms@mole.gnu.ai.mit.edu)

	* Makefile.in (INSTALL): Add definition.

	* configure.in: Fix some messages.  Support -with-gnu-cc.
	At the end, use `set --', not `set -'.
	Delete spurious `.h' in hpux alternatives.

1993-05-25  Jim Blandy  (jimb@wookumz.gnu.ai.mit.edu)

	* Version 19.8 released.

1993-05-25  Jim Blandy  (jimb@wookumz.gnu.ai.mit.edu)

	* configure.in: When looking for source in the same directory as
	the configure script, make the path thus discovered absolute.
	If the user specifies the `--srcdir' switch, make that directory
	absolute too.

	* Makefile.in (srcdir): Remove comment saying this doesn't work.

	* Makefile.in (src/paths.h): Edit the `infodir' variable into this
	too, as the value of the PATH_INFO macro.

	* configure.in: Check to see if the source lives in the same
	directory as the configure script.

1993-05-24  Jim Blandy  (jimb@wookumz.gnu.ai.mit.edu)

	* Makefile.in (install): Split this into `install' and
	`do-install', to give people more control over exactly what gets
	done.
	(do-install): New target, containing the guts of `install'.
	Don't remove and recreate the directories inside the copying loop - do
	it all before the copying loop.  Pass more flags to the lib-src
	make.
	(mkdir): Create ${infodir}, ${mandir}, and ${sitelispdir} here, to
	avoid errors and warnings.

	* configure.in: For generic IBM PC boxes, insist on "unknown" for
	the manufacturer - the more general case was blocking other i386
	configuration names below, and that's how the names are written in
	MACHINES anyway.

	* make-dist: When breaking links, remove the link before moving
	the copy onto it, to avoid interactive behavior.

	* Makefile.in: Doc fix.

	* configure.in: Doc fix.

	* INSTALL: Mention --exec-prefix option.

	* configure.in: Add support for the `--exec-prefix' option.
	* Makefile.in: Accept that support.

	* configure.in: Use the AC_PROG_INSTALL macro.
	* Makefile.in (INSTALL): Variable removed.
	(INSTALL_PROGRAM, INSTALL_DATA): Accept these values from configure.

	* configure.in: Distinguish between hp800's and hp700's by calling
	"uname -m".

1993-05-24  Richard Stallman  (rms@mole.gnu.ai.mit.edu)

	* configure.in: Recognize configuration names for i860 boxes
	running SYSV.

1993-05-23  Jim Blandy  (jimb@geech.gnu.ai.mit.edu)

	* configure.in: Distinguish between hp800's and hp700's by the
	version of HP/UX they run, since that's something people are more
	likely to know - hp700's run 8.0.
	Add HP 700 configuration.

	* configure.in: Test for the presence of the `rename' function.

	* Makefile.in (C_SWITCH_X_SITE): New variable - get this from
	configure.in.
	(oldXMenu/Makefile): Edit C_SWITCH_X_SITE into this.

	* make-dist: Break intra-tree links.

	* configure.in: Explain that this is an autoconf script, and give
	instructions for rebuilding configure from it.  Arrange to put
	comments in configure explaining this too.

	* configure.in: Make the first line of the configure script be
	"#!/bin/sh".  Leaving the first line blank didn't work.

	* configure.in (long_usage): Remove; made short_usage describe
	the options briefly.

	* configure.in: Implement the --prefix option.
	* Makefile.in (prefix): Add support for it here.
	* INSTALL: Document it here.

	* Makefile.in (install): Don't assume that the files in the `info'
	subdirectory match  *.info.  They don't have that prefix.

1993-05-22  Jim Blandy  (jimb@geech.gnu.ai.mit.edu)

	* configure.in: Add case for version 5 of Esix.

1993-05-22  Jim Blandy  (jimb@geech.gnu.ai.mit.edu)

	* Version 19.7 released.

	* make-dist: There aren't any *.com files in lib-src anymore.

	* make-dist: Copy texinfo.tex and texindex.c, rather than linking
	them; they're symlinks to other filesystems on the GNU machines.

	* make-dist: Check that the manual reflects the same version of
	Emacs as stated in lisp/version.el.  Edit that version number into
	the README file.

1993-05-21  Jim Blandy  (jimb@geech.gnu.ai.mit.edu)

	* configure.in: Remove the hack of AC_DEFINE; use
	AC_DEFINE_UNQUOTED.

1993-05-20  Jim Blandy  (jimb@wookumz.gnu.ai.mit.edu)

	* make-dist: Don't distribute precomp.com, compile.com, or
	link.com from ./src; they're in ./vms now.

	Some time-handling patches from Paul Eggert:
	* configure.in: Add AC_TIMEZONE.

1993-05-19  Jim Blandy  (jimb@wookumz.gnu.ai.mit.edu)

	* configure.in: Recognize Linux as a valid operating system for
	the i386.

1993-05-18  Jim Blandy  (jimb@wookumz.gnu.ai.mit.edu)

	* make-dist: Distribute some VMS files we got from Richard Levitte.

	* Makefile.in (oldXMenu/Makefile): Take oldXMenu/Makefile.in as
	the source for the sed command, not oldXMenu/Makefile.

1993-05-17  Jim Blandy  (jimb@totoro.cs.oberlin.edu)

	* INSTALL: Don't claim the srcdir option doesn't work.

1993-05-16  Jim Blandy  (jimb@totoro.cs.oberlin.edu)

	* configure.in: Include remarks saying what order the autoconf
	tests should go in, and remind people to change config.h.in
	whenever they add autoconf tests which make #definitions.

	* make-dist: Distribute oldXMenu/Makefile.in, not oldXMenu/Makefile.

1993-05-15  Jim Blandy  (jimb@geech.gnu.ai.mit.edu)

	* Makefile.in (oldXMenu/Makefile): Make this depend on
	${srcdir}/oldXMenu/Makefile.in, not itself.

	* PROBLEMS: Some updates from David J. Mackenzie.

	More changes from David J. Mackenzie.
	* Makefile.in (install.sysv, install.xenix, install.aix):
	Targets removed; autoconf and config.h should specify all these
	differences.
	(buildlisppath): Make this path depend on ${srcdir}.
	(INSTALLFLAGS): Remove.
	(INSTALL): Include the -c flag.
	(install): Change the way we invoke install accordingly.

	Install ${srcdir} changes from DJM.
	* Makefile.in (SUBDIR_MAKEFILES): Add oldXMenu/Makefile to this
	list.
	(COPYDIR, COPYDESTS): Install files from both the etc directory in
	the source tree and the etc directory in the object tree.
	(${SUBDIR}): Pass the prefix variable down to submakes.
	(everywhere): Use `sed', not `/bin/sed'.  Not all systems have sed
	in /bin.
	(lib-src/Makefile, src/Makefile, oldXMenu/Makefile): Edit in
	values for srcdir and VPATH.
	(install): Add `v' flag to tar command.  Make sure that `dir'
	exists in ${srcdir}/info before copying it.  Remember that the man
	pages come from the source tree, not the object tree.
	* configure.in: Remove remarks saying that the --srcdir option
	doesn't work.
	Create the etc directory in the object tree.
	Recognize configuration names of the form *-sun-solaris*.
	Recognize sunos5 and solaris as operating system names.

	* configure.in: Use the AC_TIME_WITH_SYS_TIME macro, for
	lib-src/getdate.y and src/systime.h.

1993-05-15  Richard Stallman  (rms@mole.gnu.ai.mit.edu)

	* make-dist: Make links in info subdir.

1993-05-13  Jim Blandy  (jimb@totoro.cs.oberlin.edu)

	* configure.in: Call AC_STDC_HEADERS.

1993-05-10  Jim Blandy  (jimb@geech.gnu.ai.mit.edu)

	* configure.in: Sidestep autoconf's quoting of the second argument
	of AC_DEFINE, so we can specify the value to put there.  It would
	be nice if autoconf provided some way to specify computed values
	for macros.

1993-05-09  Jim Blandy  (jimb@totoro.cs.oberlin.edu)

	* Makefile.in (DEFS): Delete; since we're using AC_CONFIG_HEADER,
	this is always just -DHAVE_CONFIG_H.

	The GNU coding standards specify that CFLAGS should be left for
	users to set.
	* Makefile.in (CFLAGS): Let configure determine the default value
	for this.
	Don't have it default to DEFS.
	(${SUBDIR}): Pass CFLAGS down to submakes, not DEFS.
	(lib-src/Makefile, src/Makefile): Edit the default value for
	CFLAGS into these files, not DEFS.
	* configure.in (CFLAGS): Choose a default value for this - "-g"
	normally, or "-g -O" if we're using GCC.  Edit it into the
	top-level Makefile.

	* configure.in: When scanning the machine and system description
	#include files, write their names to conftest.c properly.

1993-05-07  Jim Blandy  (jimb@totoro.cs.oberlin.edu)

	* configure.in: In configuration name case for Apallos running
	Domainios, set opsys, not opsysfile.

	* configure.in: Use the autoconf AC_CONFIG_HEADER macro to produce
	src/config.h, instead of AC_OUTPUT; the latter overwrites
	src/config.h even when it hasn't changed, puts a makefile-style
	comment at the top even though it's C code, and produces a
	config.status script which doesn't do the job right.

	* configure.in: Add AC_LN_S test, so we can tell whether or not we
	can use a symbolic link to get the X Menu library into src.
	* Makefile.in (LN_S): New variable.
	(src/Makefile): Edit the value of LN_S into this makefile.

1993-05-06  Richard Stallman  (rms@mole.gnu.ai.mit.edu)

	* configure.in: Support *-sco3.2v4* as opsystem.

	* make-dist: Don't include calc directory.
	Exclude many files in the man directory; copy a few.

1993-05-04  Jim Blandy  (jimb@geech.gnu.ai.mit.edu)

	* configure.in: Use AC_HAVE_HEADERS to test for sys/time.h, and
	call AC_STRUCT_TM to see what's in time.h.

	* configure.in: Employ quoting stupidity to get the value of CPP
	to expand properly.

1993-04-27  Jim Blandy  (jimb@totoro.cs.oberlin.edu)

	* configure.in: Use the AC_PROG_CPP macro, and then use the CPP
	variable to scan the machine and system description files.

	* configure.in: Use the AC_HAVE_HEADERS to check for sys/timeb.h,
	so that getdate.y builds correctly.

1993-04-26  Jim Blandy  (jimb@totoro.cs.oberlin.edu)

	* configure.in (tempcname): Change this to "conftest.c", so it will
	work properly on systems with short filenames; this is the name
	autoconf uses.

	* configure.in: Also detect the availability of dup2 and
	gethostname.

	* configure.in: Use the AC_ALLOCA test.
	* Makefile.in (ALLOCA): New variable, to be set by ./configure.
	(lib-src/Makefile): Edit the value of ALLOCA into lib-src/Makefile.

1993-04-24  Jim Blandy  (jimb@totoro.cs.oberlin.edu)

	* make-dist: Distribute configure, as well as configure.in.
	Oversight.

1993-04-23  Jim Blandy  (jimb@totoro.cs.oberlin.edu)

	* Makefile.in (install): Print out the name of the directory we're
	copying, so people can have some idea of whether we're making
	progress.

	* Makefile.in (install.aix, install.xenix, install.sysv, install):
	Don't forget to re-create the COPYDESTS directories after we clear
	them out.

1993-04-13  Jim Blandy  (jimb@totoro.cs.oberlin.edu)

	* Makefile.in: Add autoconf cookies so that the configure
	script can comment out sections of path variable definitions to
	choose between the installable configuration and the run-in-place
	configuration.
	* configure.in: Add new option `--run-in-place', to select the
	run-in-place path definitions.

	* configure.in: Add a clause to the big configuration name case
	for the NeXT machine.

1993-04-12  Jim Blandy  (jimb@totoro.cs.oberlin.edu)

	* Makefile.in (install, install.sysv, install.xenix, install.aix):
	Make sure that each source directory exists, and is different from
	the destination directory; then, delete the destination before
	copying over the source.

	* make-dist: Distribute configure.in, instead of configure.

1993-04-10  Jim Blandy  (jimb@geech.gnu.ai.mit.edu)

	* configure.in: Don't set CC to "gcc -O" if the user specifies
	`--with-gcc'.  Add -O to DEFS if GCC is set.

1993-04-09  Jim Blandy  (jimb@totoro.cs.oberlin.edu)

	* Makefile.in (clean mostlyclean): Missing right paren.

	* configure.in: When checking for X windows, search for an X11
	subdirectory of ${x_includes}.

	* configure.in: Check for gettimeofday function, for getdate.y.

	Change `configure' to a mixture of custom code and autoconf stuff.
	autoconf can't derive all the information we need, but we'd really
	like to be able to take advantage of some of its tests, and its
	file-editing facilities.
	* configure.in: Renamed from configure.
	Quote the sections of shell script we want copied literally to
	the configure script.
	(compile): Initialize this to make the autoconf macros' code happy.
	Use AC_PROG_CC, AC_CONST, and AC_RETSIGTYPE instead of writing out
	code to do their jobs.
	Use autoconf to produce Makefile and src/config.h.
	Remove the Makefile-style comment that autoconf places at the top
	of src/config.h.
	(config_h_opts): Remove - no longer necessary.
	* Makefile.in (configname): Rename to configuration.
	(CONFIG_CFLAGS): Rename to DEFS.
	(CC, DEFS, C_SWITCH_SYSTEM, version, configuration): Adjust to
	get values via autoload @cookies@.
	(libsrc_libs): Get this from autoconf.  We used to do nothing
	about this.
	(${SUBDIR}): Pass DEFS to submakes instead of CONFIG_CFLAGS.

	* Makefile.in (src/paths.h, lib-src/Makefile, src/Makefile):
	Don't echo the move-if-change command.

1993-04-08  Jim Blandy  (jimb@churchy.gnu.ai.mit.edu)

	* make-dist: Distribute lib-src/rcs-checkin.

	* make-dist: It's oldXMenu/compile.com, not oldXMenu/compile.mms.
	Don't try to make links to the RCS or Old subdirectories.
	Use the appropriate extension for the compression type in use.
	Create the tar file in the shell's initial default directory, not
	in ${tempparent}.
	Erase the whole ${tempparent} tree, not just ${tempdir}.

1993-03-30  Jim Blandy  (jimb@geech.gnu.ai.mit.edu)

	* Makefile.in (src/paths.h): Don't echo the huge sed command we
	use to build paths.h.
	(lib-src/Makefile, src/Makefile): Similarly.

	* configure: Extend test for working `const' keyword to handle AIX
	3.2 cc.

1993-03-24  Jim Blandy  (jimb@geech.gnu.ai.mit.edu)

	* make-dist: Distribute lisp/term/ChangeLog.

	Arrange for C compilation throughout the tree to get
	C_SWITCH_SYSTEM from the configuration files.
	* configure: Extract C_SWITCH_SYSTEM from the machine and
	system-dependent files, and save it in the top-level Makefile.
	* Makefile.in (C_SWITCH_SYSTEM): New flag for configure to edit.
	(lib-src/Makefile): Edit C_SWITCH_SYSTEM into lib-src/Makefile.

	* make-dist: Include the VMS support files in oldXMenu in the
	distribution.

	* configure: Doc fix.

	* configure: Fix corrupted config_h_opts.

	* configure: Properly report option names in error messages.

	* configure: Properly recognize --x-includes and --x-libraries
	options.

	* configure: Fix syntax errors in code handling XFree386.

1993-03-23  Jim Blandy  (jimb@geech.gnu.ai.mit.edu)

	* configure: Add special code to detect XFree386, and tell
	config.h about it.

	* configure: Properly handle extracting values of LIBS_MACHINE and
	LIBS_SYSTEM that contain spaces.

	* configure: Add `--x-includes' and `--x-libraries' options.
	I think these are dopey, but no less than three alpha testers, at
	large sites, have said they have their X files installed in odd
	places.  Implement them by setting C_SWITCH_X_SITE and
	LD_SWITCH_X_SITE in src/config.h.

1993-03-22  Eric S. Raymond  (eric@geech.gnu.ai.mit.edu)

	* make-dist: Don't distribute etc/Old files.

	* GETTING.GNU.SOFTWARE, PROBLEMS: Registered into RCS with their
	backups.

1993-03-20  Jim Blandy  (jimb@geech.gnu.ai.mit.edu)

	* make-dist: Fix typo.

1993-03-19  Eric S. Raymond  (eric@geech.gnu.ai.mit.edu)

	* make-dist: Corrected typo, fixed it to discard = and TAGS files
	in some cases where it should but didn't seen to.

	* Makefile.in: Added unlock and relock productions.

1993-03-18  Jim Blandy  (jimb@geech.gnu.ai.mit.edu)

	* make-dist: Add a --compress option to force make-dist to use
	compress.

	* make-dist: Use gzip, if we can find it.

	* configure: Recognize rs6000-ibm-aix32 and rs6000-ibm-aix, and
	make rs6000-ibm-aix default to -aix32.

1993-03-17  Eric S. Raymond  (eric@geech.gnu.ai.mit.edu)

	* Makefile.in: Added `Developer's configuration' section.

1993-03-17  Eric S. Raymond  (eric@mole.gnu.ai.mit.edu)

	* Makefile.in: Add commented-out variable settings for developer's
	configuration.

1993-03-14  Jim Blandy  (jimb@wookumz.gnu.ai.mit.edu)

	* make-dist: Distribute `src/bitmaps' too.

1993-03-14  Charles Hannum  (mycroft@hal.gnu.ai.mit.edu)

	* configure: Recognize rs6000-ibm-aix32 and rs6000-ibm-aix, and
	make rs6000-ibm-aix default to -aix32.

1993-03-09  Jim Blandy  (jimb@totoro.cs.oberlin.edu)

	* configure: Recognize strings like "sysvr0" or "sysvr1" as System V.

	* Makefile.in (install.sysv): Add a second `$' in front of
	`${dest}', so that the shell will expand it, instead of Make.

	* configure: When processing the name of the configure script,
	collapse `././' to `./', but leave a single `./' prefix alone.

	* configure: Doc fix.

1993-03-04  Jim Blandy  (jimb@wookumz.gnu.ai.mit.edu)

	* configure: Handle isc3.0 correctly.

1993-02-25  Jim Blandy  (jimb@totoro.cs.oberlin.edu)

	* make-dist: Don't try to copy the COPYING notice into
	external-lisp; we're not distributing that directory any more.

1993-02-24  Jim Blandy  (jimb@totoro.cs.oberlin.edu)

	* Makefile.in (install, install.aix, install.xenix, install.sysv):
	Remove CVS subdirectories from the installed directory trees, as
	well as RCS directories.

1993-02-23  Jim Blandy  (jimb@wookumz.gnu.ai.mit.edu)

	* make-dist: Only copy gmalloc.c if we couldn't link it.
	Don't try to copy man/{README,Makefile} unless they actually exist.

	* Makefile.in (lisppath): Don't include externallispdir in this.
	We're not sure whether we're even going to distribute the
	directory yet.

1993-02-17  Jim Blandy  (jimb@totoro.cs.oberlin.edu)

	* make-dist: Don't distribute the external-lisp directory anymore.
	* INSTALL: Remove all references to external-lisp.

	* configure: Detect whether the compiler supports `const'
	properly, and edit src/config.h accordingly.

	* configure: Tweak layout of final report.

	* Makefile.in (${SUBDIR}): Pass CONFIG_CFLAGS to the submakes, not
	CFLAGS.

	* Makefile.in (locallisppath): Make this default to
	${datadir}/emacs/site-lisp, instead of
	${datadir}/emacs/local-lisp.  ${datadir} and ${statedir} are often
	the same thing, and local-lisp causes completion conflicts with
	lock.
	(lisppath): Add ${externallispdir} to this.
	* INSTALL: Adjust installation directions.

	* Makefile.in (externallispdir): New variable, to say where to
	install the externally-maintained lisp files.
	(COPYDIR, COPYDESTS): Copy the external lisp directory just like
	the others.
	* INSTALL: Describe external-lisp and the new externallispdir
	variable.

1993-02-14  Jim Blandy  (jimb@totoro.cs.oberlin.edu)

	* configure (progname): New option `--with-gcc'.  Make it clearer
	how we are trying to guess whether or not we have GCC.
	* INSTALL: Document the `--with-gcc' option, and improve
	description of `--with-x' options.

1993-02-06  Jim Blandy  (jimb@totoro.cs.oberlin.edu)

	* Makefile.in (COPYDIR, COPYDESTS): Remove ${srcdir}/info and
	${infodir} from these variables; we have written out explicit code
	to install the info files.

1993-01-25  Jim Blandy  (jimb@geech.gnu.ai.mit.edu)

	* make-dist: Don't distributed the RCS files in the etc directory.

1993-01-24  Jim Blandy  (jimb@totoro.cs.oberlin.edu)

	* Makefile.in: Some makes can't handle comments in the middle of
	commands; move them to before the whole rule.

1993-01-16  Jim Blandy  (jimb@wookumz.gnu.ai.mit.edu)

	* README: Mention what Emacs is.

1993-01-14  Jim Blandy  (jimb@wookumz.gnu.ai.mit.edu)

	* make-dist: Include `./lisp/calc-2.02' in the distribution.
	Add `./cpp' and `./man' back into the distribution.

1993-01-13  Richard Stallman  (rms@mole.gnu.ai.mit.edu)

	* Makefile.in: Define MAKE, and use where appropriate.

1993-01-07  Jim Blandy  (jimb@totoro.cs.oberlin.edu)

	* make-dist: Remember that the authoritative COPYING notice is
	`etc/COPYING', not `../etc/COPYING'.

1992-12-20  Jim Blandy  (jimb@totoro.cs.oberlin.edu)

	* make-dist: Make sure that the COPYING notices in each directory
	are copies, not symlinks.

1992-12-19  Jim Blandy  (jimb@totoro.cs.oberlin.edu)

	* INSTALL: The build process produces an executable called `emacs'
	now.  Change references.
	* Makefile.in: Adjust `install.mumble' targets to install
	`src/emacs', not `src/xemacs'.

	* configure: Start with a blank line; this keeps some old CSH's
	from thinking it's a CSH script.  Most systems will just use
	/bin/sh to run it, which is what we're expecting; the only other
	shells which might try to interpret it themselves are probably
	Bourne-compatible.

1992-12-14  Jim Blandy  (jimb@totoro.cs.oberlin.edu)

	* INSTALL: Improvements suggested by David Mackenzie.

1992-12-12  Jim Blandy  (jimb@totoro.cs.oberlin.edu)

	* Makefile.in (install, install.sysv, install.xenix, install.aix):
	Don't try to copy the info files if there aren't any; the
	unexpanded globbing pattern disappoints `install'.  Ignore the
	return status of that command.

	* INSTALL: Updated for new configuration arrangement.

	* configure: Don't make the top-level Makefile read-only - people
	may want to edit the values of the path variables.

	* Makefile.in (install, install.sysv, install.xenix, install.aix):
	Install the info files in ${infodir}.  Install the executable
	under both `emacs' and `emacs-VERSION'.

	* Makefile.in: Doc fix.

	* Makefile.in (exec_prefix): New variable, as per latest version
	of coding standards.
	(bindir, libdir): Use it, instead of `prefix'.
	(lib-src/Makefile): Edit value of exec_prefix into lib-src/Makefile.

	* Makefile.in (mandir): Make the default value for this depend on
	$(prefix).

	* Makefile.in (datadir, statedir, libdir): Make these all default
	to ${prefix}/lib.
	(lispdir, locallisppath, etcdir, lockdir, archlibdir):
	Adjust to compensate.

	* Makefile.in (install, install.sysv, install.xenix, install.aix):
	Install the etags and ctags man pages too.

	* Makefile.in (distclean): Don't delete backup files; that's the
	job of extraclean.
	(extraclean): Like distclean, but deletes backup and autosave files.

1992-12-10  Jim Blandy  (jimb@totoro.cs.oberlin.edu)

	Make path specification conform to GNU coding standards.
	* configure (long_usage): Remove all traces of old arguments from
	usage messages, and document the options we do accept in more
	detail: -with-x... and --srcdir.
	(options, boolean_opts): Delete; we don't have enough options to
	make this worthwhile.
	(prefix, bindir, lisppath, datadir, libdir, lockdir): Delete,
	along with the code which supported them; these should be set as
	arguments to the top-level make.
	(config_h_opts): Since this no longer doubles as a list of option
	names, make them upper case; this simplifies the code which uses
	them to build the sed command to edit src/config.h.  Change the
	code which sets them.
	(cc, g, O): Don't allow the user to set these using options; they
	should be specified using `CC=' and `CFLAGS=' arguments to the
	top-level make.  Just choose reasonable default values for them,
	and edit them into Makefile.in's default CC and CONFIG_CFLAGS
	values.
	(gnu_malloc, rel_alloc): Don't allow the user to set these using
	options; use them whenever the configuration files say they're
	possible.
	Simplify the argument processing loop.  Don't accept abbreviations
	for option names; these might conflict with other configuration
	options in the future.
	Add some support for the `--srcdir' option.  Check for the sources
	in . and .. if `--srcdir' is omitted.  If the directories we will
	compile in don't exist yet, create them under the current directory.
	Note that the rest of the build process doesn't really support
	this.
	Edit only the top Makefile.  That should edit the others.
	Edit into the makefile: `version', from lisp/version.el, `configname'
	and `srcdir' from the configuration arguments, `CC' and
	`CONFIG_CFLAGS' as guessed from the presence or absence of GCC in
	the user's path, and LOADLIBES as gleaned from the system
	description files.
	Simplify the report generated; it doesn't need to include any
	description of paths now.
	Make `config.status' exec configure instead of just calling it, so
	there's no harm in overwriting `config.status'.
	* Makefile.in (version, configname): New variables, used to choose
	the default values for datadir and libdir.
	Path variables rearranged into two clearer groups:
	- In the first group are the variables specified by the GNU coding
	  standards (prefix, bindir, datadir, statedir, libdir, mandir,
	  manext, infodir, and srcdir).
	- In the second are the variables actually used for Emacs's paths
	  (lispdir, locallisppath, lisppath, buildlisppath, etcdir, lockdir,
	  archlibdir), which depend on the first category.
	datadir and libdir default to directories under
	${prefix}/lib/emacs instead of ${prefix}/emacs, by popular
	demand.
	etcdir and lispdir default to subdirectories of datadir.
	archlibdir defaults to libdir.
	The new installation tree is a bit deeper than it used to be, so
	use the new make-path program in lib-src to build them all.
	Always build a new src/paths.h.tmp and then move-if-change it to
	src/paths.h, to avoid unnecessary rebuilds while responding to the
	right changes.
	Remove all mention of arch-lib.  Run utility commands from
	lib-src, and let the executables be copied into archlibdir when
	Emacs is installed.
	Add targets for src/Makefile, lib-src/Makefile, and
	oldXMenu/Makefile, editing the values of the path variables into
	them.
	Let lib-src do its own installation.
	(datadir): Default to putting data files under
	${prefix}/lib/emacs/${version}, not /usr/local/emacs.
	(emacsdir): Variable deleted; it would only be confusing to use.
	(lispdir, etcdir): Default to ${datadir}/lisp.
	(mkdir): Use make-path for this.
	(lockdir): Do this in mkdir.
	(Makefile): New target.

	* configure (usage_message): Rename to long_usage.

	* make-dist: Don't bother creating an arch-lib directory; that's
	only for installation now.

1992-11-20  Jim Blandy  (jimb@totoro.cs.oberlin.edu)

	* configure: Use GCC-style configuration names, using config.sub.
	Change the usage and help messages.

	* configure: Initialize window_system, not indow_system.

	* configure: Report which window system, compiler, and signal
	handler return type we decide to use.

	* make-dist: Explain what's going on if config.sub and gmalloc.c
	can't be linked.  Place the code which copies them near the code
	which links the rest of the files around them.

1992-11-15  Jim Blandy  (jimb@apple-gunkies.gnu.ai.mit.edu)

	* make-dist: Don't bother to distribute src/*.com, or
	src/vmsbuild; those have all been moved to `../vms'.

1992-11-07  Jim Blandy  (jimb@wookumz.gnu.ai.mit.edu)

	* make-dist: Don't forget that the way to avoid filenames starting
	with `=' is to use the pattern `[a-zA-Z0-9]*.h', not
	`[a-zA-Z0-9].h'.  Add a new section for dealing with files that we
	couldn't make hard links to, since we have two already, and
	perhaps more to come.

1992-11-04  Jim Blandy  (jimb@totoro.cs.oberlin.edu)

	* configure: When editing parameters into lib-src/Makefile, change
	the definition of CONFIG_CFLAGS instead of CFLAGS itself; CFLAGS
	needs some other flags too.

1992-11-03  Jim Blandy  (jimb@totoro.cs.oberlin.edu)

	* configure: Remove spurious echo of the configuration name.

	* make-dist: Don't distribute files in src/m and src/s whose names
	begin with `='.

1992-10-27  Richard Stallman  (rms@mole.gnu.ai.mit.edu)

	* configure: Update GNU_MALLOC and REL_ALLOC in config.h.
	Also LISP_FLOAT_TYPE.

1992-10-26  Jim Blandy  (jimb@wookumz.gnu.ai.mit.edu)

	* make-dist: Copy config.sub, since it's a symbolic link to a file
	on another file system.

1992-10-17  Jim Blandy  (jimb@totoro.cs.oberlin.edu)

	* make-dist: Include lib-src/makedoc.com and emacs.csh in the
	distribution.

	* config.sub: New file, to help us recognize configuration names.
	* make-dist: Include it in the distribution.

1992-09-14  Richard Stallman  (rms@mole.gnu.ai.mit.edu)

	* configure: Convert `-' to `_' in specified option names.
	Accept options with --.  Delete --highpri and --have-x-menu options.
	New options --with-x and --with-x10 replace -window-system.
	Don't mention options --gnu-malloc, --rel-alloc
	or --lisp-float-type in help message.

1992-09-13  Jim Blandy  (jimb@pogo.cs.oberlin.edu)

	* make-dist: Include the `vms' subdirectory in the distribution.

1992-09-10  Jim Blandy  (jimb@pogo.cs.oberlin.edu)

	* configure: Remove lines starting with "# DIST: " when building
	lib-src/Makefile and src/Makefile.  This allows us to mark the
	"Makefile.in" files with explanatory comments which won't also get
	stuck in the Makefiles.

1992-09-05  Jim Blandy  (jimb@pogo.cs.oberlin.edu)

	* make-dist: Don't use the '+' operator in the sed regular
	expression that extracts the version number from lisp/version.el;
	Ultrix sed doesn't seem support the operator.  Just double the
	operand and use *.

1992-09-01  Jim Blandy  (jimb@pogo.cs.oberlin.edu)

	* Makefile.in: Doc fix.

1992-08-31  Jim Blandy  (jimb@totoro.cs.oberlin.edu)

	* configure: Rewrite sed command to remove at most one ./ prefix;
	Ultrix's sed doesn't allow us to apply the * operator to a \( \)
	group.

1992-08-25  Richard Stallman  (rms@mole.gnu.ai.mit.edu)

	* Makefile.in (src/paths.h): Use sed, not /bin/sed.

1992-08-18  Jim Blandy  (jimb@pogo.cs.oberlin.edu)

	* make-dist: Go ahead and build a new TAGS file, unless the
	--newer option was specified.  Don't try to delete a TAGS file
	from etc; it's not kept there, and shouldn't be deleted anyway.

1992-08-14  Jim Blandy  (jimb@pogo.cs.oberlin.edu)

	* make-dist: If the lisp directory contains a default.el, don't
	distribute it.

	* configure: When searching signal.h for the type of a signal
	return handler, make a copy of it, not a symbolic link to it; that
	way, it will work on systems that don't have symbolic links.

1992-08-14  Eric S. Raymond  (eric@mole.gnu.ai.mit.edu)

	* make-dist: Taught it about vcdiff and rcs2log, added --newer
	option for generating incremental distributions.  Stopped it from
	generating a TAGS file into the distribution; that sucker is
	*big*, and easily enough generated with the toplevel makefile.

1992-08-13  Jim Blandy  (jimb@pogo.cs.oberlin.edu)

	* configure: When writing config.status, don't prefix progname
	with a '.'; it might be absolute.

1992-08-05  Jim Blandy  (jimb@pogo.cs.oberlin.edu)

	* configure: Choose to use X11 if either /usr/lib/libX11.a or
	/usr/include/X11 exist, not only if both exist.

1992-07-27  Jim Blandy  (jimb@wookumz.gnu.ai.mit.edu)

	* make-dist: Make the new external-lisp directory a duplicate of
	the external-lisp directory, not the lisp directory.

1992-07-07  Jim Blandy  (jimb@wookumz.gnu.ai.mit.edu)

	* Makefile.in (clean, mostlyclean): Don't bother trying to `make
	clean' in arch-lib; it doesn't even have a Makefile.

	* Makefile.in (clean, mostlyclean): In the test which tries to
	distinguish between the build directory, which should be cleaned,
	and the installed directory, which shouldn't, cd to `${emacsdir}',
	not `${DESTDIR}${LIBDIR}'.

1992-06-30  Jim Blandy  (jimb@pogo.cs.oberlin.edu)

	* make-dist: Be sure to delete the .c and .h files that YACC and
	BISON create from getdate.y.

	* external-lisp: New directory; see `external-lisp/README'.
	* make-dist: Added support for the external-lisp subdirectory.

	* make-dist: Changed message which complains that make-dist wasn't
	invoked in the right directory to indicate which files it was
	looking for.

1992-06-29  Jim Blandy  (jimb@pogo.cs.oberlin.edu)

	* configure: Add comments explaining why we can't translate
	character ranges or control characters in `tr'.

1992-06-24  Jim Blandy  (jimb@pogo.cs.oberlin.edu)

	* configure: When generating the configuration message, we used to
	build the message from the start so that each line began with "# "
	so that it would be a comment in `config.status'.  However, this
	causes trouble if any of the variables we use in the message
	expand to more than one line of text - as gnu_malloc_reason
	sometimes does.  So instead, we build the message as it should be
	printed to the user (i.e. without the "# " prefixes), and stick on
	the "# "s when we write it to `config.status'.

	* Makefile.in (clean, mostlyclean): Don't neglect to clean out
	`lib-src' and `arch-lib'.

	* configure: When generating report and `config.status' file, note
	that bindir only determines where `make install' and
	`build-install' will place the executables; this should make it
	clear that the ordinary build process will not try to install
	things.

1992-06-10  Jim Blandy  (jimb@wookumz.gnu.ai.mit.edu)

	* make-dist: Change messages to say that we are 'making links to
	X', rather than 'copying X'.  And put `' quotes around file names.

	* make-dist: Include '.tmp' in the name of the staging directory.

	* make-dist: Pass the `-f' option to rm when you're not sure that
	the files you're removing actually exist.

	* make-dist: When setting up etc/COPYING, always nuke whatever is
	there, and then copy it in, to make sure we get a real file.

	* make-dist: Don't try to distribute *.defns files any more.
	The only such file was for simula.el, which has been superseded by a
	version which doesn't have a separate .defns file.

1992-05-28  Ken Raeburn  (Raeburn@Cygnus.COM)

	* make-dist: Don't distribute configured versions of config.h.in,
	paths.h.in, Makefile.in in src.

	* configure: Delete .tmp files before creating them; don't bother
	trying to make final targets writable first, since it won't
	matter to move-if-change.

1992-05-19  Jim Blandy  (jimb@pogo.cs.oberlin.edu)

	* Makefile.in (mkdir, lockdir): Don't put dashes in front of the
	mkdir and chmod in the center of all the conditionals.  GNU Make
	will strip these out, but other makes won't.

1992-05-18  Jim Blandy  (jimb@pogo.cs.oberlin.edu)

	* make-dist: Include move-if-change in list of files to distribute.

1992-05-04  Jim Blandy  (jimb@pogo.cs.oberlin.edu)

	* configure: Remove any "." elements from the program name.

	* configure: Don't record the values of all the possible arguments
	in config.status; only record the options that the user specified.

	* configure: Use move-if-change to move in the new src/config.h.

1992-04-29  Ken Raeburn  (Raeburn@Cygnus.COM)

	* move-if-change: New file, copied from gcc release.
	* Makefile.in (src/paths.h): Use it, and put the "sed" output into
	a temp file, so we don't update paths.h if an error occurs or if
	it doesn't need changing.

1992-04-28  Jim Blandy  (jimb@pogo.cs.oberlin.edu)

	* Makefile.in (src/paths.h): Do not install a value for the
	PATH_SUPERLOCK value; that macro doesn't exist anymore.
	* build-install.in: Same thing.

1992-04-24  Jim Blandy  (jimb@pogo.cs.oberlin.edu)

	* make-dist: Check the flag called "make_tar", not "make_dir"; the
	latter, being a typo, is always false, resulting in a program
	whose default behavior is to painstakingly build a copy of the
	source tree, and then delete it.  Rah.

	* Makefile.in: Add dist target, and comment for it.

	* configure: When scanning <signal.h> for a declaration for
	signal, create a symbolic link with a name ending in .c, so the
	compiler won't complain that it's only been given .h files.

	* configure: Check whether there are any arguments available
	before shifting to get the value of a non-boolean parameter.

	* make-dist: Doc fix.

1992-04-20  Jim Blandy  (jimb@pogo.cs.oberlin.edu)

	* configure: Instead of grepping /usr/include/signal.h for a
	signal declaration, run /usr/include/signal.h or
	/usr/include/sys/signal.h through cpp and grep for the
	declaration.

	* configure: Redirect the output of grep to /dev/null instead of
	using grep -s - that flag means different things on other systems.

	* Makefile.in: Use 'buildlisppath' instead of 'dumplisppath',
	since the former is recognizable even if you don't know what
	'dumping' is.
	* configure: Accommodate that change.

	* configure: Accept options for all of the directories you can
	change in the Makefile.

	* configure: Accept "-OPTION VALUE" as well as "-OPTION=VALUE".

	* INSTALL: Mention that you have to copy all the 'FOO.in' files to
	FOO before you can use them.

	* build-install.in: Made the "Where To Install Things" section
	conform with the similar section from Makefile.in.  Copied section
	which builds src/paths.h from src/paths.h.in from the Makefile.

1992-04-19  Jim Blandy  (jimb@pogo.cs.oberlin.edu)

	* configure: Write config.status to pass its command-line
	arguments on to configure, so that people can use it to recreate
	an old configuration, with minor changes.

1992-04-16  Jim Blandy  (jimb@pogo.cs.oberlin.edu)

	* configure: Don't rely on option variables being unset if their
	values are the empty string.  In particular, when producing the
	English report, don't assume that highpri will be unset when no
	increased priority has been requested; -highpri='' should be the
	same as omitting -highpri altogether.

	* configure: Fix dumb bug: when running the system and machine
	description files through cpp, mark those lines that we want to
	evaluate with the string '@configure@', and then only evaluate
	them.  This way if the files include anything that actually
	generates text (type definitions or external declarations, say),
	we won't try to eval it.

1992-04-11  Jim Blandy  (jimb@pogo.cs.oberlin.edu)

	* make-dist: New shell script.

	* configure: When creating foo from foo.in, make foo read-only to
	remind people to edit the .in file instead.

	* INSTALL: Changed references to config.h-dist to config.h.in.
	The "BUILDING GNU EMACS BY HAND" section neglected to mention how
	to build src/paths.h from src/paths.h.in; added a paragraph to do
	this.
	* configure, Makefile, build-install: Changed filenames like
	FOO-dist to FOO.in.

1992-04-08  Jim Blandy  (jimb@pogo.cs.oberlin.edu)

	* Makefile, build-install: Renamed to Makefile.in and
	build-install.in; the configure script will edit these to produce
	the usable Makefile and build-install.
	* configure: Changed to produce ./Makefile, ./build-install,
	lib-src/Makefile, and src/Makefile from their *.in counterparts,
	instead of editing them in place.

1992-04-07  Jim Blandy  (jimb@pogo.cs.oberlin.edu)

	* Makefile: Re-arranged so that the undumped Emacs will search
	../lisp *after* the site's local elisp files.
	(locallisppath, dumplisppath): New variables.
	(lisppath): This variable's default value is now chosen based on
	$(locallisppath) and $(lispdir); while it used to be the
	customization point for adding site-local elisp directories to
	load-path, that job is now handled mostly by locallisppath.
	(src/paths.h): Edit the value of a new macro, PATH_DUMPLOADSEARCH.
	Check the values being assigned to the *LOADSEARCH macros for null
	path elements (like '::' in 'foo::bar').

	* configure: When checking if the machine- and system-dependent
	files define a particular macro or not, actually run them through
	CPP and test the macros with #ifs, instead of just grepping for
	the macros' names.  In particular, check for SYSTEM_MALLOC in this
	way.

1992-04-03  Richard Stallman  (rms@mole.gnu.ai.mit.edu)

	* Makefile (install): Don't use -s in install.  (Keep the symbols.)

1992-04-02  Jim Blandy  (jimb@pogo.cs.oberlin.edu)

	* configure: Make the config.status file an executable shell
	script which will recreate the same configuration.  Include the
	verbal description of the current configuration as a comment in
	the script.
	* INSTALL: Doc fix.

	* Makefile: Brought the Makefile up to the GNU coding
	standards, as described in standards.text:
	(TAGS): New name for the target which rebuilds the tags table.
	(check): New target; doesn't do anything yet.
	(mostlyclean): New target, synonymous with clean.
	(realclean): New target.  Currently, this just calls the
	subdirectories's makefiles and then deletes config.status.
	(INSTALL, INSTALLFLAGS, INSTALL_PROGRAM, INSTALL_DATA):
	New variables.
	Installation directory variables changed to conform.
	(install, install.sysv, install.xenix, install.aix): Change the
	code which copies the directories into their installed location to
	allow the installed locations to be in several different
	directories; the old version assumed that they would all be in
	$(emacsdir).
	(mkdir, lockdir): Allow the installed locations to be in several
	different directories.
	* INSTALL: Doc fix.

	* build-install: Use the same variable names as the Makefile.
	Allow the installed locations to be in several different
	directories.

1992-03-31  Jim Blandy  (jimb@pogo.cs.oberlin.edu)

	* Makefile (src/paths.h): Instead of using a single sed command to
	edit both the PATH_LOCK and PATH_SUPERLOCK macros, edit the two
	separately, and don't forget to append "/!!!SuperLock!!!" to the
	value of the PATH_SUPERLOCK macro.

	* config.emacs: Renamed to configure, for consistency with other
	GNU products.  Internal references changed.
	INSTALL, Makefile: References changed.

	* lock: New directory, which should always be empty.  If this
	directory doesn't exist, Emacs won't complain; it just won't lock.
	Having this here means that people can just unpack Emacs, build
	it, and have locking work.

	* share-lib: Re-renamed to etc, for the sake of tradition.
	* config.emacs: Changed default value for datadir to ../etc.
	* INSTALL, README: Adjusted.

1992-03-18  Jim Blandy  (jimb@pogo.cs.oberlin.edu)

	* config.emacs: Guess the value for LOADLIBES in lib-src/Makefile
	by running CPP on the appropriate s/*.h and m/*.h files.

1992-03-16  Jim Blandy  (jimb@pogo.cs.oberlin.edu)

	* config.emacs: Make sure to set the "exit on error" flag once
	we've removed config.status; errors should abort the configuration.

1992-02-15  Jim Blandy  (jimb@pogo.cs.oberlin.edu)

	* config.emacs: Added -distribute option, so that the Makefile
	paths are in their proper form.  I don't know why this matters.

1992-02-14  Jim Blandy  (jimb@pogo.cs.oberlin.edu)

	* local-lisp: New directory, empty in the distribution, for people
	to put local elisp code in.
	* config.emacs: Include it in the default load path.
	* README: Document it.

1992-01-30  Jim Blandy  (jimb@pogo.cs.oberlin.edu)

	* config.emacs: Guess the type of signal handling functions based
	on the contents of /usr/include/signal.h.

	* config.emacs: Print out progress report messages.

	* Makefile (src/paths.h): Don't generically replace
	/usr/local/lib/emacs with LIBROOT.  This can hide bugs in the
	editing of the other entries, and each entry should be dealt with
	explicitly anyway.

	* build-install: Converted from C-shell to Bourne shell.
	* config.emacs: Edit build-install properly.

	* config.emacs: Doc fix.

1992-01-27  Richard Stallman  (rms@mole.gnu.ai.mit.edu)

	* Makefile (install): Remove `B' from tar xf command.

1992-01-13  Jim Blandy  (jimb@pogo.cs.oberlin.edu)

	* config.emacs: Removed support for the `maintain-environment'
	option; the only important difference between this and its absence
	has been removed.
	* INSTALL: Removed mention of `maintain-environment'.

	* config.emacs: Fix arguments to sed when processing boolean
	arguments.

1991-12-05  Jim Blandy  (jimb@pogo.gnu.ai.mit.edu)

	* config.emacs: New file, to help automate the installation
	process.

	* Makefile: Lots of changes to support the separation of etc into
	architecture-dependent and -independent files:
	(EMACSROOT): New variable, giving the directory under which all of
	Emacs's libraries should be installed.  Changed rest of file to
	use it.
	(LIBDIR): Now denotes only architecture-dependent dir.
	(DATADIR): New variable, denoting architecture-independent dir.
	(LOCKDIR): New variable, for completeness.
	(SUBDIR): No more etc, new lib-src.
	(COPYDIR): No more etc, new arch-lib and share-lib.
	(src/paths.h): Set PATH_DATA and the LOCK macros too.
	(src): Now depends on lib-src, not etc.
	* build-install: Changes parallel to the above.
	* README: Describe the new arrangement.

	* vms: New subdirectory for all the VMS stuff.

1991-12-03  Jim Blandy  (jimb@pogo.gnu.ai.mit.edu)

	* Makefile (LISPPATH): New variable.
	(src/paths.h): Define PATH_LOADSEARCH according to LISPPATH.

1990-09-28  Richard Stallman  (rms@mole.ai.mit.edu)

	* Makefile (install, install.sysv, install.xenix):
	Install wakeup instead of loadst.  No need for setuid or setgid.

1990-08-07  Richard Stallman  (rms@sugar-bombs.ai.mit.edu)

	* Makefile (clean): Clean etc if that's not the installation dir.

1990-04-26  Richard Stallman  (rms@sugar-bombs.ai.mit.edu)

	* Makefile (paths.h): Make sed alter each name in the path.

1988-08-30  Richard Stallman  (rms@sugar-bombs.ai.mit.edu)

	* Makefile (install.sysv): Use cpio, not tar.

1988-08-03  Richard Stallman  (rms@sugar-bombs.ai.mit.edu)

	* Makefile (lockdir): Rename `lock' target.
	Depend on it from install*, not from `all'.

1988-05-16  Richard Stallman  (rms@frosted-flakes.ai.mit.edu)

	* Makefile: Changed LIBDIR and BINDIR back to /usr/local/{emacs,bin}
	to match build-install and paths.h.

;; Local Variables:
;; coding: utf-8
;; End:

  Copyright (C) 1993-1999, 2001-2014 Free Software Foundation, Inc.

  This file is part of GNU Emacs.

  GNU Emacs is free software: you can redistribute it and/or modify
  it under the terms of the GNU General Public License as published by
  the Free Software Foundation, either version 3 of the License, or
  (at your option) any later version.

  GNU Emacs is distributed in the hope that it will be useful,
  but WITHOUT ANY WARRANTY; without even the implied warranty of
  MERCHANTABILITY or FITNESS FOR A PARTICULAR PURPOSE.  See the
  GNU General Public License for more details.

  You should have received a copy of the GNU General Public License
  along with GNU Emacs.  If not, see <http://www.gnu.org/licenses/>.<|MERGE_RESOLUTION|>--- conflicted
+++ resolved
@@ -1,4 +1,16 @@
-<<<<<<< HEAD
+2014-11-16  Christoph Scholtes  <cschol2112@gmail.com>
+
+	* .gitignore: Ignore generated file lib/stdalign.h.
+
+2014-11-16  Paul Eggert  <eggert@cs.ucla.edu>
+
+	Backport fix for minor Bazaar leftovers.
+	* .dir-locals.el: Remove reference to bzr commit --fixes debbugs.
+
+2014-11-16  Eli Zaretskii  <eliz@gnu.org>
+
+	* .gitignore: Add more ignorables.
+
 2014-11-14  Andreas Schwab  <schwab@linux-m68k.org>
 
 	* Makefile.in (config.status): Don't depend on
@@ -25,26 +37,11 @@
 2014-11-14  David Reitter  <david.reitter@gmail.com>
 
 	* Makefile.in (install-arch-indep): Compress publicsuffix.txt file.
-=======
-2014-11-15  Christoph Scholtes  <cschol2112@gmail.com>
-
-	* .gitignore: Ignore generated file lib/stdalign.h.
-
-2014-11-13  Paul Eggert  <eggert@cs.ucla.edu>
-
-	Backport fix for minor Bazaar leftovers.
-	* .dir-locals.el: Remove reference to bzr commit --fixes debbugs.
-
-2014-11-13  Eli Zaretskii  <eliz@gnu.org>
-
-	* .gitignore: Add more ignorables.
->>>>>>> 4f4cf9c8
 
 2014-11-13  Lars Magne Ingebrigtsen  <larsi@gnus.org>
 
 	* .gitignore: Copy over sufficient ignorable files from the old
-	.bzrignore that a simple build doesn't list lots of unregistered
-	files.
+	.bzrignore that a simple build doesn't list lots of unregistered files.
 
 2014-11-11  Eric S. Raymond  <esr@thyrsus.com>
 
@@ -60,10 +57,8 @@
 	The last CVS commit was	2009-12-27T08:11:12Z!cyd@stupidchicken.com.)
 
 	Committer/author email addresses are generally correct for the
-	transition day, not necessarily when the comit was originally
-	made.
-
-<<<<<<< HEAD
+	transition day, not necessarily when the comit was originally made.
+
 2014-11-10  Glenn Morris  <rgm@gnu.org>
 
 	* configure.ac (doc/man/emacs.1): Generate it.
@@ -85,8 +80,6 @@
 	simplify, assuming that the shell is bash (which is the case in MSYS).
 	(msys_w32prefix_subst, msys_sed_sh_escape): Remove (no longer used).
 
-=======
->>>>>>> 4f4cf9c8
 2014-11-05  Glenn Morris  <rgm@gnu.org>
 
 	* Makefile.in (QUIET_SUBMAKE): Remove.
