--- conflicted
+++ resolved
@@ -851,7 +851,6 @@
 (defun which-key--create-pages (prefix-keys keys sel-win-width)
   (let* ((max-dims (which-key--popup-max-dimensions sel-win-width))
          (max-lines (car max-dims))
-<<<<<<< HEAD
          (max-width (cdr max-dims))
          (prefix-w-face (which-key--propertize-key prefix-keys))
          (prefix-left (when (eq which-key-show-prefix 'left)
@@ -918,47 +917,6 @@
 ;; (setq map (make-sparse-keymap))
 ;; (define-key map (kbd "C-M-1") (lambda () (interactive) (which-key--show-page 0)))
 ;; (define-key map (kbd "C-M-2") (lambda () (interactive) (which-key--show-page 1)))
-=======
-         (avl-width (cdr max-dims))
-         (prefix-width (if (eq which-key-show-prefix 'left) prefix-len 0))
-         (keys-rem formatted-keys)
-         (max-pages (+ 1 (length formatted-keys)))
-         (page-n 0)
-         keys-per-page pages first-page first-page-str page-res no-room
-         max-pages-reached)
-    (while (and keys-rem (not max-pages-reached) (not no-room))
-      (setq page-n (1+ page-n)
-            page-res (which-key--create-page keys-rem
-                                            max-lines avl-width prefix-width
-                                            vertical which-key-show-remaining-keys page-n))
-      (push page-res pages)
-      (push (if (nth 4 page-res) (nth 4 page-res) 0) keys-per-page)
-      (setq keys-rem (nth 3 page-res)
-            no-room (<= (car keys-per-page) 0)
-            max-pages-reached (>= page-n max-pages)))
-    ;; not doing anything with other pages for now
-    (setq keys-per-page (reverse keys-per-page)
-          pages (reverse pages)
-          first-page (car pages)
-          first-page-str (concat prefix-string (car first-page)))
-    (cond (max-pages-reached
-           (error "Which-key reached the maximum number of pages")
-           (cons 0 0))
-          ((<= (length formatted-keys) 0)
-           (message "%s-  which-key: no keys to display" prefix-keys)
-           (cons 0 0))
-          ((<= (car keys-per-page) 0) ; check first page
-           (message "%s-  which-key can't show keys: Settings and/or frame size are too restrictive." prefix-keys)
-           (cons 0 0))
-          (t
-           (if (eq which-key-popup-type 'minibuffer)
-               (let (message-log-max) (message "%s" first-page-str))
-             (with-current-buffer which-key--buffer
-               (erase-buffer)
-               (insert first-page-str)
-               (goto-char (point-min))))
-           (cons (nth 1 first-page) (nth 2 first-page))))))
->>>>>>> 5ce4a5cb
 
 ;;;;;;;;;;;;;;;;;;;;;;;;;;;;;;;;;;;;;;;;;;;;;;;;;;;;;;;;;;;;;;;;;;;;;;;;;;;;;;;;
 ;; Update
