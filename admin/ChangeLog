--- conflicted
+++ resolved
@@ -1,19 +1,13 @@
-<<<<<<< HEAD
-2014-10-27  Eric S. Raymond  <esr@thyrsus.com>
-
-	* notes/bzr: Renamed to notes/repo, reorganixed to separate
-=======
-2014-10-31  Eli Zaretskii  <eliz@gnu.org>
+2014-11-01  Eli Zaretskii  <eliz@gnu.org>
 
 	* notes/repo (Notes): Reword the stylistic guidance for commit log
 	messages so that they are in line with Emacs development practices
 	and style guidance.
 
-2014-10-31  Eric S. Raymond  <esr@thyrsus.com>
-
-	* notes/bzr: Renamed to notes/repo, reorganized to separate
->>>>>>> b99e8f83
-	VCS-dependent from VCS-independent stuff.  Added guidance about
+2014-10-27  Eric S. Raymond  <esr@thyrsus.com>
+
+	* notes/bzr: Rename to notes/repo, reorganize to separate
+	VCS-dependent from VCS-independent stuff.  Add guidance about
 	commit-comment format under DVCSes.
 
 	* notes/BRANCH: Merged into notes/repo.
