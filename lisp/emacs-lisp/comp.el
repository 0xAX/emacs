--- conflicted
+++ resolved
@@ -3856,29 +3856,7 @@
          (lexical-binding t))
     (comp--native-compile
      form nil
-<<<<<<< HEAD
-     ;; If we've disabled nativecomp, don't write the trampolines to
-     ;; the eln cache (but create them).
-     (unless inhibit-automatic-native-compilation
-       (cl-loop
-        for dir in (if native-compile-target-directory
-                       (list (expand-file-name comp-native-version-dir
-                                               native-compile-target-directory))
-                     (comp-eln-load-path-eff))
-        for f = (expand-file-name
-                 (comp-trampoline-filename subr-name)
-                 dir)
-        unless (file-exists-p dir)
-          do (ignore-errors
-               (make-directory dir t)
-               (cl-return f))
-        when (file-writable-p f)
-          do (cl-return f)
-        finally (error "Cannot find suitable directory for output in \
-`native-comp-eln-load-path'"))))))
-=======
      (comp--trampoline-abs-filename subr-name))))
->>>>>>> 1769a588
 
  
