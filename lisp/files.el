--- conflicted
+++ resolved
@@ -889,7 +889,7 @@
 exits with the same non-empty string that was inserted by this function.
  (If DEFAULT-DIRNAME is omitted, DIR combined with INITIAL is used,
   or just DIR if INITIAL is nil.)
-<<<<<<< HEAD
+Return the directory as a string.
 
 If the user exits with an empty minibuffer, return an empty
 string.  (This can happen only if the user erased the pre-inserted
@@ -897,14 +897,6 @@
 
 Fourth arg MUSTMATCH, is like for `read-file-name', which see.
 
-=======
-Return the directory as a string.
-If the user exits with an empty minibuffer, this function returns
-an empty string.  (This can happen only if the user erased the
-pre-inserted contents or if `insert-default-directory' is nil.)
-Fourth arg MUSTMATCH non-nil means require existing directory's name.
- Non-nil and non-t means also require confirmation after completion.
->>>>>>> 894b0e3a
 Fifth arg INITIAL specifies text to start with.
 
 Sixth arg PREDICATE, if non-nil, should be a function of one
