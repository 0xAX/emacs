--- conflicted
+++ resolved
@@ -1,40 +1,33 @@
-<<<<<<< HEAD
-2010-05-08  Stefan Monnier  <monnier@iro.umontreal.ca>
-=======
-2010-05-07  Chong Yidong  <cyd@stupidchicken.com>
-
-	* Version 23.2 released.
-
-2010-05-03  Chong Yidong  <cyd@stupidchicken.com>
+2010-05-08  Chong Yidong  <cyd@stupidchicken.com>
 
 	* international/mule.el (auto-coding-alist):  Only purecopy
 	car of each item, not the whole list (Bug#6083).
 
-2010-05-02  Chong Yidong  <cyd@stupidchicken.com>
+2010-05-08  Chong Yidong  <cyd@stupidchicken.com>
 
 	* progmodes/js.el (js-mode): Make paragraph variables local before
 	calling c-setup-paragraph-variables (Bug#6071).
 
-2010-05-01  Eli Zaretskii  <eliz@gnu.org>
+2010-05-08  Eli Zaretskii  <eliz@gnu.org>
 
 	* composite.el (compose-region, reference-point-alist): Fix typos
 	in the doc strings.
 
-2010-04-28  Alexander Klimov <alserkli@inbox.ru> (tiny change)
+2010-05-08  Alexander Klimov <alserkli@inbox.ru> (tiny change)
 
 	* calc/calc-graph.el (calc-graph-plot): Use the proper form for
 	gnuplot's "set" command.
 
-2010-04-26  Juanma Barranquero  <lekktu@gmail.com>
+2010-05-08  Juanma Barranquero  <lekktu@gmail.com>
 
 	* abbrev.el (last-abbrev-text): Doc fix.
 	(abbrev-prefix-mark): Don't escape parenthesis.
 
-2010-04-24  Andreas Schwab  <schwab@linux-m68k.org>
+2010-05-08  Andreas Schwab  <schwab@linux-m68k.org>
 
 	* composite.el (find-composition): Doc fix.
 
-2010-04-24  Juanma Barranquero  <lekktu@gmail.com>
+2010-05-08  Juanma Barranquero  <lekktu@gmail.com>
 
 	* progmodes/sql.el (sql-electric-stuff): Fix typo in tag.
 	(sql-oracle-program, sql-sqlite-options)
@@ -51,62 +44,62 @@
 	(sql-mode-db2-font-lock-keywords, sql-mode-font-lock-keywords)
 	(sql-product-feature, sql-highlight-product)
 	(comint-line-beginning-position, sql-rename-buffer)
-	(sql-toggle-pop-to-buffer-after-send-region)
-	(sql-oracle, sql-sybase, sql-informix, sql-sqlite, sql-mysql, sql-solid)
+	(sql-toggle-pop-to-buffer-after-send-region sql-oracle)
+	(sql-sybase, sql-informix, sql-sqlite, sql-mysql, sql-solid)
 	(sql-ingres, sql-ms, sql-postgres, sql-interbase, sql-db2, sql-linter):
 	Fix typos in docstrings.
 
-2010-04-23  Juri Linkov  <juri@jurta.org>
+2010-05-08  Juri Linkov  <juri@jurta.org>
 
 	* info.el (Info-fontify-node): Put Info-breadcrumbs to the `display'
 	property instead of `invisible' and `after-string' (bug#5998).
 
-2010-04-23  Juri Linkov  <juri@jurta.org>
+2010-05-08  Juri Linkov  <juri@jurta.org>
 
 	* image-mode.el (image-mode-as-text): Fix typo in docstring.
 
-2010-04-23  Juanma Barranquero  <lekktu@gmail.com>
+2010-05-08  Juanma Barranquero  <lekktu@gmail.com>
 
 	* filecache.el (file-cache-add-directory-list)
 	(file-cache-add-directory-recursively): Fix typos in docstrings.
 
-2010-04-22  Kenichi Handa  <handa@m17n.org>
+2010-05-08  Kenichi Handa  <handa@m17n.org>
 
 	* language/indian.el (gurmukhi-composable-pattern): Fix typo.
 	(gujarati-composable-pattern): Fix typo.
 
-2010-04-20  Kenichi Handa  <handa@m17n.org>
+2010-05-08  Kenichi Handa  <handa@m17n.org>
 
 	* language/indian.el (oriya-composable-pattern)
-	(tamil-composable-pattern, malayalam-composable-pattern): Add
-	two-part vowels to "v" (vowel sign).
-
-2010-04-20  Chong Yidong  <cyd@stupidchicken.com>
+	(tamil-composable-pattern, malayalam-composable-pattern):
+	Add two-part vowels to "v" (vowel sign).
+
+2010-05-08  Chong Yidong  <cyd@stupidchicken.com>
 
 	* files.el (copy-directory): Handle symlinks (Bug#5982).
 
-	* progmodes/compile.el (compilation-next-error-function): Revert
-	2009-10-12 change (Bug#5983).
-
-2010-04-20  Dan Nicolaescu  <dann@ics.uci.edu>
+2010-05-08  Dan Nicolaescu  <dann@ics.uci.edu>
 
 	* vc-hg.el (vc-hg-state): Use HGRCPATH, not HGRC.
 	(vc-hg-working-revision): Likewise.  Use hg parents, not hg parent
 	(Bug#5846).
 
-2010-04-20  Glenn Morris  <rgm@gnu.org>
+2010-05-08  Glenn Morris  <rgm@gnu.org>
 
 	* emacs-lisp/lisp.el (lisp-completion-at-point): Give it a doc string.
 
 	* minibuffer.el (completion-at-point): Doc fix.
 
-2010-04-18  Chong Yidong  <cyd@stupidchicken.com>
->>>>>>> 19ae0deb
+2010-05-08  Stefan Monnier  <monnier@iro.umontreal.ca>
 
 	* electric.el (Electric-command-loop): Minor tweak.
 
 	* ebuff-menu.el (electric-buffer-list): Try and make it behave a bit
 	better with dedicated windows.
+
+2010-05-07  Chong Yidong  <cyd@stupidchicken.com>
+
+	* Version 23.2 released.
 
 2010-05-07  Deniz Dogan <deniz.a.m.dogan@gmail.com>  (tiny change)
             Stefan Monnier  <monnier@iro.umontreal.ca>
