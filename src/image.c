/* Functions for image support on window system.

Copyright (C) 1989, 1992-2021 Free Software Foundation, Inc.

This file is part of GNU Emacs.

GNU Emacs is free software: you can redistribute it and/or modify
it under the terms of the GNU General Public License as published by
the Free Software Foundation, either version 3 of the License, or (at
your option) any later version.

GNU Emacs is distributed in the hope that it will be useful,
but WITHOUT ANY WARRANTY; without even the implied warranty of
MERCHANTABILITY or FITNESS FOR A PARTICULAR PURPOSE.  See the
GNU General Public License for more details.

You should have received a copy of the GNU General Public License
along with GNU Emacs.  If not, see <https://www.gnu.org/licenses/>.  */

#include <config.h>

#include <fcntl.h>
#include <unistd.h>

/* Include this before including <setjmp.h> to work around bugs with
   older libpng; see Bug#17429.  */
#if defined HAVE_PNG
# include <png.h>
#endif

#include <setjmp.h>

#include <stdint.h>
#include <c-ctype.h>
#include <flexmember.h>

#include "lisp.h"
#include "frame.h"
#include "process.h"
#include "window.h"
#include "buffer.h"
#include "dispextern.h"
#include "blockinput.h"
#include "sysstdio.h"
#include "systime.h"
#include <epaths.h>
#include "coding.h"
#include "termhooks.h"
#include "font.h"
#include "pdumper.h"

#ifdef HAVE_SYS_STAT_H
#include <sys/stat.h>
#endif /* HAVE_SYS_STAT_H */

#ifdef HAVE_SYS_TYPES_H
#include <sys/types.h>
#endif /* HAVE_SYS_TYPES_H */

#ifdef HAVE_WINDOW_SYSTEM
#include TERM_HEADER
#endif /* HAVE_WINDOW_SYSTEM */

/* Work around GCC bug 54561.  */
#if GNUC_PREREQ (4, 3, 0)
# pragma GCC diagnostic ignored "-Wclobbered"
#endif

#ifdef HAVE_X_WINDOWS
typedef struct x_bitmap_record Bitmap_Record;
#ifndef USE_CAIRO
#define GET_PIXEL(ximg, x, y) XGetPixel (ximg, x, y)
#define PUT_PIXEL XPutPixel
#define NO_PIXMAP None

#define PIX_MASK_RETAIN	0
#define PIX_MASK_DRAW	1
#endif	/* !USE_CAIRO */
#endif /* HAVE_X_WINDOWS */

#ifdef USE_CAIRO
#define GET_PIXEL image_pix_context_get_pixel
#define PUT_PIXEL image_pix_container_put_pixel
#define NO_PIXMAP 0

#define PIX_MASK_RETAIN	0
#define PIX_MASK_DRAW	255

#define RGB_TO_ULONG(r, g, b) (((r) << 16) | ((g) << 8) | (b))
#define ARGB_TO_ULONG(a, r, g, b) (((a) << 24) | ((r) << 16) | ((g) << 8) | (b))
#define RED_FROM_ULONG(color)	(((color) >> 16) & 0xff)
#define GREEN_FROM_ULONG(color)	(((color) >> 8) & 0xff)
#define BLUE_FROM_ULONG(color)	((color) & 0xff)
#define RED16_FROM_ULONG(color)		(RED_FROM_ULONG (color) * 0x101)
#define GREEN16_FROM_ULONG(color)	(GREEN_FROM_ULONG (color) * 0x101)
#define BLUE16_FROM_ULONG(color)	(BLUE_FROM_ULONG (color) * 0x101)

static unsigned long image_alloc_image_color (struct frame *, struct image *,
					      Lisp_Object, unsigned long);
#endif	/* USE_CAIRO */

#if defined HAVE_PGTK && defined HAVE_IMAGEMAGICK
/* On pgtk, we don't want to create scaled image.
 * If we create scaled image on scale=2.0 environment,
 * the created image is half size and Gdk scales it back,
 * and the result is blurry.
 * To avoid this, we hold original size image as far as
 * we can, and let Gdk to scale it when it is shown.
 */
# define DONT_CREATE_TRANSFORMED_IMAGEMAGICK_IMAGE
#endif

#ifdef HAVE_NTGUI

/* We need (or want) w32.h only when we're _not_ compiling for Cygwin.  */
#ifdef WINDOWSNT
# include "w32common.h"
# include "w32.h"
#endif

typedef struct w32_bitmap_record Bitmap_Record;
#define GET_PIXEL(ximg, x, y) GetPixel (ximg, x, y)
#define PUT_PIXEL XPutPixel
#define NO_PIXMAP 0

#define PIX_MASK_RETAIN	0
#define PIX_MASK_DRAW	1

#endif /* HAVE_NTGUI */

#ifdef HAVE_NS
typedef struct ns_bitmap_record Bitmap_Record;

#define GET_PIXEL(ximg, x, y) XGetPixel (ximg, x, y)
#define PUT_PIXEL XPutPixel
#define NO_PIXMAP 0

#define PIX_MASK_RETAIN	0
#define PIX_MASK_DRAW	1

#endif /* HAVE_NS */

#ifdef HAVE_PGTK
typedef struct pgtk_bitmap_record Bitmap_Record;
#endif /* HAVE_PGTK */

#if (defined HAVE_X_WINDOWS \
     && ! (defined HAVE_NTGUI || defined USE_CAIRO || defined HAVE_NS))
/* W32_TODO : Color tables on W32.  */
# define COLOR_TABLE_SUPPORT 1
#endif

static void image_disable_image (struct frame *, struct image *);
static void image_edge_detection (struct frame *, struct image *, Lisp_Object,
                                  Lisp_Object);

static void init_color_table (void);
static unsigned long lookup_rgb_color (struct frame *f, int r, int g, int b);
#ifdef COLOR_TABLE_SUPPORT
static void free_color_table (void);
static unsigned long *colors_in_color_table (int *n);
#endif

#ifdef USE_CAIRO

static Emacs_Pix_Container
image_create_pix_container (struct frame *f, unsigned int width,
			    unsigned int height, unsigned int depth)
{
  Emacs_Pix_Container pimg;

  pimg = xmalloc (sizeof (*pimg));
  pimg->width = width;
  pimg->height = height;
  pimg->bits_per_pixel = depth == 1 ? 8 : 32;
  pimg->bytes_per_line = cairo_format_stride_for_width ((depth == 1
							 ? CAIRO_FORMAT_A8
							 : CAIRO_FORMAT_RGB24),
							width);
  pimg->data = xmalloc (pimg->bytes_per_line * height);

  return pimg;
}

static void
image_pix_container_put_pixel (Emacs_Pix_Container image,
			       int x, int y, unsigned long pixel)
{
  if (image->bits_per_pixel == 32)
    ((uint32_t *)(image->data + y * image->bytes_per_line))[x] = pixel;
  else
    ((uint8_t *)(image->data + y * image->bytes_per_line))[x] = pixel;
}

static unsigned long
image_pix_context_get_pixel (Emacs_Pix_Context image, int x, int y)
{
  if (image->bits_per_pixel == 32)
    return ((uint32_t *)(image->data + y * image->bytes_per_line))[x];
  else
    return ((uint8_t *)(image->data + y * image->bytes_per_line))[x];
}

static Emacs_Pix_Container
image_pix_container_create_from_bitmap_data (struct frame *f,
					     char *data, unsigned int width,
					     unsigned int height,
					     unsigned long fg,
					     unsigned long bg)
{
  Emacs_Pix_Container pimg = image_create_pix_container (f, width, height, 0);
  int bytes_per_line = (width + (CHAR_BIT - 1)) / CHAR_BIT;

  for (int y = 0; y < height; y++)
    {
      for (int x = 0; x < width; x++)
	PUT_PIXEL (pimg, x, y,
		   (data[x / CHAR_BIT] >> (x % CHAR_BIT)) & 1 ? fg : bg);
      data += bytes_per_line;
    }

  return pimg;
}

static cairo_surface_t *
cr_create_surface_from_pix_containers (Emacs_Pix_Container pimg,
				       Emacs_Pix_Container mask)
{
  cairo_surface_t *surface;

  if (mask)
    {
      int x, y;

      for (y = 0; y < pimg->height; y++)
	for (x = 0; x < pimg->width; x++)
	  {
	    unsigned long color, alpha;
	    int r, g, b;

	    color = GET_PIXEL (pimg, x, y);
	    alpha = GET_PIXEL (mask, x, y);
	    r = (RED_FROM_ULONG (color) * alpha + 0x7f) / 0xff;
	    g = (GREEN_FROM_ULONG (color) * alpha + 0x7f) / 0xff;
	    b = (BLUE_FROM_ULONG (color) * alpha + 0x7f) / 0xff;
	    PUT_PIXEL (pimg, x, y, ARGB_TO_ULONG (alpha, r, g, b));
	  }
      xfree (mask->data);
      mask->data = NULL;
    }
  surface = cairo_image_surface_create_for_data ((unsigned char *) pimg->data,
						 (mask ? CAIRO_FORMAT_ARGB32
						  : CAIRO_FORMAT_RGB24),
						 pimg->width, pimg->height,
						 pimg->bytes_per_line);
  static const cairo_user_data_key_t key;
  cairo_surface_set_user_data (surface, &key, pimg->data, xfree);
  pimg->data = NULL;

  return surface;
}

static void
cr_put_image_to_cr_data (struct image *img)
{
  cairo_pattern_t *pattern = NULL;
  cairo_surface_t *surface = cr_create_surface_from_pix_containers (img->pixmap,
								    img->mask);
  if (surface)
    {
      pattern = cairo_pattern_create_for_surface (surface);
      if (img->cr_data)
	{
	  cairo_matrix_t matrix;
	  cairo_pattern_get_matrix (img->cr_data, &matrix);
	  cairo_pattern_set_matrix (pattern, &matrix);
          cairo_pattern_set_filter
            (pattern, cairo_pattern_get_filter (img->cr_data));
	  cairo_pattern_destroy (img->cr_data);
	}
      cairo_surface_destroy (surface);
    }

  img->cr_data = pattern;
}

#endif	/* USE_CAIRO */

#ifdef HAVE_NS
/* Use with images created by ns_image_for_XPM.  */
static unsigned long
XGetPixel (Emacs_Pix_Container image, int x, int y)
{
  return ns_get_pixel (image, x, y);
}

/* Use with images created by ns_image_for_XPM; alpha set to 1;
   pixel is assumed to be in RGB form.  */
static void
XPutPixel (Emacs_Pix_Container image, int x, int y, unsigned long pixel)
{
  ns_put_pixel (image, x, y, pixel);
}
#endif /* HAVE_NS */

/* Code to deal with bitmaps.  Bitmaps are referenced by their bitmap
   id, which is just an int that this section returns.  Bitmaps are
   reference counted so they can be shared among frames.

   Bitmap indices are guaranteed to be > 0, so a negative number can
   be used to indicate no bitmap.

   If you use image_create_bitmap_from_data, then you must keep track
   of the bitmaps yourself.  That is, creating a bitmap from the same
   data more than once will not be caught.  */

/* Functions to access the contents of a bitmap, given an id.  */

#ifdef HAVE_X_WINDOWS
static int
x_bitmap_height (struct frame *f, ptrdiff_t id)
{
  return FRAME_DISPLAY_INFO (f)->bitmaps[id - 1].height;
}

static int
x_bitmap_width (struct frame *f, ptrdiff_t id)
{
  return FRAME_DISPLAY_INFO (f)->bitmaps[id - 1].width;
}

#ifdef USE_CAIRO
cairo_pattern_t *
x_bitmap_stipple (struct frame *f, Pixmap pixmap)
{
  Display_Info *dpyinfo = FRAME_DISPLAY_INFO (f);

  for (ptrdiff_t i = 0; i < dpyinfo->bitmaps_last; i++)
    {
      struct x_bitmap_record *bm = dpyinfo->bitmaps + i;

      if (bm->refcount && bm->pixmap == pixmap && bm->depth == 1)
	{
	  if (bm->stipple == NULL)
	    {
	      cairo_surface_t *surface
		= cairo_xlib_surface_create_for_bitmap (FRAME_X_DISPLAY (f),
							pixmap,
							FRAME_X_SCREEN (f),
							bm->width, bm->height);
	      cairo_pattern_t *pattern
		= cairo_pattern_create_for_surface (surface);
	      cairo_surface_destroy (surface);
	      cairo_pattern_set_extend (pattern, CAIRO_EXTEND_REPEAT);
	      bm->stipple = pattern;
	    }

	  return bm->stipple;
	}
    }

  return NULL;
}

#endif	/* USE_CAIRO */
#endif

#if defined (HAVE_X_WINDOWS) || defined (HAVE_NTGUI)
ptrdiff_t
image_bitmap_pixmap (struct frame *f, ptrdiff_t id)
{
  /* HAVE_NTGUI needs the explicit cast here.  */
  return (ptrdiff_t) FRAME_DISPLAY_INFO (f)->bitmaps[id - 1].pixmap;
}
#endif

#ifdef HAVE_X_WINDOWS
int
x_bitmap_mask (struct frame *f, ptrdiff_t id)
{
  return FRAME_DISPLAY_INFO (f)->bitmaps[id - 1].mask;
}
#endif

/* Allocate a new bitmap record.  Returns index of new record.  */

static ptrdiff_t
image_allocate_bitmap_record (struct frame *f)
{
  Display_Info *dpyinfo = FRAME_DISPLAY_INFO (f);
  ptrdiff_t i;

  if (dpyinfo->bitmaps_last < dpyinfo->bitmaps_size)
    return ++dpyinfo->bitmaps_last;

  for (i = 0; i < dpyinfo->bitmaps_size; ++i)
    if (dpyinfo->bitmaps[i].refcount == 0)
      return i + 1;

  dpyinfo->bitmaps =
    xpalloc (dpyinfo->bitmaps, &dpyinfo->bitmaps_size,
	     10, -1, sizeof *dpyinfo->bitmaps);
  return ++dpyinfo->bitmaps_last;
}

/* Add one reference to the reference count of the bitmap with id ID.  */

void
image_reference_bitmap (struct frame *f, ptrdiff_t id)
{
  ++FRAME_DISPLAY_INFO (f)->bitmaps[id - 1].refcount;
}

#ifdef HAVE_PGTK
static cairo_pattern_t *
image_create_pattern_from_pixbuf (struct frame *f, GdkPixbuf * pixbuf)
{
  GdkPixbuf *pb = gdk_pixbuf_add_alpha (pixbuf, TRUE, 255, 255, 255);
  cairo_surface_t *surface =
    cairo_surface_create_similar_image (cairo_get_target
					(f->output_data.pgtk->cr_context),
					CAIRO_FORMAT_A1,
					gdk_pixbuf_get_width (pb),
					gdk_pixbuf_get_height (pb));

  cairo_t *cr = cairo_create (surface);
  gdk_cairo_set_source_pixbuf (cr, pb, 0, 0);
  cairo_set_operator (cr, CAIRO_OPERATOR_SOURCE);
  cairo_paint (cr);
  cairo_destroy (cr);

  cairo_pattern_t *pat = cairo_pattern_create_for_surface (surface);
  cairo_pattern_set_extend (pat, CAIRO_EXTEND_REPEAT);

  cairo_surface_destroy (surface);
  g_object_unref (pb);

  return pat;
}
#endif

/* Create a bitmap for frame F from a HEIGHT x WIDTH array of bits at BITS.  */

ptrdiff_t
image_create_bitmap_from_data (struct frame *f, char *bits,
                               unsigned int width, unsigned int height)
{
  Display_Info *dpyinfo = FRAME_DISPLAY_INFO (f);
  ptrdiff_t id;

#ifdef HAVE_X_WINDOWS
  Pixmap bitmap;
  bitmap = XCreateBitmapFromData (FRAME_X_DISPLAY (f), FRAME_X_DRAWABLE (f),
				  bits, width, height);
  if (! bitmap)
    return -1;
#endif /* HAVE_X_WINDOWS */

#ifdef HAVE_NTGUI
  Lisp_Object frame UNINIT;	/* The value is not used.  */
  Emacs_Pixmap bitmap;
  bitmap = CreateBitmap (width, height,
			 FRAME_DISPLAY_INFO (XFRAME (frame))->n_planes,
			 FRAME_DISPLAY_INFO (XFRAME (frame))->n_cbits,
			 bits);
  if (! bitmap)
    return -1;
#endif /* HAVE_NTGUI */

#ifdef HAVE_NS
  void *bitmap = ns_image_from_XBM (bits, width, height, 0, 0);
  if (!bitmap)
      return -1;
#endif

#ifdef HAVE_PGTK
  GdkPixbuf *pixbuf = gdk_pixbuf_new (GDK_COLORSPACE_RGB,
				      FALSE,
				      8,
				      width,
				      height);
  {
    char *sp = bits;
    int mask = 0x01;
    unsigned char *buf = gdk_pixbuf_get_pixels (pixbuf);
    int rowstride = gdk_pixbuf_get_rowstride (pixbuf);
    for (int y = 0; y < height; y++)
      {
	unsigned char *dp = buf + rowstride * y;
	for (int x = 0; x < width; x++)
	  {
	    if (*sp & mask)
	      {
		*dp++ = 0xff;
		*dp++ = 0xff;
		*dp++ = 0xff;
	      }
	    else
	      {
		*dp++ = 0x00;
		*dp++ = 0x00;
		*dp++ = 0x00;
	      }
	    if ((mask <<= 1) >= 0x100)
	      {
		mask = 0x01;
		sp++;
	      }
	  }
	if (mask != 0x01)
	  {
	    mask = 0x01;
	    sp++;
	  }
      }
  }
#endif

  id = image_allocate_bitmap_record (f);

#ifdef HAVE_NS
  dpyinfo->bitmaps[id - 1].img = bitmap;
  dpyinfo->bitmaps[id - 1].depth = 1;
#endif

#ifdef HAVE_PGTK
  dpyinfo->bitmaps[id - 1].img = pixbuf;
  dpyinfo->bitmaps[id - 1].depth = 1;
  dpyinfo->bitmaps[id - 1].pattern =
    image_create_pattern_from_pixbuf (f, pixbuf);
#endif

  dpyinfo->bitmaps[id - 1].file = NULL;
  dpyinfo->bitmaps[id - 1].height = height;
  dpyinfo->bitmaps[id - 1].width = width;
  dpyinfo->bitmaps[id - 1].refcount = 1;

#ifdef HAVE_X_WINDOWS
  dpyinfo->bitmaps[id - 1].pixmap = bitmap;
  dpyinfo->bitmaps[id - 1].have_mask = false;
  dpyinfo->bitmaps[id - 1].depth = 1;
#ifdef USE_CAIRO
  dpyinfo->bitmaps[id - 1].stipple = NULL;
#endif	/* USE_CAIRO */
#endif /* HAVE_X_WINDOWS */

#ifdef HAVE_NTGUI
  dpyinfo->bitmaps[id - 1].pixmap = bitmap;
  dpyinfo->bitmaps[id - 1].hinst = NULL;
  dpyinfo->bitmaps[id - 1].depth = 1;
#endif /* HAVE_NTGUI */

  return id;
}

/* Create bitmap from file FILE for frame F.  */

ptrdiff_t
image_create_bitmap_from_file (struct frame *f, Lisp_Object file)
{
#ifdef HAVE_NTGUI
  return -1;  /* W32_TODO : bitmap support */
#else
  Display_Info *dpyinfo = FRAME_DISPLAY_INFO (f);
#endif

#ifdef HAVE_NS
  ptrdiff_t id;
  void *bitmap = ns_image_from_file (file);

  if (!bitmap)
      return -1;


  id = image_allocate_bitmap_record (f);
  dpyinfo->bitmaps[id - 1].img = bitmap;
  dpyinfo->bitmaps[id - 1].refcount = 1;
  dpyinfo->bitmaps[id - 1].file = xlispstrdup (file);
  dpyinfo->bitmaps[id - 1].depth = 1;
  dpyinfo->bitmaps[id - 1].height = ns_image_width (bitmap);
  dpyinfo->bitmaps[id - 1].width = ns_image_height (bitmap);
  return id;
#endif

#ifdef HAVE_PGTK
  GError *err = NULL;
  ptrdiff_t id;
  void * bitmap = gdk_pixbuf_new_from_file(SSDATA(file), &err);

  if (!bitmap)
    {
      g_error_free(err);
      return -1;
    }

  id = image_allocate_bitmap_record(f);

  dpyinfo->bitmaps[id - 1].img = bitmap;
  dpyinfo->bitmaps[id - 1].refcount = 1;
  dpyinfo->bitmaps[id - 1].file = xlispstrdup (file);
  //dpyinfo->bitmaps[id - 1].depth = 1;
  dpyinfo->bitmaps[id - 1].height = gdk_pixbuf_get_width (bitmap);
  dpyinfo->bitmaps[id - 1].width = gdk_pixbuf_get_height (bitmap);
  dpyinfo->bitmaps[id - 1].pattern
    = image_create_pattern_from_pixbuf (f, bitmap);
  return id;
#endif

#ifdef HAVE_X_WINDOWS
  unsigned int width, height;
  Pixmap bitmap;
  int xhot, yhot, result;
  ptrdiff_t id;
  Lisp_Object found;
  char *filename;

  /* Look for an existing bitmap with the same name.  */
  for (id = 0; id < dpyinfo->bitmaps_last; ++id)
    {
      if (dpyinfo->bitmaps[id].refcount
	  && dpyinfo->bitmaps[id].file
	  && !strcmp (dpyinfo->bitmaps[id].file, SSDATA (file)))
	{
	  ++dpyinfo->bitmaps[id].refcount;
	  return id + 1;
	}
    }

  /* Search bitmap-file-path for the file, if appropriate.  */
  if (openp (Vx_bitmap_file_path, file, Qnil, &found,
	     make_fixnum (R_OK), false)
      < 0)
    return -1;

  filename = SSDATA (found);

  result = XReadBitmapFile (FRAME_X_DISPLAY (f), FRAME_X_DRAWABLE (f),
			    filename, &width, &height, &bitmap, &xhot, &yhot);
  if (result != BitmapSuccess)
    return -1;

  id = image_allocate_bitmap_record (f);
  dpyinfo->bitmaps[id - 1].pixmap = bitmap;
  dpyinfo->bitmaps[id - 1].have_mask = false;
  dpyinfo->bitmaps[id - 1].refcount = 1;
  dpyinfo->bitmaps[id - 1].file = xlispstrdup (file);
  dpyinfo->bitmaps[id - 1].depth = 1;
  dpyinfo->bitmaps[id - 1].height = height;
  dpyinfo->bitmaps[id - 1].width = width;
#ifdef USE_CAIRO
  dpyinfo->bitmaps[id - 1].stipple = NULL;
#endif	/* USE_CAIRO */

  return id;
#endif /* HAVE_X_WINDOWS */
}

/* Free bitmap B.  */

static void
free_bitmap_record (Display_Info *dpyinfo, Bitmap_Record *bm)
{
#ifdef HAVE_X_WINDOWS
  XFreePixmap (dpyinfo->display, bm->pixmap);
  if (bm->have_mask)
    XFreePixmap (dpyinfo->display, bm->mask);
#ifdef USE_CAIRO
  if (bm->stipple)
    cairo_pattern_destroy (bm->stipple);
#endif	/* USE_CAIRO */
#endif /* HAVE_X_WINDOWS */

#ifdef HAVE_NTGUI
  DeleteObject (bm->pixmap);
#endif /* HAVE_NTGUI */

#ifdef HAVE_NS
  ns_release_object (bm->img);
#endif

#ifdef HAVE_PGTK
  if (bm->pattern != NULL)
    cairo_pattern_destroy (bm->pattern);
#endif

  if (bm->file)
    {
      xfree (bm->file);
      bm->file = NULL;
    }
}

/* Remove reference to bitmap with id number ID.  */

void
image_destroy_bitmap (struct frame *f, ptrdiff_t id)
{
  Display_Info *dpyinfo = FRAME_DISPLAY_INFO (f);

  if (id > 0)
    {
      Bitmap_Record *bm = &dpyinfo->bitmaps[id - 1];

      if (--bm->refcount == 0)
	{
	  block_input ();
	  free_bitmap_record (dpyinfo, bm);
	  unblock_input ();
	}
    }
}

/* Free all the bitmaps for the display specified by DPYINFO.  */

void
image_destroy_all_bitmaps (Display_Info *dpyinfo)
{
  ptrdiff_t i;
  Bitmap_Record *bm = dpyinfo->bitmaps;

  for (i = 0; i < dpyinfo->bitmaps_last; i++, bm++)
    if (bm->refcount > 0)
      free_bitmap_record (dpyinfo, bm);

  dpyinfo->bitmaps_last = 0;
}

#ifndef HAVE_XRENDER
/* Required for the definition of image_create_x_image_and_pixmap_1 below.  */
typedef void Picture;
#endif

static bool image_create_x_image_and_pixmap_1 (struct frame *, int, int, int,
                                               Emacs_Pix_Container *,
                                               Emacs_Pixmap *, Picture *);
static void image_destroy_x_image (Emacs_Pix_Container);

#ifdef HAVE_NTGUI
static HDC image_get_x_image_or_dc (struct frame *, struct image *,
                                    bool, HGDIOBJ *);
static void image_unget_x_image_or_dc (struct image *, bool,
                                       HDC, HGDIOBJ);
#else
static Emacs_Pix_Container image_get_x_image (struct frame *, struct image *,
                                              bool);
static void image_unget_x_image (struct image *, bool, Emacs_Pix_Container);
#define image_get_x_image_or_dc(f, img, mask_p, dummy)	\
  image_get_x_image (f, img, mask_p)
#define image_unget_x_image_or_dc(img, mask_p, ximg, dummy)	\
  image_unget_x_image (img, mask_p, ximg)
#endif

#ifdef HAVE_X_WINDOWS

#ifndef USE_CAIRO
static void image_sync_to_pixmaps (struct frame *, struct image *);
#endif	/* !USE_CAIRO */

/* We are working on X-specific data structures here even with cairo.
   So we use X-specific versions of image construction/destruction
   functions and inline the specific case of four_corners_best.  */

static bool x_create_x_image_and_pixmap (struct frame *, int, int, int,
					 XImage **, Pixmap *);
static void x_destroy_x_image (XImage *);

/* Create a mask of a bitmap. Note is this not a perfect mask.
   It's nicer with some borders in this context */

void
x_create_bitmap_mask (struct frame *f, ptrdiff_t id)
{
  Pixmap pixmap, mask;
  XImage *ximg, *mask_img;
  unsigned long width, height;
  bool result;
  unsigned long bg UNINIT;
  unsigned long x, y, xp, xm, yp, ym;
  GC gc;

  Display_Info *dpyinfo = FRAME_DISPLAY_INFO (f);

  if (!(id > 0))
    return;

  pixmap = image_bitmap_pixmap (f, id);
  width = x_bitmap_width (f, id);
  height = x_bitmap_height (f, id);

  block_input ();
  ximg = XGetImage (FRAME_X_DISPLAY (f), pixmap, 0, 0, width, height,
		    ~0, ZPixmap);

  if (!ximg)
    {
      unblock_input ();
      return;
    }

  result = x_create_x_image_and_pixmap (f, width, height, 1, &mask_img, &mask);

  unblock_input ();
  if (!result)
    {
      XDestroyImage (ximg);
      return;
    }

  unsigned long corner_pixels[4];
  corner_pixels[0] = XGetPixel (ximg, 0, 0);
  corner_pixels[1] = XGetPixel (ximg, width - 1, 0);
  corner_pixels[2] = XGetPixel (ximg, width - 1, height - 1);
  corner_pixels[3] = XGetPixel (ximg, 0, height - 1);
  int i, best_count;
  for (i = best_count = 0; i < 4; ++i)
    {
      int j, n;

      for (j = n = 0; j < 4; ++j)
	if (corner_pixels[i] == corner_pixels[j])
	  ++n;

      if (n > best_count)
	bg = corner_pixels[i], best_count = n;
    }

  for (y = 0; y < ximg->height; ++y)
    {
      for (x = 0; x < ximg->width; ++x)
	{
	  xp = x != ximg->width - 1 ? x + 1 : 0;
	  xm = x != 0 ? x - 1 : ximg->width - 1;
	  yp = y != ximg->height - 1 ? y + 1 : 0;
	  ym = y != 0 ? y - 1 : ximg->height - 1;
	  if (XGetPixel (ximg, x, y) == bg
	      && XGetPixel (ximg, x, yp) == bg
	      && XGetPixel (ximg, x, ym) == bg
	      && XGetPixel (ximg, xp, y) == bg
	      && XGetPixel (ximg, xp, yp) == bg
	      && XGetPixel (ximg, xp, ym) == bg
	      && XGetPixel (ximg, xm, y) == bg
	      && XGetPixel (ximg, xm, yp) == bg
	      && XGetPixel (ximg, xm, ym) == bg)
	    XPutPixel (mask_img, x, y, 0);
	  else
	    XPutPixel (mask_img, x, y, 1);
	}
    }

  eassert (input_blocked_p ());
  gc = XCreateGC (FRAME_X_DISPLAY (f), mask, 0, NULL);
  XPutImage (FRAME_X_DISPLAY (f), mask, gc, mask_img, 0, 0, 0, 0,
	     width, height);
  XFreeGC (FRAME_X_DISPLAY (f), gc);

  dpyinfo->bitmaps[id - 1].have_mask = true;
  dpyinfo->bitmaps[id - 1].mask = mask;

  XDestroyImage (ximg);
  x_destroy_x_image (mask_img);
}

#endif /* HAVE_X_WINDOWS */

/***********************************************************************
			    Image types
 ***********************************************************************/

/* Each image format (JPEG, TIFF, ...) supported is described by
   a structure of the type below.  */

struct image_type
{
  /* Index of a symbol uniquely identifying the image type, e.g., 'jpeg'.  */
  int type;

  /* Check that SPEC is a valid image specification for the given
     image type.  Value is true if SPEC is valid.  */
  bool (*valid_p) (Lisp_Object spec);

  /* Load IMG which is used on frame F from information contained in
     IMG->spec.  Value is true if successful.  */
  bool (*load_img) (struct frame *f, struct image *img);

  /* Free resources of image IMG which is used on frame F.  */
  void (*free_img) (struct frame *f, struct image *img);

#ifdef WINDOWSNT
  /* Initialization function (used for dynamic loading of image
     libraries on Windows), or NULL if none.  */
  bool (*init) (void);
  /* An initializer for the init field.  */
# define IMAGE_TYPE_INIT(f) f
#else
# define IMAGE_TYPE_INIT(f)
#endif
};

/* Forward function prototypes.  */

static struct image_type const *lookup_image_type (Lisp_Object);
static void image_laplace (struct frame *, struct image *);
static void image_emboss (struct frame *, struct image *);
static void image_build_heuristic_mask (struct frame *, struct image *,
                                    Lisp_Object);

static void
add_image_type (Lisp_Object type)
{
  Vimage_types = Fcons (type, Vimage_types);
}


/* Value is true if OBJECT is a valid Lisp image specification.  A
   valid image specification is a list whose car is the symbol
   `image', and whose rest is a property list.  The property list must
   contain a value for key `:type'.  That value must be the name of a
   supported image type.  The rest of the property list depends on the
   image type.  */

bool
valid_image_p (Lisp_Object object)
{
  if (IMAGEP (object))
    {
      Lisp_Object tail = XCDR (object);
      FOR_EACH_TAIL_SAFE (tail)
	{
	  if (EQ (XCAR (tail), QCtype))
	    {
	      tail = XCDR (tail);
	      if (CONSP (tail))
		{
		  struct image_type const *type =
		    lookup_image_type (XCAR (tail));
		  if (type)
		    return type->valid_p (object);
		}
	      break;
	    }
	  tail = XCDR (tail);
	  if (! CONSP (tail))
	    return false;
	}
    }

  return false;
}

/* Log error message with format string FORMAT and trailing arguments.
   Signaling an error, e.g. when an image cannot be loaded, is not a
   good idea because this would interrupt redisplay, and the error
   message display would lead to another redisplay.  This function
   therefore simply displays a message.  */

static void
image_error (const char *format, ...)
{
  va_list ap;
  va_start (ap, format);
  vadd_to_log (format, ap);
  va_end (ap);
}

static void
image_size_error (void)
{
  image_error ("Invalid image size (see `max-image-size')");
}


/***********************************************************************
			 Image specifications
 ***********************************************************************/

enum image_value_type
{
  IMAGE_DONT_CHECK_VALUE_TYPE,
  IMAGE_STRING_VALUE,
  IMAGE_STRING_OR_NIL_VALUE,
  IMAGE_SYMBOL_VALUE,
  IMAGE_POSITIVE_INTEGER_VALUE,
  IMAGE_NON_NEGATIVE_INTEGER_VALUE_OR_PAIR,
  IMAGE_NON_NEGATIVE_INTEGER_VALUE,
  IMAGE_ASCENT_VALUE,
  IMAGE_INTEGER_VALUE,
  IMAGE_FUNCTION_VALUE,
  IMAGE_NUMBER_VALUE,
  IMAGE_BOOL_VALUE
};

/* Structure used when parsing image specifications.  */

struct image_keyword
{
  /* Name of keyword.  */
  const char *name;

  /* The type of value allowed.  */
  enum image_value_type type;

  /* True means key must be present.  */
  bool mandatory_p;

  /* Used to recognize duplicate keywords in a property list.  */
  bool count;

  /* The value that was found.  */
  Lisp_Object value;
};


/* Parse image spec SPEC according to KEYWORDS.  A valid image spec
   has the format (image KEYWORD VALUE ...).  One of the keyword/
   value pairs must be `:type TYPE'.  KEYWORDS is a vector of
   image_keywords structures of size NKEYWORDS describing other
   allowed keyword/value pairs.  Value is true if SPEC is valid.  */

static bool
parse_image_spec (Lisp_Object spec, struct image_keyword *keywords,
		  int nkeywords, Lisp_Object type)
{
  int i;
  Lisp_Object plist;

  if (!IMAGEP (spec))
    return false;

  plist = XCDR (spec);
  FOR_EACH_TAIL_SAFE (plist)
    {
      Lisp_Object key, value;

      /* First element of a pair must be a symbol.  */
      key = XCAR (plist);
      plist = XCDR (plist);
      if (!SYMBOLP (key))
	return false;

      /* There must follow a value.  */
      if (!CONSP (plist))
	return false;
      value = XCAR (plist);

      /* Find key in KEYWORDS.  Error if not found.  */
      for (i = 0; i < nkeywords; ++i)
	if (strcmp (keywords[i].name, SSDATA (SYMBOL_NAME (key))) == 0)
	  break;

      if (i == nkeywords)
	goto maybe_done;

      /* Record that we recognized the keyword.  If a keyword
	 was found more than once, it's an error.  */
      keywords[i].value = value;
      if (keywords[i].count)
	return false;
      keywords[i].count = true;

      /* Check type of value against allowed type.  */
      switch (keywords[i].type)
	{
	case IMAGE_STRING_VALUE:
	  if (!STRINGP (value))
	    return false;
	  break;

	case IMAGE_STRING_OR_NIL_VALUE:
	  if (!STRINGP (value) && !NILP (value))
	    return false;
	  break;

	case IMAGE_SYMBOL_VALUE:
	  if (!SYMBOLP (value))
	    return false;
	  break;

	case IMAGE_POSITIVE_INTEGER_VALUE:
	  if (! RANGED_FIXNUMP (1, value, INT_MAX))
	    return false;
	  break;

	case IMAGE_NON_NEGATIVE_INTEGER_VALUE_OR_PAIR:
	  if (RANGED_FIXNUMP (0, value, INT_MAX))
	    break;
	  if (CONSP (value)
	      && RANGED_FIXNUMP (0, XCAR (value), INT_MAX)
	      && RANGED_FIXNUMP (0, XCDR (value), INT_MAX))
	    break;
	  return false;

	case IMAGE_ASCENT_VALUE:
	  if (SYMBOLP (value) && EQ (value, Qcenter))
	    break;
	  else if (RANGED_FIXNUMP (0, value, 100))
	    break;
	  return false;

	case IMAGE_NON_NEGATIVE_INTEGER_VALUE:
	  /* Unlike the other integer-related cases, this one does not
	     verify that VALUE fits in 'int'.  This is because callers
	     want EMACS_INT.  */
	  if (!FIXNUMP (value) || XFIXNUM (value) < 0)
	    return false;
	  break;

	case IMAGE_DONT_CHECK_VALUE_TYPE:
	  break;

	case IMAGE_FUNCTION_VALUE:
	  value = indirect_function (value);
	  if (FUNCTIONP (value))
	    break;
	  return false;

	case IMAGE_NUMBER_VALUE:
	  if (! NUMBERP (value))
	    return false;
	  break;

	case IMAGE_INTEGER_VALUE:
	  if (! TYPE_RANGED_FIXNUMP (int, value))
	    return false;
	  break;

	case IMAGE_BOOL_VALUE:
	  if (!NILP (value) && !EQ (value, Qt))
	    return false;
	  break;

	default:
	  emacs_abort ();
	  break;
	}

      if (EQ (key, QCtype)
	  && !(EQ (type, value) || EQ (type, Qnative_image)))
	return false;

    maybe_done:
      if (EQ (XCDR (plist), Qnil))
	{
	  /* Check that all mandatory fields are present.  */
	  for (i = 0; i < nkeywords; ++i)
	    if (keywords[i].mandatory_p && keywords[i].count == 0)
	      return false;

	  return true;
	}
    }

  return false;
}


/* Return the value of KEY in image specification SPEC.  Value is nil
   if KEY is not present in SPEC.  Set *FOUND depending on whether KEY
   was found in SPEC.  */

static Lisp_Object
image_spec_value (Lisp_Object spec, Lisp_Object key, bool *found)
{
  Lisp_Object tail;

  eassert (valid_image_p (spec));

  tail = XCDR (spec);
  FOR_EACH_TAIL_SAFE (tail)
    {
      if (EQ (XCAR (tail), key))
	{
	  if (found)
	    *found = 1;
	  return XCAR (XCDR (tail));
	}
      tail = XCDR (tail);
      if (! CONSP (tail))
	break;
    }

  if (found)
    *found = 0;
  return Qnil;
}


DEFUN ("image-size", Fimage_size, Simage_size, 1, 3, 0,
       doc: /* Return the size of image SPEC as pair (WIDTH . HEIGHT).
PIXELS non-nil means return the size in pixels, otherwise return the
size in canonical character units.

FRAME is the frame on which the image will be displayed.  FRAME nil
or omitted means use the selected frame.

Calling this function will result in the image being stored in the
image cache.  If this is not desirable, call `image-flush' after
calling this function.  */)
  (Lisp_Object spec, Lisp_Object pixels, Lisp_Object frame)
{
  Lisp_Object size;

  size = Qnil;
  if (valid_image_p (spec))
    {
      struct frame *f = decode_window_system_frame (frame);
      ptrdiff_t id = lookup_image (f, spec, -1);
      struct image *img = IMAGE_FROM_ID (f, id);
      int width = img->width + 2 * img->hmargin;
      int height = img->height + 2 * img->vmargin;

      if (NILP (pixels))
	size = Fcons (make_float ((double) width / FRAME_COLUMN_WIDTH (f)),
		      make_float ((double) height / FRAME_LINE_HEIGHT (f)));
      else
	size = Fcons (make_fixnum (width), make_fixnum (height));
    }
  else
    error ("Invalid image specification");

  return size;
}


DEFUN ("image-mask-p", Fimage_mask_p, Simage_mask_p, 1, 2, 0,
       doc: /* Return t if image SPEC has a mask bitmap.
FRAME is the frame on which the image will be displayed.  FRAME nil
or omitted means use the selected frame.  */)
  (Lisp_Object spec, Lisp_Object frame)
{
  Lisp_Object mask;

  mask = Qnil;
  if (valid_image_p (spec))
    {
      struct frame *f = decode_window_system_frame (frame);
      ptrdiff_t id = lookup_image (f, spec, -1);
      struct image *img = IMAGE_FROM_ID (f, id);
      if (img->mask)
	mask = Qt;
    }
  else
    error ("Invalid image specification");

  return mask;
}

DEFUN ("image-metadata", Fimage_metadata, Simage_metadata, 1, 2, 0,
       doc: /* Return metadata for image SPEC.
FRAME is the frame on which the image will be displayed.  FRAME nil
or omitted means use the selected frame.  */)
  (Lisp_Object spec, Lisp_Object frame)
{
  Lisp_Object ext;

  ext = Qnil;
  if (valid_image_p (spec))
    {
      struct frame *f = decode_window_system_frame (frame);
      ptrdiff_t id = lookup_image (f, spec, -1);
      struct image *img = IMAGE_FROM_ID (f, id);
      ext = img->lisp_data;
    }

  return ext;
}


/***********************************************************************
		 Image type independent image structures
 ***********************************************************************/

#define MAX_IMAGE_SIZE 10.0
/* Allocate and return a new image structure for image specification
   SPEC.  SPEC has a hash value of HASH.  */

static struct image *
make_image (Lisp_Object spec, EMACS_UINT hash)
{
  struct image *img = xzalloc (sizeof *img);
  Lisp_Object file = image_spec_value (spec, QCfile, NULL);

  eassert (valid_image_p (spec));
  img->dependencies = NILP (file) ? Qnil : list1 (file);
  img->type = lookup_image_type (image_spec_value (spec, QCtype, NULL));
  eassert (img->type != NULL);
  img->spec = spec;
  img->lisp_data = Qnil;
  img->ascent = DEFAULT_IMAGE_ASCENT;
  img->hash = hash;
  img->corners[BOT_CORNER] = -1;  /* Full image */
  return img;
}


/* Free image IMG which was used on frame F, including its resources.  */

static void
free_image (struct frame *f, struct image *img)
{
  if (img)
    {
      struct image_cache *c = FRAME_IMAGE_CACHE (f);

      /* Remove IMG from the hash table of its cache.  */
      if (img->prev)
	img->prev->next = img->next;
      else
	c->buckets[img->hash % IMAGE_CACHE_BUCKETS_SIZE] = img->next;

      if (img->next)
	img->next->prev = img->prev;

      c->images[img->id] = NULL;

#if !defined USE_CAIRO && defined HAVE_XRENDER
      if (img->picture)
        XRenderFreePicture (FRAME_X_DISPLAY (f), img->picture);
      if (img->mask_picture)
        XRenderFreePicture (FRAME_X_DISPLAY (f), img->mask_picture);
#endif

      /* Free resources, then free IMG.  */
      img->type->free_img (f, img);
      xfree (img->face_font_family);
      xfree (img);
    }
}

/* Return true if the given widths and heights are valid for display.  */

static bool
check_image_size (struct frame *f, int width, int height)
{
  int w, h;

  if (width <= 0 || height <= 0)
    return 0;

  if (FIXNUMP (Vmax_image_size))
    return (width <= XFIXNUM (Vmax_image_size)
	    && height <= XFIXNUM (Vmax_image_size));
  else if (FLOATP (Vmax_image_size))
    {
      if (f != NULL)
	{
	  w = FRAME_PIXEL_WIDTH (f);
	  h = FRAME_PIXEL_HEIGHT (f);
	}
      else
	w = h = 1024;  /* Arbitrary size for unknown frame. */
      return (width <= XFLOAT_DATA (Vmax_image_size) * w
	      && height <= XFLOAT_DATA (Vmax_image_size) * h);
    }
  else
    return 1;
}

/* Prepare image IMG for display on frame F.  Must be called before
   drawing an image.  */

void
prepare_image_for_display (struct frame *f, struct image *img)
{
  /* We're about to display IMG, so set its timestamp to `now'.  */
  img->timestamp = current_timespec ();

  /* If IMG doesn't have a pixmap yet, load it now, using the image
     type dependent loader function.  */
  if (img->pixmap == NO_PIXMAP && !img->load_failed_p)
    img->load_failed_p = ! img->type->load_img (f, img);

#ifdef USE_CAIRO
  if (!img->load_failed_p)
    {
      block_input ();
      if (img->cr_data == NULL || (cairo_pattern_get_type (img->cr_data)
				   != CAIRO_PATTERN_TYPE_SURFACE))
	{
	  /* Fill in the background/background_transparent field while
	     we have img->pixmap->data/img->mask->data.  */
	  IMAGE_BACKGROUND (img, f, img->pixmap);
	  IMAGE_BACKGROUND_TRANSPARENT (img, f, img->mask);
	  cr_put_image_to_cr_data (img);
	  if (img->cr_data == NULL)
	    {
	      img->load_failed_p = 1;
	      img->type->free_img (f, img);
	    }
	}
      unblock_input ();
    }
#elif defined HAVE_X_WINDOWS
  if (!img->load_failed_p)
    {
      block_input ();
      image_sync_to_pixmaps (f, img);
      unblock_input ();
    }
#endif
}


/* Value is the number of pixels for the ascent of image IMG when
   drawn in face FACE.  */

int
image_ascent (struct image *img, struct face *face, struct glyph_slice *slice)
{
  int height;
  int ascent;

  if (slice->height == img->height)
    height = img->height + img->vmargin;
  else if (slice->y == 0)
    height = slice->height + img->vmargin;
  else
    height = slice->height;

  if (img->ascent == CENTERED_IMAGE_ASCENT)
    {
      if (face->font)
	{
#ifdef HAVE_NTGUI
	  /* W32 specific version.  Why?. ++kfs  */
	  ascent = height / 2 - (FONT_DESCENT (face->font)
				 - FONT_BASE (face->font)) / 2;
#else
	  /* This expression is arranged so that if the image can't be
	     exactly centered, it will be moved slightly up.  This is
	     because a typical font is `top-heavy' (due to the presence
	     uppercase letters), so the image placement should err towards
	     being top-heavy too.  It also just generally looks better.  */
	  ascent = (height + FONT_BASE (face->font)
                    - FONT_DESCENT (face->font) + 1) / 2;
#endif /* HAVE_NTGUI */
	}
      else
	ascent = height / 2;
    }
  else
    ascent = height * (img->ascent / 100.0);

  return ascent;
}


/* Image background colors.  */

/* Find the "best" corner color of a bitmap.
   On W32, PIMG is assumed to a device context with the bitmap selected.  */

static RGB_PIXEL_COLOR
four_corners_best (Emacs_Pix_Context pimg, int *corners,
		   unsigned long width, unsigned long height)
{
  RGB_PIXEL_COLOR corner_pixels[4];
  RGB_PIXEL_COLOR best UNINIT;
  int i, best_count;

  if (corners && corners[BOT_CORNER] >= 0)
    {
      /* Get the colors at the corner_pixels of pimg.  */
      corner_pixels[0] = GET_PIXEL (pimg, corners[LEFT_CORNER], corners[TOP_CORNER]);
      corner_pixels[1] = GET_PIXEL (pimg, corners[RIGHT_CORNER] - 1, corners[TOP_CORNER]);
      corner_pixels[2] = GET_PIXEL (pimg, corners[RIGHT_CORNER] - 1, corners[BOT_CORNER] - 1);
      corner_pixels[3] = GET_PIXEL (pimg, corners[LEFT_CORNER], corners[BOT_CORNER] - 1);
    }
  else

    {
      /* Get the colors at the corner_pixels of pimg.  */
      corner_pixels[0] = GET_PIXEL (pimg, 0, 0);
      corner_pixels[1] = GET_PIXEL (pimg, width - 1, 0);
      corner_pixels[2] = GET_PIXEL (pimg, width - 1, height - 1);
      corner_pixels[3] = GET_PIXEL (pimg, 0, height - 1);
    }
  /* Choose the most frequently found color as background.  */
  for (i = best_count = 0; i < 4; ++i)
    {
      int j, n;

      for (j = n = 0; j < 4; ++j)
	if (corner_pixels[i] == corner_pixels[j])
	  ++n;

      if (n > best_count)
	best = corner_pixels[i], best_count = n;
    }

  return best;
}

/* Return the `background' field of IMG.  If IMG doesn't have one yet,
   it is guessed heuristically.  If non-zero, XIMG is an existing
   Emacs_Pix_Context object (device context with the image selected on
   W32) to use for the heuristic.  */

RGB_PIXEL_COLOR
image_background (struct image *img, struct frame *f, Emacs_Pix_Context pimg)
{
  if (! img->background_valid)
    /* IMG doesn't have a background yet, try to guess a reasonable value.  */
    {
      bool free_pimg = !pimg;
#ifdef HAVE_NTGUI
      HGDIOBJ prev;
#endif /* HAVE_NTGUI */

      if (free_pimg)
	pimg = image_get_x_image_or_dc (f, img, 0, &prev);

      RGB_PIXEL_COLOR bg
	= four_corners_best (pimg, img->corners, img->width, img->height);
#ifdef USE_CAIRO
      {
	char color_name[30];
	sprintf (color_name, "#%04x%04x%04x",
		 (unsigned int) RED16_FROM_ULONG (bg),
		 (unsigned int) GREEN16_FROM_ULONG (bg),
		 (unsigned int) BLUE16_FROM_ULONG (bg));
	bg = image_alloc_image_color (f, img, build_string (color_name), 0);
      }
#endif
      img->background = bg;

      if (free_pimg)
	image_unget_x_image_or_dc (img, 0, pimg, prev);

      img->background_valid = 1;
    }

  return img->background;
}

/* Return the `background_transparent' field of IMG.  If IMG doesn't
   have one yet, it is guessed heuristically.  If non-zero, MASK is an
   existing Emacs_Pix_Context (XImage* on X) object to use for the
   heuristic.  */

int
image_background_transparent (struct image *img, struct frame *f,
                              Emacs_Pix_Context mask)
{
  if (! img->background_transparent_valid)
    /* IMG doesn't have a background yet, try to guess a reasonable value.  */
    {
      if (img->mask)
	{
	  bool free_mask = !mask;
#ifdef HAVE_NTGUI
	  HGDIOBJ prev;
#endif /* HAVE_NTGUI */

	  if (free_mask)
	    mask = image_get_x_image_or_dc (f, img, 1, &prev);

	  img->background_transparent
	    = (four_corners_best (mask, img->corners, img->width, img->height) == PIX_MASK_RETAIN);

	  if (free_mask)
	    image_unget_x_image_or_dc (img, 1, mask, prev);
	}
      else
	img->background_transparent = 0;

      img->background_transparent_valid = 1;
    }

  return img->background_transparent;
}

/***********************************************************************
		  Helper functions for X image types
 ***********************************************************************/

/* Clear X resources of image IMG on frame F according to FLAGS.
   FLAGS is bitwise-or of the following masks:
   CLEAR_IMAGE_PIXMAP free the pixmap if any.
   CLEAR_IMAGE_MASK means clear the mask pixmap if any.
   CLEAR_IMAGE_COLORS means free colors allocated for the image, if
     any.  */

#define CLEAR_IMAGE_PIXMAP	(1 << 0)
#define CLEAR_IMAGE_MASK	(1 << 1)
#define CLEAR_IMAGE_COLORS	(1 << 2)

static void
image_clear_image_1 (struct frame *f, struct image *img, int flags)
{
  if (flags & CLEAR_IMAGE_PIXMAP)
    {
      if (img->pixmap)
	{
	  FRAME_TERMINAL (f)->free_pixmap (f, img->pixmap);
	  img->pixmap = NO_PIXMAP;
	  /* NOTE (HAVE_NS): background color is NOT an indexed color! */
	  img->background_valid = 0;
	}
#if defined HAVE_X_WINDOWS && !defined USE_CAIRO
      if (img->ximg)
	{
	  image_destroy_x_image (img->ximg);
	  img->ximg = NULL;
	  img->background_valid = 0;
	}
#endif
    }

  if (flags & CLEAR_IMAGE_MASK)
    {
      if (img->mask)
	{
	  FRAME_TERMINAL (f)->free_pixmap (f, img->mask);
	  img->mask = NO_PIXMAP;
	  img->background_transparent_valid = 0;
	}
#if defined HAVE_X_WINDOWS && !defined USE_CAIRO
      if (img->mask_img)
	{
	  image_destroy_x_image (img->mask_img);
	  img->mask_img = NULL;
	  img->background_transparent_valid = 0;
	}
#endif
    }

  if ((flags & CLEAR_IMAGE_COLORS) && img->ncolors)
    {
      /* W32_TODO: color table support.  */
#if defined HAVE_X_WINDOWS && !defined USE_CAIRO
      x_free_colors (f, img->colors, img->ncolors);
#endif /* HAVE_X_WINDOWS && !USE_CAIRO */
      xfree (img->colors);
      img->colors = NULL;
      img->ncolors = 0;
    }

#ifdef USE_CAIRO
  if (img->cr_data)
    {
      cairo_pattern_destroy (img->cr_data);
      img->cr_data = NULL;
    }
#endif	/* USE_CAIRO */
}

/* Free X resources of image IMG which is used on frame F.  */

static void
image_clear_image (struct frame *f, struct image *img)
{
  block_input ();
  image_clear_image_1 (f, img,
		   CLEAR_IMAGE_PIXMAP | CLEAR_IMAGE_MASK | CLEAR_IMAGE_COLORS);
  unblock_input ();
}


/* Allocate color COLOR_NAME for image IMG on frame F.  If color
   cannot be allocated, use DFLT.  Add a newly allocated color to
   IMG->colors, so that it can be freed again.  Value is the pixel
   color.  */

static unsigned long
image_alloc_image_color (struct frame *f, struct image *img,
                         Lisp_Object color_name, unsigned long dflt)
{
  Emacs_Color color;
  unsigned long result;

  eassert (STRINGP (color_name));

  if (FRAME_TERMINAL (f)->defined_color_hook (f,
                                              SSDATA (color_name),
                                              &color,
                                              true,
                                              false)
      && img->ncolors < min (min (PTRDIFF_MAX, SIZE_MAX) / sizeof *img->colors,
			     INT_MAX))
    {
      /* This isn't called frequently so we get away with simply
	 reallocating the color vector to the needed size, here.  */
      ptrdiff_t ncolors = img->ncolors + 1;
      img->colors = xrealloc (img->colors, ncolors * sizeof *img->colors);
      img->colors[ncolors - 1] = color.pixel;
      img->ncolors = ncolors;
      result = color.pixel;
    }
  else
    result = dflt;

  return result;
}



/***********************************************************************
			     Image Cache
 ***********************************************************************/

static void cache_image (struct frame *f, struct image *img);

/* Return a new, initialized image cache that is allocated from the
   heap.  Call free_image_cache to free an image cache.  */

struct image_cache *
make_image_cache (void)
{
  struct image_cache *c = xmalloc (sizeof *c);

  c->size = 50;
  c->used = c->refcount = 0;
  c->images = xmalloc (c->size * sizeof *c->images);
  c->buckets = xzalloc (IMAGE_CACHE_BUCKETS_SIZE * sizeof *c->buckets);
  return c;
}

/* Find an image matching SPEC in the cache, and return it.  If no
   image is found, return NULL.  */
static struct image *
search_image_cache (struct frame *f, Lisp_Object spec, EMACS_UINT hash,
                    unsigned long foreground, unsigned long background,
                    int font_size, char *font_family, bool ignore_colors)
{
  struct image *img;
  struct image_cache *c = FRAME_IMAGE_CACHE (f);
  int i = hash % IMAGE_CACHE_BUCKETS_SIZE;

  if (!c) return NULL;

  /* If the image spec does not specify a background color, the cached
     image must have the same background color as the current frame.
     The foreground color must also match, for the sake of monochrome
     images.

     In fact, we could ignore the foreground color matching condition
     for color images, or if the image spec specifies :foreground;
     similarly we could ignore the background color matching condition
     for formats that don't use transparency (such as jpeg), or if the
     image spec specifies :background.  However, the extra memory
     usage is probably negligible in practice, so we don't bother.  */

  for (img = c->buckets[i]; img; img = img->next)
    if (img->hash == hash
	&& !NILP (Fequal (img->spec, spec))
	&& (ignore_colors || (img->face_foreground == foreground
                              && img->face_background == background
			      && img->face_font_size == font_size
			      && (font_family
				  &&!strcmp (font_family, img->face_font_family)))))
      break;
  return img;
}


/* Search frame F for an image with spec SPEC, and free it.  */

static void
uncache_image (struct frame *f, Lisp_Object spec)
{
  struct image *img;
  EMACS_UINT hash = sxhash (spec);

  /* Because the background colors are based on the current face, we
     can have multiple copies of an image with the same spec. We want
     to remove them all to ensure the user doesn't see an old version
     of the image when the face changes.  */
  while ((img = search_image_cache (f, spec, hash, 0, 0, 0, NULL, true)))
    {
      free_image (f, img);
      /* As display glyphs may still be referring to the image ID, we
	 must garbage the frame (Bug#6426).  */
      SET_FRAME_GARBAGED (f);
    }
}


/* Free image cache of frame F.  Be aware that X frames share images
   caches.  */

void
free_image_cache (struct frame *f)
{
  struct image_cache *c = FRAME_IMAGE_CACHE (f);
  if (c)
    {
      ptrdiff_t i;

      /* Cache should not be referenced by any frame when freed.  */
      eassert (c->refcount == 0);

      for (i = 0; i < c->used; ++i)
	free_image (f, c->images[i]);
      xfree (c->images);
      xfree (c->buckets);
      xfree (c);
      FRAME_IMAGE_CACHE (f) = NULL;
    }
}


/* Clear image cache of frame F.  FILTER=t means free all images.
   FILTER=nil means clear only images that haven't been
   displayed for some time.
   Else, only free the images which have FILTER in their `dependencies'.
   Should be called from time to time to reduce the number of loaded images.
   If image-cache-eviction-delay is non-nil, this frees images in the cache
   which weren't displayed for at least that many seconds.  */

static void
clear_image_cache (struct frame *f, Lisp_Object filter)
{
  struct image_cache *c = FRAME_IMAGE_CACHE (f);

  if (c && !f->inhibit_clear_image_cache)
    {
      ptrdiff_t i, nfreed = 0;

      /* Block input so that we won't be interrupted by a SIGIO
	 while being in an inconsistent state.  */
      block_input ();

      if (!NILP (filter))
	{
	  /* Filter image cache.  */
	  for (i = 0; i < c->used; ++i)
	    {
	      struct image *img = c->images[i];
	      if (img && (EQ (Qt, filter)
			  || !NILP (Fmember (filter, img->dependencies))))
		{
		  free_image (f, img);
		  ++nfreed;
		}
	    }
	}
      else if (FIXNUMP (Vimage_cache_eviction_delay))
	{
	  /* Free cache based on timestamp.  */
	  struct timespec old, t;
	  double delay;
	  ptrdiff_t nimages = 0;

	  for (i = 0; i < c->used; ++i)
	    if (c->images[i])
	      nimages++;

	  /* If the number of cached images has grown unusually large,
	     decrease the cache eviction delay (Bug#6230).  */
	  delay = XFIXNUM (Vimage_cache_eviction_delay);
	  if (nimages > 40)
	    delay = 1600 * delay / nimages / nimages;
	  delay = max (delay, 1);

	  t = current_timespec ();
	  old = timespec_sub (t, dtotimespec (delay));

	  for (i = 0; i < c->used; ++i)
	    {
	      struct image *img = c->images[i];
	      if (img && timespec_cmp (img->timestamp, old) < 0)
		{
		  free_image (f, img);
		  ++nfreed;
		}
	    }
	}

      /* We may be clearing the image cache because, for example,
	 Emacs was iconified for a longer period of time.  In that
	 case, current matrices may still contain references to
	 images freed above.  So, clear these matrices.  */
      if (nfreed)
	{
	  Lisp_Object tail, frame;

	  FOR_EACH_FRAME (tail, frame)
	    {
	      struct frame *fr = XFRAME (frame);
	      if (FRAME_IMAGE_CACHE (fr) == c)
		clear_current_matrices (fr);
	    }

	  windows_or_buffers_changed = 19;
	}

      unblock_input ();
    }
}

void
clear_image_caches (Lisp_Object filter)
{
  /* FIXME: We want to do
   * struct terminal *t;
   * for (t = terminal_list; t; t = t->next_terminal)
   *   clear_image_cache (t, filter); */
  Lisp_Object tail, frame;
  FOR_EACH_FRAME (tail, frame)
    if (FRAME_WINDOW_P (XFRAME (frame)))
      clear_image_cache (XFRAME (frame), filter);
}

DEFUN ("clear-image-cache", Fclear_image_cache, Sclear_image_cache,
       0, 1, 0,
       doc: /* Clear the image cache.
FILTER nil or a frame means clear all images in the selected frame.
FILTER t means clear the image caches of all frames.
Anything else means clear only those images that refer to FILTER,
which is then usually a filename.  */)
  (Lisp_Object filter)
{
  if (! (NILP (filter) || FRAMEP (filter)))
    clear_image_caches (filter);
  else
    clear_image_cache (decode_window_system_frame (filter), Qt);

  return Qnil;
}

static size_t
image_size_in_bytes (struct image *img)
{
  size_t size = 0;

#if defined USE_CAIRO
  Emacs_Pixmap pm = img->pixmap;
  if (pm)
    size += pm->height * pm->bytes_per_line;
  Emacs_Pixmap msk = img->mask;
  if (msk)
    size += msk->height * msk->bytes_per_line;

#elif defined HAVE_X_WINDOWS
  /* Use a nominal depth of 24 bpp for pixmap and 1 bpp for mask,
     to avoid having to query the server. */
  if (img->pixmap != NO_PIXMAP)
    size += img->width * img->height * 3;
  if (img->mask != NO_PIXMAP)
    size += img->width * img->height / 8;

  if (img->ximg && img->ximg->data)
    size += img->ximg->bytes_per_line * img->ximg->height;
  if (img->mask_img && img->mask_img->data)
    size += img->mask_img->bytes_per_line * img->mask_img->height;

#elif defined HAVE_NS
  if (img->pixmap)
    size += ns_image_size_in_bytes (img->pixmap);
  if (img->mask)
    size += ns_image_size_in_bytes (img->mask);

#elif defined HAVE_NTGUI
  if (img->pixmap)
    size += w32_image_size (img->pixmap);
  if (img->mask)
    size += w32_image_size (img->mask);

#endif

  return size;
}

static size_t
image_frame_cache_size (struct frame *f)
{
  struct image_cache *c = FRAME_IMAGE_CACHE (f);
  if (!c)
    return 0;

  size_t total = 0;
  for (ptrdiff_t i = 0; i < c->used; ++i)
    {
      struct image *img = c->images[i];
      total += img ? image_size_in_bytes (img) : 0;
    }
  return total;
}

DEFUN ("image-cache-size", Fimage_cache_size, Simage_cache_size, 0, 0, 0,
       doc: /* Return the size of the image cache.  */)
  (void)
{
  Lisp_Object tail, frame;
  size_t total = 0;

  FOR_EACH_FRAME (tail, frame)
    if (FRAME_WINDOW_P (XFRAME (frame)))
      total += image_frame_cache_size (XFRAME (frame));

  return make_int (total);
}


DEFUN ("image-flush", Fimage_flush, Simage_flush,
       1, 2, 0,
       doc: /* Flush the image with specification SPEC on frame FRAME.
This removes the image from the Emacs image cache.  If SPEC specifies
an image file, the next redisplay of this image will read from the
current contents of that file.

FRAME nil or omitted means use the selected frame.
FRAME t means refresh the image on all frames.  */)
  (Lisp_Object spec, Lisp_Object frame)
{
  if (!valid_image_p (spec))
    error ("Invalid image specification");

  if (EQ (frame, Qt))
    {
      Lisp_Object tail;
      FOR_EACH_FRAME (tail, frame)
	{
	  struct frame *f = XFRAME (frame);
	  if (FRAME_WINDOW_P (f))
	    uncache_image (f, spec);
	}
    }
  else
    uncache_image (decode_window_system_frame (frame), spec);

  return Qnil;
}


/* Compute masks and transform image IMG on frame F, as specified
   by the image's specification,  */

static void
postprocess_image (struct frame *f, struct image *img)
{
  /* Manipulation of the image's mask.  */
  if (img->pixmap)
    {
      Lisp_Object conversion, spec;
      Lisp_Object mask;

      spec = img->spec;

      /* `:heuristic-mask t'
	 `:mask heuristic'
	 means build a mask heuristically.
	 `:heuristic-mask (R G B)'
	 `:mask (heuristic (R G B))'
	 means build a mask from color (R G B) in the
	 image.
	 `:mask nil'
	 means remove a mask, if any.  */

      mask = image_spec_value (spec, QCheuristic_mask, NULL);
      if (!NILP (mask))
	image_build_heuristic_mask (f, img, mask);
      else
	{
	  bool found_p;

	  mask = image_spec_value (spec, QCmask, &found_p);

	  if (EQ (mask, Qheuristic))
	    image_build_heuristic_mask (f, img, Qt);
	  else if (CONSP (mask)
		   && EQ (XCAR (mask), Qheuristic))
	    {
	      if (CONSP (XCDR (mask)))
		image_build_heuristic_mask (f, img, XCAR (XCDR (mask)));
	      else
		image_build_heuristic_mask (f, img, XCDR (mask));
	    }
	  else if (NILP (mask) && found_p && img->mask)
	    image_clear_image_1 (f, img, CLEAR_IMAGE_MASK);
	}


      /* Should we apply an image transformation algorithm?  */
      conversion = image_spec_value (spec, QCconversion, NULL);
      if (EQ (conversion, Qdisabled))
	image_disable_image (f, img);
      else if (EQ (conversion, Qlaplace))
	image_laplace (f, img);
      else if (EQ (conversion, Qemboss))
	image_emboss (f, img);
      else if (CONSP (conversion)
	       && EQ (XCAR (conversion), Qedge_detection))
	{
	  Lisp_Object tem;
	  tem = XCDR (conversion);
	  if (CONSP (tem))
	    image_edge_detection (f, img,
                                  Fplist_get (tem, QCmatrix),
                                  Fplist_get (tem, QCcolor_adjustment));
	}
    }
}

#if defined (HAVE_IMAGEMAGICK) || defined (HAVE_NATIVE_TRANSFORMS)
/* Scale an image size by returning SIZE / DIVISOR * MULTIPLIER,
   safely rounded and clipped to int range.  */

static int
scale_image_size (int size, size_t divisor, size_t multiplier)
{
  if (divisor != 0)
    {
      double s = size;
      double scaled = s * multiplier / divisor + 0.5;
      if (scaled < INT_MAX)
	return scaled;
    }
  return INT_MAX;
}

/* Return a size, in pixels, from the value specified by SYMBOL, which
   may be an integer or a pair of the form (VALUE . 'em) where VALUE
   is a float that is multiplied by the font size to get the final
   dimension.

   If the value doesn't exist in the image spec, or is invalid, return
   -1.
*/
static int
image_get_dimension (struct image *img, Lisp_Object symbol)
{
  Lisp_Object value = image_spec_value (img->spec, symbol, NULL);

  if (FIXNATP (value))
    return min (XFIXNAT (value), INT_MAX);
  if (CONSP (value) && NUMBERP (CAR (value)) && EQ (Qem, CDR (value)))
    return min (img->face_font_size * XFLOATINT (CAR (value)), INT_MAX);

  return -1;
}

/* Compute the desired size of an image with native size WIDTH x HEIGHT.
   Use SPEC to deduce the size.  Store the desired size into
   *D_WIDTH x *D_HEIGHT.  Store -1 x -1 if the native size is OK.  */
static void
compute_image_size (size_t width, size_t height,
		    struct image *img,
		    int *d_width, int *d_height)
{
  Lisp_Object value;
  int int_value;
  int desired_width = -1, desired_height = -1, max_width = -1, max_height = -1;
  double scale = 1;

  value = image_spec_value (img->spec, QCscale, NULL);
  if (NUMBERP (value))
    scale = XFLOATINT (value);

  int_value = image_get_dimension (img, QCmax_width);
  if (int_value >= 0)
    max_width = int_value;

  int_value = image_get_dimension (img, QCmax_height);
  if (int_value >= 0)
    max_height = int_value;

  /* If width and/or height is set in the display spec assume we want
     to scale to those values.  If either h or w is unspecified, the
     unspecified should be calculated from the specified to preserve
     aspect ratio.  */
  int_value = image_get_dimension (img, QCwidth);
  if (int_value >= 0)
    {
      desired_width = int_value * scale;
      /* :width overrides :max-width. */
      max_width = -1;
    }

  int_value = image_get_dimension (img, QCheight);
  if (int_value >= 0)
    {
      desired_height = int_value * scale;
      /* :height overrides :max-height. */
      max_height = -1;
    }

  /* If we have both width/height set explicitly, we skip past all the
     aspect ratio-preserving computations below. */
  if (desired_width != -1 && desired_height != -1)
    goto out;

  width = width * scale;
  height = height * scale;

  if (desired_width != -1)
    /* Width known, calculate height. */
    desired_height = scale_image_size (desired_width, width, height);
  else if (desired_height != -1)
    /* Height known, calculate width. */
    desired_width = scale_image_size (desired_height, height, width);
  else
    {
      desired_width = width;
      desired_height = height;
    }

  if (max_width != -1 && desired_width > max_width)
    {
      /* The image is wider than :max-width. */
      desired_width = max_width;
      desired_height = scale_image_size (desired_width, width, height);
    }

  if (max_height != -1 && desired_height > max_height)
    {
      /* The image is higher than :max-height. */
      desired_height = max_height;
      desired_width = scale_image_size (desired_height, height, width);
    }

 out:
  *d_width = desired_width;
  *d_height = desired_height;
}

/* image_set_rotation and image_set_transform use affine
   transformation matrices to perform various transforms on the image.
   The matrix is a 2D array of doubles.  It is laid out like this:

   m[0][0] = m11 | m[1][0] = m12 | m[2][0] = tx
   --------------+---------------+-------------
   m[0][1] = m21 | m[1][1] = m22 | m[2][1] = ty
   --------------+---------------+-------------
   m[0][2] = 0   | m[1][2] = 0   | m[2][2] = 1

   tx and ty represent translations, m11 and m22 represent scaling
   transforms and m21 and m12 represent shear transforms.  Most
   graphics toolkits don't require the third row, however it is
   necessary for multiplication.

   Transforms are done by creating a matrix for each action we wish to
   take, then multiplying the transformation matrix by each of those
   matrices in order (matrix multiplication is not commutative).
   After we've done that we can use our modified transformation matrix
   to transform points.  We take the x and y coordinates and convert
   them into a 3x1 matrix and multiply that by the transformation
   matrix and it gives us a new, transformed, set of coordinates:

       [m11 m12 tx]   [x]   [m11*x+m12*y+tx*1]   [x']
       [m21 m22 ty] X [y] = [m21*x+m22*y+ty*1] = [y']
       [  0   0  1]   [1]   [     0*x+0*y+1*1]   [ 1]

   We don't have to worry about the last step as the graphics toolkit
   will do it for us.

   The three transforms we are concerned with are translation, scaling
   and rotation.  The translation matrix looks like this:

       [1 0 tx]
       [0 1 ty]
       [0 0  1]

   Where tx and ty are the amount to translate the origin in the x and
   y coordinates, respectively.  Since we are translating the origin
   and not the image data itself, it can appear backwards in use, for
   example to move the image 10 pixels to the right, you would set tx
   to -10.

   To scale we use:

       [x 0 0]
       [0 y 0]
       [0 0 1]

   Where x and y are the amounts to scale in the x and y dimensions.
   Values smaller than 1 make the image larger, values larger than 1
   make it smaller.  Negative values flip the image.  For example to
   double the image size set x and y to 0.5.

   To rotate we use:

       [ cos(r) sin(r) 0]
       [-sin(r) cos(r) 0]
       [      0      0 1]

   Where r is the angle of rotation required.  Rotation occurs around
   the origin, not the center of the image.  Note that this is
   normally considered a counter-clockwise rotation, however because
   our y axis is reversed, (0, 0) at the top left, it works as a
   clockwise rotation.

   The full process of rotating an image is to move the origin to the
   center of the image (width/2, height/2), perform the rotation, and
   finally move the origin back to the top left of the image, which
   may now be a different corner.

   Note that different GUI backends (X, Cairo, w32, NS) want the
   transform matrix defined as transform from the original image to
   the transformed image, while others want the matrix to describe the
   transform of the space, which boils down to inverting the matrix.

   It's possible to pre-calculate the matrix multiplications and just
   generate one transform matrix that will do everything we need in a
   single step, but the maths for each element is much more complex
   and performing the steps separately makes for more readable code.  */

typedef double matrix3x3[3][3];

static void
matrix3x3_mult (matrix3x3 a, matrix3x3 b, matrix3x3 result)
{
  for (int i = 0; i < 3; i++)
    for (int j = 0; j < 3; j++)
      {
	double sum = 0;
	for (int k = 0; k < 3; k++)
	  sum += a[i][k] * b[k][j];
	result[i][j] = sum;
      }
}

static void
compute_image_rotation (struct image *img, double *rotation)
{
  bool foundp = false;
  Lisp_Object value = image_spec_value (img->spec, QCrotation, &foundp);
  if (!foundp)
    return;
  if (! NUMBERP (value))
    {
      image_error ("Invalid image `:rotation' parameter");
      return;
    }

  Lisp_Object reduced_angle = Fmod (value, make_fixnum (360));
  if (FLOATP (reduced_angle))
    *rotation = XFLOAT_DATA (reduced_angle);
  else
    *rotation = XFIXNUM (reduced_angle);
}

static void
image_set_transform (struct frame *f, struct image *img)
{
# if (defined HAVE_IMAGEMAGICK \
      && !defined DONT_CREATE_TRANSFORMED_IMAGEMAGICK_IMAGE)
  /* ImageMagick images already have the correct transform.  */
  if (EQ (image_spec_value (img->spec, QCtype, NULL), Qimagemagick))
    return;
# endif

# if !defined USE_CAIRO && defined HAVE_XRENDER
  if (!img->picture)
    return;

  /* Store the original dimensions as we'll overwrite them later.  */
  img->original_width = img->width;
  img->original_height = img->height;
# endif

  /* Determine size.  */
  int width, height;

#ifdef HAVE_RSVG
  /* SVGs are pre-scaled to the correct size.  */
  if (EQ (image_spec_value (img->spec, QCtype, NULL), Qsvg))
    {
      width = img->width / FRAME_SCALE_FACTOR (f);
      height = img->height / FRAME_SCALE_FACTOR (f);
    }
  else
#endif
    compute_image_size (img->width, img->height, img, &width, &height);

  /* Determine rotation.  */
  double rotation = 0.0;
  compute_image_rotation (img, &rotation);

# if defined USE_CAIRO || defined HAVE_XRENDER || defined HAVE_NS
  /* We want scale up operations to use a nearest neighbor filter to
     show real pixels instead of munging them, but scale down
     operations to use a blended filter, to avoid aliasing and the like.

     TODO: implement for Windows.  */
  bool smoothing;
  Lisp_Object s = image_spec_value (img->spec, QCtransform_smoothing, NULL);
  if (NILP (s))
    smoothing = (width < img->width) || (height < img->height);
  else
    smoothing = !NILP (s);
# endif

  /* Perform scale transformation.  */

  matrix3x3 matrix
    = {
# if defined USE_CAIRO || defined HAVE_XRENDER
	[0][0] = (!IEEE_FLOATING_POINT && width == 0 ? DBL_MAX
		  : img->width / (double) width),
	[1][1] = (!IEEE_FLOATING_POINT && height == 0 ? DBL_MAX
		  : img->height / (double) height),
# elif defined HAVE_NTGUI || defined HAVE_NS
	[0][0] = (!IEEE_FLOATING_POINT && img->width == 0 ? DBL_MAX
		  : width / (double) img->width),
	[1][1] = (!IEEE_FLOATING_POINT && img->height == 0 ? DBL_MAX
		  : height / (double) img->height),
# else
	[0][0] = 1, [1][1] = 1,
# endif
	[2][2] = 1 };
  img->width = width;
  img->height = height;

  /* Perform rotation transformation.  */

  int rotate_flag = -1;
  if (rotation == 0)
    rotate_flag = 0;
  else
    {
# if (defined USE_CAIRO || defined HAVE_XRENDER \
      || defined HAVE_NTGUI || defined HAVE_NS)
      int cos_r, sin_r;
      if (rotation == 90)
	{
	  width = img->height;
	  height = img->width;
	  cos_r = 0;
	  sin_r = 1;
	  rotate_flag = 1;
	}
      else if (rotation == 180)
	{
	  cos_r = -1;
	  sin_r = 0;
	  rotate_flag = 1;
	}
      else if (rotation == 270)
	{
	  width = img->height;
	  height = img->width;
	  cos_r = 0;
	  sin_r = -1;
	  rotate_flag = 1;
	}

      if (0 < rotate_flag)
	{
#  if defined USE_CAIRO || defined HAVE_XRENDER
	  /* 1. Translate so (0, 0) is in the center of the image.  */
	  matrix3x3 t
	    = { [0][0] = 1,
					[1][1] = 1,
		[2][0] = img->width*.5, [2][1] = img->height*.5, [2][2] = 1 };
	  matrix3x3 u;
	  matrix3x3_mult (t, matrix, u);

	  /* 2. Rotate.  */
	  matrix3x3 rot = { [0][0] = cos_r, [0][1] = -sin_r,
			    [1][0] = sin_r, [1][1] = cos_r,
							     [2][2] = 1 };
	  matrix3x3 v;
	  matrix3x3_mult (rot, u, v);

	  /* 3. Translate back.  */
	  t[2][0] = width * -.5;
	  t[2][1] = height * -.5;
	  matrix3x3_mult (t, v, matrix);
#  else
	  /* 1. Translate so (0, 0) is in the center of the image.  */
	  matrix3x3 t
	    = { [0][0] = 1,
					 [1][1] = 1,
		[2][0] = img->width*-.5, [2][1] = img->height*-.5, [2][2] = 1 };
	  matrix3x3 u;
	  matrix3x3_mult (matrix, t, u);

	  /* 2. Rotate.  */
	  matrix3x3 rot = { [0][0] = cos_r,  [0][1] = sin_r,
			    [1][0] = -sin_r, [1][1] = cos_r,
							     [2][2] = 1 };
	  matrix3x3 v;
	  matrix3x3_mult (u, rot, v);

	  /* 3. Translate back.  */
	  t[2][0] = width * .5;
	  t[2][1] = height * .5;
	  matrix3x3_mult (v, t, matrix);
#  endif
	  img->width = width;
	  img->height = height;
	}
# endif
    }

  if (rotate_flag < 0)
    image_error ("No native support for rotation by %g degrees",
		 make_float (rotation));

# if defined (HAVE_NS)
  /* Under NS the transform is applied to the drawing surface at
     drawing time, so store it for later.  */
  ns_image_set_transform (img->pixmap, matrix);
  ns_image_set_smoothing (img->pixmap, smoothing);
# elif defined USE_CAIRO
  cairo_matrix_t cr_matrix = {matrix[0][0], matrix[0][1], matrix[1][0],
			      matrix[1][1], matrix[2][0], matrix[2][1]};
  cairo_pattern_t *pattern = cairo_pattern_create_rgb (0, 0, 0);
  cairo_pattern_set_matrix (pattern, &cr_matrix);
  cairo_pattern_set_filter (pattern, smoothing
                            ? CAIRO_FILTER_BEST : CAIRO_FILTER_NEAREST);
  /* Dummy solid color pattern just to record pattern matrix.  */
  img->cr_data = pattern;
# elif defined (HAVE_XRENDER)
  if (img->picture)
    {
      XTransform tmat
	= {{{XDoubleToFixed (matrix[0][0]),
             XDoubleToFixed (matrix[1][0]),
             XDoubleToFixed (matrix[2][0])},
	    {XDoubleToFixed (matrix[0][1]),
             XDoubleToFixed (matrix[1][1]),
             XDoubleToFixed (matrix[2][1])},
	    {XDoubleToFixed (matrix[0][2]),
             XDoubleToFixed (matrix[1][2]),
             XDoubleToFixed (matrix[2][2])}}};

      XRenderSetPictureFilter (FRAME_X_DISPLAY (f), img->picture,
                               smoothing ? FilterBest : FilterNearest, 0, 0);
      XRenderSetPictureTransform (FRAME_X_DISPLAY (f), img->picture, &tmat);

      if (img->mask_picture)
        {
          XRenderSetPictureFilter (FRAME_X_DISPLAY (f), img->mask_picture,
                                   smoothing ? FilterBest : FilterNearest, 0, 0);
          XRenderSetPictureTransform (FRAME_X_DISPLAY (f), img->mask_picture,
                                      &tmat);
        }
    }
# elif defined HAVE_NTGUI
  /* Store the transform matrix for application at draw time.  */
  img->xform.eM11 = matrix[0][0];
  img->xform.eM12 = matrix[0][1];
  img->xform.eM21 = matrix[1][0];
  img->xform.eM22 = matrix[1][1];
  img->xform.eDx  = matrix[2][0];
  img->xform.eDy  = matrix[2][1];
# endif
}

#endif /* HAVE_IMAGEMAGICK || HAVE_NATIVE_TRANSFORMS */

/* Return the id of image with Lisp specification SPEC on frame F.
   SPEC must be a valid Lisp image specification (see valid_image_p).  */

ptrdiff_t
lookup_image (struct frame *f, Lisp_Object spec, int face_id)
{
  struct image *img;
  EMACS_UINT hash;

  if (FRAME_FACE_CACHE (f) == NULL)
    init_frame_faces (f);
  if (FRAME_FACE_CACHE (f)->used == 0)
    recompute_basic_faces (f);
  if (face_id < 0 || face_id >= FRAME_FACE_CACHE (f)->used)
    face_id = DEFAULT_FACE_ID;

  struct face *face = FACE_FROM_ID (f, face_id);
  unsigned long foreground = FACE_COLOR_TO_PIXEL (face->foreground, f);
  unsigned long background = FACE_COLOR_TO_PIXEL (face->background, f);
  int font_size = face->font->pixel_size;
  char *font_family = SSDATA (face->lface[LFACE_FAMILY_INDEX]);

  /* F must be a window-system frame, and SPEC must be a valid image
     specification.  */
  eassert (FRAME_WINDOW_P (f));
  eassert (valid_image_p (spec));

  /* Look up SPEC in the hash table of the image cache.  */
  hash = sxhash (spec);
  img = search_image_cache (f, spec, hash, foreground, background,
			    font_size, font_family, false);
  if (img && img->load_failed_p)
    {
      free_image (f, img);
      img = NULL;
    }

  /* If not found, create a new image and cache it.  */
  if (img == NULL)
    {
      block_input ();
      img = make_image (spec, hash);
      cache_image (f, img);
      img->face_foreground = foreground;
      img->face_background = background;
      img->face_font_size = font_size;
      img->face_font_family = xmalloc (strlen (font_family) + 1);
      strcpy (img->face_font_family, font_family);
      img->load_failed_p = ! img->type->load_img (f, img);

      /* If we can't load the image, and we don't have a width and
	 height, use some arbitrary width and height so that we can
	 draw a rectangle for it.  */
      if (img->load_failed_p)
	{
	  Lisp_Object value;

	  value = image_spec_value (spec, QCwidth, NULL);
	  img->width = (FIXNUMP (value)
			? XFIXNAT (value) : DEFAULT_IMAGE_WIDTH);
	  value = image_spec_value (spec, QCheight, NULL);
	  img->height = (FIXNUMP (value)
			 ? XFIXNAT (value) : DEFAULT_IMAGE_HEIGHT);
	}
      else
	{
	  /* Handle image type independent image attributes
	     `:ascent ASCENT', `:margin MARGIN', `:relief RELIEF',
	     `:background COLOR'.  */
	  Lisp_Object ascent, margin, relief, bg;
	  int relief_bound;

	  ascent = image_spec_value (spec, QCascent, NULL);
	  if (FIXNUMP (ascent))
	    img->ascent = XFIXNUM (ascent);
	  else if (EQ (ascent, Qcenter))
	    img->ascent = CENTERED_IMAGE_ASCENT;

	  margin = image_spec_value (spec, QCmargin, NULL);
	  if (FIXNUMP (margin))
	    img->vmargin = img->hmargin = XFIXNUM (margin);
	  else if (CONSP (margin))
	    {
	      img->hmargin = XFIXNUM (XCAR (margin));
	      img->vmargin = XFIXNUM (XCDR (margin));
	    }

	  relief = image_spec_value (spec, QCrelief, NULL);
	  relief_bound = INT_MAX - max (img->hmargin, img->vmargin);
	  if (RANGED_FIXNUMP (- relief_bound, relief, relief_bound))
	    {
	      img->relief = XFIXNUM (relief);
	      img->hmargin += eabs (img->relief);
	      img->vmargin += eabs (img->relief);
	    }

	  if (! img->background_valid)
	    {
	      bg = image_spec_value (img->spec, QCbackground, NULL);
	      if (!NILP (bg))
		{
		  img->background
		    = image_alloc_image_color (f, img, bg, background);
		  img->background_valid = 1;
		}
	    }

	  /* Do image transformations and compute masks, unless we
	     don't have the image yet.  */
	  if (!EQ (builtin_lisp_symbol (img->type->type), Qpostscript))
	    postprocess_image (f, img);

          /* postprocess_image above may modify the image or the mask,
             relying on the image's real width and height, so
             image_set_transform must be called after it.  */
#ifdef HAVE_NATIVE_TRANSFORMS
          image_set_transform (f, img);
#endif
	}

      unblock_input ();
    }

  /* We're using IMG, so set its timestamp to `now'.  */
  img->timestamp = current_timespec ();

  /* Value is the image id.  */
  return img->id;
}


/* Cache image IMG in the image cache of frame F.  */

static void
cache_image (struct frame *f, struct image *img)
{
  struct image_cache *c = FRAME_IMAGE_CACHE (f);
  ptrdiff_t i;

  if (!c)
    c = FRAME_IMAGE_CACHE (f) = make_image_cache ();

  /* Find a free slot in c->images.  */
  for (i = 0; i < c->used; ++i)
    if (c->images[i] == NULL)
      break;

  /* If no free slot found, maybe enlarge c->images.  */
  if (i == c->used && c->used == c->size)
    c->images = xpalloc (c->images, &c->size, 1, -1, sizeof *c->images);

  /* Add IMG to c->images, and assign IMG an id.  */
  c->images[i] = img;
  img->id = i;
  if (i == c->used)
    ++c->used;

  /* Add IMG to the cache's hash table.  */
  i = img->hash % IMAGE_CACHE_BUCKETS_SIZE;
  img->next = c->buckets[i];
  if (img->next)
    img->next->prev = img;
  img->prev = NULL;
  c->buckets[i] = img;
}


/* Call FN on every image in the image cache of frame F.  Used to mark
   Lisp Objects in the image cache.  */

/* Mark Lisp objects in image IMG.  */

static void
mark_image (struct image *img)
{
  mark_object (img->spec);
  mark_object (img->dependencies);

  if (!NILP (img->lisp_data))
    mark_object (img->lisp_data);
}


void
mark_image_cache (struct image_cache *c)
{
  if (c)
    {
      ptrdiff_t i;
      for (i = 0; i < c->used; ++i)
	if (c->images[i])
	  mark_image (c->images[i]);
    }
}



/***********************************************************************
			  X / NS / W32 support code
 ***********************************************************************/

#ifdef HAVE_X_WINDOWS
static bool
x_check_image_size (XImage *ximg, int width, int height)
{
  /* Respect Xlib's limits: it cannot deal with images that have more
     than INT_MAX (and/or UINT_MAX) bytes.  And respect Emacs's limits
     of PTRDIFF_MAX (and/or SIZE_MAX) bytes for any object.  */
  enum
  {
    XLIB_BYTES_MAX = min (INT_MAX, UINT_MAX),
    X_IMAGE_BYTES_MAX = min (XLIB_BYTES_MAX, min (PTRDIFF_MAX, SIZE_MAX))
  };

  int bitmap_pad, depth, bytes_per_line;
  if (ximg)
    {
      bitmap_pad = ximg->bitmap_pad;
      depth = ximg->depth;
      bytes_per_line = ximg->bytes_per_line;
    }
  else
    {
      bitmap_pad = 8;
      depth = 1;
      bytes_per_line = (width >> 3) + ((width & 7) != 0);
    }
  return (width <= (INT_MAX - (bitmap_pad - 1)) / depth
	  && height <= X_IMAGE_BYTES_MAX / bytes_per_line);
}

static bool
x_create_x_image_and_pixmap (struct frame *f, int width, int height, int depth,
			     XImage **ximg, Pixmap *pixmap)
{
  Display *display = FRAME_X_DISPLAY (f);
  Drawable drawable = FRAME_X_DRAWABLE (f);
  Screen *screen = FRAME_X_SCREEN (f);

  eassert (input_blocked_p ());

  if (depth <= 0)
    depth = DefaultDepthOfScreen (screen);
  *ximg = XCreateImage (display, DefaultVisualOfScreen (screen),
			depth, ZPixmap, 0, NULL, width, height,
			depth > 16 ? 32 : depth > 8 ? 16 : 8, 0);
  if (*ximg == NULL)
    {
      image_error ("Unable to allocate X image");
      return 0;
    }

  if (! x_check_image_size (*ximg, width, height))
    {
      x_destroy_x_image (*ximg);
      *ximg = NULL;
      image_error ("Image too large (%dx%d)",
		   make_fixnum (width), make_fixnum (height));
      return 0;
    }

  /* Allocate image raster.  */
  (*ximg)->data = xmalloc ((*ximg)->bytes_per_line * height);

  /* Allocate a pixmap of the same size.  */
  *pixmap = XCreatePixmap (display, drawable, width, height, depth);
  if (*pixmap == NO_PIXMAP)
    {
      x_destroy_x_image (*ximg);
      *ximg = NULL;
      image_error ("Unable to create X pixmap");
      return 0;
    }

  return 1;
}

static void
x_destroy_x_image (XImage *ximg)
{
  eassert (input_blocked_p ());
  if (ximg)
    {
      xfree (ximg->data);
      ximg->data = NULL;
    }
}

# if !defined USE_CAIRO && defined HAVE_XRENDER
/* Create and return an XRender Picture for XRender transforms.  */
static Picture
x_create_xrender_picture (struct frame *f, Emacs_Pixmap pixmap, int depth)
{
  Picture p;
  Display *display = FRAME_X_DISPLAY (f);
  int event_basep, error_basep;

  if (XRenderQueryExtension (display, &event_basep, &error_basep))
    {
      if (depth <= 0)
	depth = DefaultDepthOfScreen (FRAME_X_SCREEN (f));
      if (depth == 32 || depth == 24 || depth == 8 || depth == 4 || depth == 1)
        {
          /* FIXME: Do we need to handle all possible bit depths?
             XRenderFindStandardFormat supports PictStandardARGB32,
             PictStandardRGB24, PictStandardA8, PictStandardA4,
             PictStandardA1, and PictStandardNUM (what is this?!).

             XRenderFindFormat may support more, but I don't
             understand the documentation.  */
          XRenderPictFormat *format;
          format = XRenderFindStandardFormat (display,
                                              depth == 32 ? PictStandardARGB32
                                              : depth == 24 ? PictStandardRGB24
                                              : depth == 8 ? PictStandardA8
                                              : depth == 4 ? PictStandardA4
                                              : PictStandardA1);

          /* Set the Picture repeat to "pad".  This means when
             operations look at pixels outside the image area they
             will use the value of the nearest real pixel instead of
             using a transparent black pixel.  */
          XRenderPictureAttributes attr;
          unsigned long attr_mask = CPRepeat;
          attr.repeat = RepeatPad;

          p = XRenderCreatePicture (display, pixmap, format, attr_mask, &attr);
        }
      else
        {
          image_error ("Specified image bit depth is not supported by XRender");
          return 0;
        }
    }
  else
    {
      /* XRender not supported on this display.  */
      return 0;
    }

  return p;
}
# endif /* !defined USE_CAIRO && defined HAVE_XRENDER */
#endif	/* HAVE_X_WINDOWS */

/* Return true if XIMG's size WIDTH x HEIGHT doesn't break the
   windowing system.
   WIDTH and HEIGHT must both be positive.
   If XIMG is null, assume it is a bitmap.  */

static bool
image_check_image_size (Emacs_Pix_Container ximg, int width, int height)
{
#if defined HAVE_X_WINDOWS && !defined USE_CAIRO
  return x_check_image_size (ximg, width, height);
#else
  /* FIXME: Implement this check for the HAVE_NS and HAVE_NTGUI cases.
     For now, assume that every image size is allowed on these systems.  */
  return 1;
#endif
}

/* Create an Emacs_Pix_Container and a pixmap of size WIDTH x
   HEIGHT for use on frame F.  Set *PIMG and *PIXMAP to the
   Emacs_Pix_Container and Emacs_Pixmap created.  Set (*PIMG)->data
   to a raster of WIDTH x HEIGHT pixels allocated via xmalloc.  Print
   error messages via image_error if an error occurs.  Value is true
   if successful.

   On W32, a DEPTH of zero signifies a 24 bit image, otherwise DEPTH
   should indicate the bit depth of the image.  */

static bool
image_create_x_image_and_pixmap_1 (struct frame *f, int width, int height, int depth,
                                   Emacs_Pix_Container *pimg,
                                   Emacs_Pixmap *pixmap, Picture *picture)
{
#ifdef USE_CAIRO
  eassert (input_blocked_p ());

  /* Allocate a pixmap of the same size.  */
  *pixmap = image_create_pix_container (f, width, height, depth);
  if (*pixmap == NO_PIXMAP)
    {
      *pimg = NULL;
      image_error ("Unable to create X pixmap", Qnil, Qnil);
      return 0;
    }

  *pimg = *pixmap;
  return 1;
#elif defined HAVE_X_WINDOWS
  if (!x_create_x_image_and_pixmap (f, width, height, depth, pimg, pixmap))
    return 0;
# ifdef HAVE_XRENDER
  if (picture)
    *picture = x_create_xrender_picture (f, *pixmap, depth);
# endif

  return 1;
#endif /* HAVE_X_WINDOWS */

#ifdef HAVE_NTGUI

  BITMAPINFOHEADER *header;
  HDC hdc;
  int scanline_width_bits;
  int remainder;
  int palette_colors = 0;

  if (depth == 0)
    depth = 24;

  if (depth != 1 && depth != 4 && depth != 8
      && depth != 16 && depth != 24 && depth != 32)
    {
      image_error ("Invalid image bit depth specified");
      return 0;
    }

  scanline_width_bits = width * depth;
  remainder = scanline_width_bits % 32;

  if (remainder)
    scanline_width_bits += 32 - remainder;

  /* Bitmaps with a depth less than 16 need a palette.  */
  /* BITMAPINFO structure already contains the first RGBQUAD.  */
  if (depth < 16)
    palette_colors = 1 << (depth - 1);

  *pimg = xmalloc (sizeof (XImage) + palette_colors * sizeof (RGBQUAD));

  header = &(*pimg)->info.bmiHeader;
  memset (&(*pimg)->info, 0, sizeof (BITMAPINFO));
  header->biSize = sizeof (*header);
  header->biWidth = width;
  header->biHeight = -height;  /* negative indicates a top-down bitmap.  */
  header->biPlanes = 1;
  header->biBitCount = depth;
  header->biCompression = BI_RGB;
  header->biClrUsed = palette_colors;

  /* TODO: fill in palette.  */
  if (depth == 1)
    {
      (*pimg)->info.bmiColors[0].rgbBlue = 0;
      (*pimg)->info.bmiColors[0].rgbGreen = 0;
      (*pimg)->info.bmiColors[0].rgbRed = 0;
      (*pimg)->info.bmiColors[0].rgbReserved = 0;
      /* bmiColors is a variable-length array declared by w32api
	 headers as bmiColors[1], which triggers a warning under
	 -Warray-bounds; shut that up.  */
#     if GNUC_PREREQ (4, 4, 0)
#      pragma GCC push_options
#      pragma GCC diagnostic ignored "-Warray-bounds"
#     endif
      (*pimg)->info.bmiColors[1].rgbBlue = 255;
      (*pimg)->info.bmiColors[1].rgbGreen = 255;
      (*pimg)->info.bmiColors[1].rgbRed = 255;
      (*pimg)->info.bmiColors[1].rgbReserved = 0;
#     if GNUC_PREREQ (4, 4, 0)
#      pragma GCC pop_options
#     endif
    }

  hdc = get_frame_dc (f);

  /* Create a DIBSection and raster array for the bitmap,
     and store its handle in *pixmap.  */
  *pixmap = CreateDIBSection (hdc, &(*pimg)->info,
			      (depth < 16) ? DIB_PAL_COLORS : DIB_RGB_COLORS,
			      /* casting avoids a GCC warning */
			      (void **) &(*pimg)->data, NULL, 0);

  /* Realize display palette and garbage all frames. */
  release_frame_dc (f, hdc);

  if (*pixmap == NULL)
    {
      DWORD err = GetLastError ();
      Lisp_Object errcode;
      /* All system errors are < 10000, so the following is safe.  */
      XSETINT (errcode, err);
      image_error ("Unable to create bitmap, error code %d", errcode);
      image_destroy_x_image (*pimg);
      *pimg = NULL;
      return 0;
    }

  return 1;

#endif /* HAVE_NTGUI */

#ifdef HAVE_NS
  *pixmap = ns_image_for_XPM (width, height, depth);
  if (*pixmap == 0)
    {
      *pimg = NULL;
      image_error ("Unable to allocate NSImage for XPM pixmap");
      return 0;
    }
  *pimg = *pixmap;
  return 1;
#endif
}


/* Destroy Emacs_Pix_Container PIMG.  Free data associated with PIMG.  */

static void
image_destroy_x_image (Emacs_Pix_Container pimg)
{
#if defined HAVE_X_WINDOWS && !defined USE_CAIRO
  x_destroy_x_image (pimg);
#else
  eassert (input_blocked_p ());
  if (pimg)
    {
#ifdef USE_CAIRO
#endif	/* USE_CAIRO */
#ifdef HAVE_NTGUI
      /* Data will be freed by DestroyObject.  */
      pimg->data = NULL;
      xfree (pimg);
#endif /* HAVE_NTGUI */
#ifdef HAVE_NS
      ns_release_object (pimg);
#endif /* HAVE_NS */
    }
#endif
}


/* Put Emacs_Pix_Container PIMG into pixmap PIXMAP on frame F.
   WIDTH and HEIGHT are width and height of both the image and
   pixmap.  */

static void
gui_put_x_image (struct frame *f, Emacs_Pix_Container pimg,
                 Emacs_Pixmap pixmap, int width, int height)
{
#ifdef USE_CAIRO
  eassert (pimg == pixmap);
#elif defined HAVE_X_WINDOWS
  GC gc;

  eassert (input_blocked_p ());
  gc = XCreateGC (FRAME_X_DISPLAY (f), pixmap, 0, NULL);
  XPutImage (FRAME_X_DISPLAY (f), pixmap, gc, pimg, 0, 0, 0, 0,
             pimg->width, pimg->height);
  XFreeGC (FRAME_X_DISPLAY (f), gc);
#endif /* HAVE_X_WINDOWS */

#ifdef HAVE_NTGUI
#if 0  /* I don't think this is necessary looking at where it is used.  */
  HDC hdc = get_frame_dc (f);
  SetDIBits (hdc, pixmap, 0, height, pimg->data, &(pimg->info), DIB_RGB_COLORS);
  release_frame_dc (f, hdc);
#endif
#endif /* HAVE_NTGUI */

#ifdef HAVE_NS
  eassert (pimg == pixmap);
  ns_retain_object (pimg);
#endif
}

/* Thin wrapper for image_create_x_image_and_pixmap_1, so that it matches
   with image_put_x_image.  */

static bool
image_create_x_image_and_pixmap (struct frame *f, struct image *img,
				 int width, int height, int depth,
				 Emacs_Pix_Container *ximg, bool mask_p)
{
  eassert ((!mask_p ? img->pixmap : img->mask) == NO_PIXMAP);

  Picture *picture = NULL;
#if !defined USE_CAIRO && defined HAVE_XRENDER
  picture = !mask_p ? &img->picture : &img->mask_picture;
#endif
  return image_create_x_image_and_pixmap_1 (f, width, height, depth, ximg,
                                            !mask_p ? &img->pixmap : &img->mask,
                                            picture);
}

/* Put pixel image PIMG into image IMG on frame F, as a mask if and only
   if MASK_P.  On X, this simply records PIMG on a member of IMG, so
   it can be put into the pixmap afterwards via image_sync_to_pixmaps.
   On the other platforms, it puts PIMG into the pixmap, then frees
   the pixel image and its buffer.  */

static void
image_put_x_image (struct frame *f, struct image *img, Emacs_Pix_Container ximg,
		   bool mask_p)
{
#if defined HAVE_X_WINDOWS && !defined USE_CAIRO
  if (!mask_p)
    {
      eassert (img->ximg == NULL);
      img->ximg = ximg;
    }
  else
    {
      eassert (img->mask_img == NULL);
      img->mask_img = ximg;
    }
#else
  gui_put_x_image (f, ximg, !mask_p ? img->pixmap : img->mask,
                   img->width, img->height);
  image_destroy_x_image (ximg);
#endif
}

#if defined HAVE_X_WINDOWS && !defined USE_CAIRO
/* Put the X images recorded in IMG on frame F into pixmaps, then free
   the X images and their buffers.  */

static void
image_sync_to_pixmaps (struct frame *f, struct image *img)
{
  if (img->ximg)
    {
      gui_put_x_image (f, img->ximg, img->pixmap, img->width, img->height);
      image_destroy_x_image (img->ximg);
      img->ximg = NULL;
    }
  if (img->mask_img)
    {
      gui_put_x_image (f, img->mask_img, img->mask, img->width, img->height);
      image_destroy_x_image (img->mask_img);
      img->mask_img = NULL;
    }
}
#endif

#ifdef HAVE_NTGUI
/* Create a memory device context for IMG on frame F.  It stores the
   currently selected GDI object into *PREV for future restoration by
   image_unget_x_image_or_dc.  */

static HDC
image_get_x_image_or_dc (struct frame *f, struct image *img, bool mask_p,
			 HGDIOBJ *prev)
{
  HDC frame_dc = get_frame_dc (f);
  HDC ximg = CreateCompatibleDC (frame_dc);

  release_frame_dc (f, frame_dc);
  *prev = SelectObject (ximg, !mask_p ? img->pixmap : img->mask);

  return ximg;
}

static void
image_unget_x_image_or_dc (struct image *img, bool mask_p,
			   HDC ximg, HGDIOBJ prev)
{
  SelectObject (ximg, prev);
  DeleteDC (ximg);
}
#else  /* !HAVE_NTGUI */
/* Get the X image for IMG on frame F.  The resulting X image data
   should be treated as read-only at least on X.  */

static Emacs_Pix_Container
image_get_x_image (struct frame *f, struct image *img, bool mask_p)
{
#ifdef USE_CAIRO
  return !mask_p ? img->pixmap : img->mask;
#elif defined HAVE_X_WINDOWS
  XImage *ximg_in_img = !mask_p ? img->ximg : img->mask_img;

  if (ximg_in_img)
    return ximg_in_img;
#ifdef HAVE_XRENDER
  else if (img->picture)
    return XGetImage (FRAME_X_DISPLAY (f), !mask_p ? img->pixmap : img->mask,
		      0, 0, img->original_width, img->original_height, ~0, ZPixmap);
#endif
  else
    return XGetImage (FRAME_X_DISPLAY (f), !mask_p ? img->pixmap : img->mask,
		      0, 0, img->width, img->height, ~0, ZPixmap);
#elif defined (HAVE_NS)
  Emacs_Pix_Container pixmap = !mask_p ? img->pixmap : img->mask;

  ns_retain_object (pixmap);
  return pixmap;
#endif
}

static void
image_unget_x_image (struct image *img, bool mask_p, Emacs_Pix_Container ximg)
{
#ifdef USE_CAIRO
#elif defined HAVE_X_WINDOWS
  XImage *ximg_in_img = !mask_p ? img->ximg : img->mask_img;

  if (ximg_in_img)
    eassert (ximg == ximg_in_img);
  else
    XDestroyImage (ximg);
#elif defined (HAVE_NS)
  ns_release_object (ximg);
#endif
}
#endif	/* !HAVE_NTGUI */


/***********************************************************************
			      File Handling
 ***********************************************************************/

/* Find image file FILE.  Look in data-directory/images, then
   x-bitmap-file-path.  Value is the full name of the file
   found, or nil if not found.  If PFD is nonnull store into *PFD a
   readable file descriptor for the file, opened in binary mode.  If
   PFD is null, do not open the file.  */

static Lisp_Object
image_find_image_fd (Lisp_Object file, int *pfd)
{
  Lisp_Object file_found, search_path;
  int fd;

  /* TODO I think this should use something like image-load-path
     instead.  Unfortunately, that can contain non-string elements.  */
  search_path = Fcons (Fexpand_file_name (build_string ("images"),
					  Vdata_directory),
		       Vx_bitmap_file_path);

  /* Try to find FILE in data-directory/images, then x-bitmap-file-path.  */
  fd = openp (search_path, file, Qnil, &file_found,
	      pfd ? Qt : make_fixnum (R_OK), false);
  if (fd >= 0 || fd == -2)
    {
      file_found = ENCODE_FILE (file_found);
      if (fd == -2)
	{
	  /* The file exists locally, but has a file name handler.
	     (This happens, e.g., under Auto Image File Mode.)
	     'openp' didn't open the file, so we should, because the
	     caller expects that.  */
	  fd = emacs_open (SSDATA (file_found), O_RDONLY, 0);
	}
    }
  else	/* fd < 0, but not -2 */
    return Qnil;
  if (pfd)
    *pfd = fd;
  return file_found;
}

/* Find image file FILE.  Look in data-directory/images, then
   x-bitmap-file-path.  Value is the encoded full name of the file
   found, or nil if not found.  */

Lisp_Object
image_find_image_file (Lisp_Object file)
{
  return image_find_image_fd (file, 0);
}

/* Read FILE into memory.  Value is a pointer to a buffer allocated
   with xmalloc holding FILE's contents.  Value is null if an error
   occurred.  FD is a file descriptor open for reading FILE.  Set
   *SIZE to the size of the file.  */

static char *
slurp_file (int fd, ptrdiff_t *size)
{
  FILE *fp = fdopen (fd, "rb");

  char *buf = NULL;
  struct stat st;

  if (fp)
    {
      ptrdiff_t count = SPECPDL_INDEX ();
      record_unwind_protect_ptr (fclose_unwind, fp);

      if (fstat (fileno (fp), &st) == 0
	  && 0 <= st.st_size && st.st_size < min (PTRDIFF_MAX, SIZE_MAX))
	{
	  /* Report an error if we read past the purported EOF.
	     This can happen if the file grows as we read it.  */
	  ptrdiff_t buflen = st.st_size;
	  buf = xmalloc (buflen + 1);
	  if (fread (buf, 1, buflen + 1, fp) == buflen)
	    *size = buflen;
	  else
	    {
	      xfree (buf);
	      buf = NULL;
	    }
	}

      unbind_to (count, Qnil);
    }

  return buf;
}



/***********************************************************************
			      XBM images
 ***********************************************************************/

static bool xbm_file_p (Lisp_Object);


/* Indices of image specification fields in xbm_format, below.  */

enum xbm_keyword_index
{
  XBM_TYPE,
  XBM_FILE,
  XBM_WIDTH,
  XBM_HEIGHT,
  XBM_STRIDE,
  XBM_DATA,
  XBM_FOREGROUND,
  XBM_BACKGROUND,
  XBM_ASCENT,
  XBM_MARGIN,
  XBM_RELIEF,
  XBM_ALGORITHM,
  XBM_HEURISTIC_MASK,
  XBM_MASK,
  XBM_LAST
};

/* Vector of image_keyword structures describing the format
   of valid XBM image specifications.  */

static const struct image_keyword xbm_format[XBM_LAST] =
{
  {":type",		IMAGE_SYMBOL_VALUE,			1},
  {":file",		IMAGE_STRING_VALUE,			0},
  {":width",		IMAGE_POSITIVE_INTEGER_VALUE,		0},
  {":height",		IMAGE_POSITIVE_INTEGER_VALUE,		0},
  {":stride",		IMAGE_POSITIVE_INTEGER_VALUE,		0},
  {":data",		IMAGE_DONT_CHECK_VALUE_TYPE,		0},
  {":foreground",	IMAGE_STRING_OR_NIL_VALUE,		0},
  {":background",	IMAGE_STRING_OR_NIL_VALUE,		0},
  {":ascent",		IMAGE_ASCENT_VALUE,			0},
  {":margin",		IMAGE_NON_NEGATIVE_INTEGER_VALUE_OR_PAIR, 0},
  {":relief",		IMAGE_INTEGER_VALUE,			0},
  {":conversion",	IMAGE_DONT_CHECK_VALUE_TYPE,		0},
  {":heuristic-mask",	IMAGE_DONT_CHECK_VALUE_TYPE,		0},
  {":mask",		IMAGE_DONT_CHECK_VALUE_TYPE,		0}
};

/* Tokens returned from xbm_scan.  */

enum xbm_token
{
  XBM_TK_IDENT = 256,
  XBM_TK_NUMBER,
  XBM_TK_OVERFLOW
};


/* Return true if OBJECT is a valid XBM-type image specification.
   A valid specification is a list starting with the symbol `image'
   The rest of the list is a property list which must contain an
   entry `:type xbm'.

   If the specification specifies a file to load, it must contain
   an entry `:file FILENAME' where FILENAME is a string.

   If the specification is for a bitmap loaded from memory it must
   contain `:width WIDTH', `:height HEIGHT', and `:data DATA', where
   WIDTH and HEIGHT are integers > 0.  DATA may be:

   1. a string large enough to hold the bitmap data, i.e. it must
   have a size >= (WIDTH + 7) / 8 * HEIGHT

   2. a bool-vector of size >= WIDTH * HEIGHT

   3. a vector of strings or bool-vectors, one for each line of the
   bitmap.

   4. a string containing an in-memory XBM file.  WIDTH and HEIGHT
   may not be specified in this case because they are defined in the
   XBM file.

   Both the file and data forms may contain the additional entries
   `:background COLOR' and `:foreground COLOR'.  If not present,
   foreground and background of the frame on which the image is
   displayed is used.  */

static bool
xbm_image_p (Lisp_Object object)
{
  struct image_keyword kw[XBM_LAST];

  memcpy (kw, xbm_format, sizeof kw);
  if (!parse_image_spec (object, kw, XBM_LAST, Qxbm))
    return 0;

  eassert (EQ (kw[XBM_TYPE].value, Qxbm));

  if (kw[XBM_FILE].count)
    {
      if (kw[XBM_WIDTH].count || kw[XBM_HEIGHT].count || kw[XBM_DATA].count)
	return 0;
    }
  else if (kw[XBM_DATA].count && xbm_file_p (kw[XBM_DATA].value))
    {
      /* In-memory XBM file.  */
      if (kw[XBM_WIDTH].count || kw[XBM_HEIGHT].count || kw[XBM_FILE].count)
	return 0;
    }
  else
    {
      Lisp_Object data;
      int width, height, stride;

      /* Entries for `:width', `:height' and `:data' must be present.  */
      if (!kw[XBM_WIDTH].count
	  || !kw[XBM_HEIGHT].count
	  || !kw[XBM_DATA].count)
	return 0;

      data = kw[XBM_DATA].value;
      width = XFIXNAT (kw[XBM_WIDTH].value);
      height = XFIXNAT (kw[XBM_HEIGHT].value);

      if (!kw[XBM_STRIDE].count)
	stride = width;
      else
	stride = XFIXNAT (kw[XBM_STRIDE].value);

      /* Check type of data, and width and height against contents of
	 data.  */
      if (VECTORP (data))
	{
	  EMACS_INT i;

	  /* Number of elements of the vector must be >= height.  */
	  if (ASIZE (data) < height)
	    return 0;

	  /* Each string or bool-vector in data must be large enough
	     for one line of the image.  */
	  for (i = 0; i < height; ++i)
	    {
	      Lisp_Object elt = AREF (data, i);

	      if (STRINGP (elt))
		{
		  if (SCHARS (elt) < stride / CHAR_BIT)
		    return 0;
		}
	      else if (BOOL_VECTOR_P (elt))
		{
		  if (bool_vector_size (elt) < width)
		    return 0;
		}
	      else
		return 0;
	    }
	}
      else if (STRINGP (data))
	{
	  if (SCHARS (data) < stride / CHAR_BIT * height)
	    return 0;
	}
      else if (BOOL_VECTOR_P (data))
	{
	  if (height > 1 && stride != (width + CHAR_BIT - 1)
	      / CHAR_BIT * CHAR_BIT)
	    return 0;

	  if (bool_vector_size (data) / height < stride)
	    return 0;
	}
      else
	return 0;
    }

  return 1;
}


/* Scan a bitmap file.  FP is the stream to read from.  Value is
   either an enumerator from enum xbm_token, or a character for a
   single-character token, or 0 at end of file.  If scanning an
   identifier, store the lexeme of the identifier in SVAL.  If
   scanning a number, store its value in *IVAL.  */

static int
xbm_scan (char **s, char *end, char *sval, int *ival)
{
  unsigned char c UNINIT;
  char *sval_end = sval + BUFSIZ;

 loop:

  /* Skip white space.  */
  while (*s < end && (c = *(*s)++, c_isspace (c)))
    ;

  if (*s >= end)
    c = 0;
  else if (c_isdigit (c))
    {
      int value = 0, digit;
      bool overflow = false;

      if (c == '0' && *s < end)
	{
	  c = *(*s)++;
	  if (c == 'x' || c == 'X')
	    {
	      while (*s < end)
		{
		  c = *(*s)++;
		  digit = char_hexdigit (c);
		  if (digit < 0)
		    break;
		  overflow |= INT_MULTIPLY_WRAPV (value, 16, &value);
		  value += digit;
		}
	    }
	  else if ('0' <= c && c <= '7')
	    {
	      value = c - '0';
	      while (*s < end
		     && (c = *(*s)++, '0' <= c && c <= '7'))
		{
		  overflow |= INT_MULTIPLY_WRAPV (value, 8, &value);
		  value += c - '0';
		}
	    }
	}
      else
	{
	  value = c - '0';
	  while (*s < end
		 && (c = *(*s)++, c_isdigit (c)))
	    {
	      overflow |= INT_MULTIPLY_WRAPV (value, 10, &value);
	      overflow |= INT_ADD_WRAPV (value, c - '0', &value);
	    }
	}

      if (*s < end)
	*s = *s - 1;
      *ival = value;
      return overflow ? XBM_TK_OVERFLOW : XBM_TK_NUMBER;
    }
  else if (c_isalpha (c) || c == '_')
    {
      *sval++ = c;
      while (*s < end && sval < sval_end
	     && (c = *(*s)++, (c_isalnum (c) || c == '_')))
	*sval++ = c;
      *sval = 0;
      if (*s < end)
	*s = *s - 1;
      return XBM_TK_IDENT;
    }
  else if (c == '/' && **s == '*')
    {
      /* C-style comment.  */
      ++*s;
      while (**s && (**s != '*' || *(*s + 1) != '/'))
	++*s;
      if (**s)
	{
	  *s += 2;
	  goto loop;
	}
    }

  return c;
}

#ifdef HAVE_NTGUI

/* Create a Windows bitmap from X bitmap data.  */
static HBITMAP
w32_create_pixmap_from_bitmap_data (int width, int height, char *data)
{
  static unsigned char swap_nibble[16]
    = { 0x0, 0x8, 0x4, 0xc,    /* 0000 1000 0100 1100 */
	0x2, 0xa, 0x6, 0xe,    /* 0010 1010 0110 1110 */
	0x1, 0x9, 0x5, 0xd,    /* 0001 1001 0101 1101 */
	0x3, 0xb, 0x7, 0xf };  /* 0011 1011 0111 1111 */
  int i, j, w1, w2;
  unsigned char *bits, *p;
  HBITMAP bmp;

  w1 = (width + 7) / 8;         /* nb of 8bits elt in X bitmap */
  w2 = ((width + 15) / 16) * 2; /* nb of 16bits elt in W32 bitmap */
  bits = alloca (height * w2);
  memset (bits, 0, height * w2);
  for (i = 0; i < height; i++)
    {
      p = bits + i*w2;
      for (j = 0; j < w1; j++)
	{
	  /* Bitswap XBM bytes to match how Windows does things.  */
	  unsigned char c = *data++;
	  *p++ = (unsigned char)((swap_nibble[c & 0xf] << 4)
				 | (swap_nibble[(c>>4) & 0xf]));
	}
    }
  bmp = CreateBitmap (width, height, 1, 1, (char *) bits);

  return bmp;
}

static void
convert_mono_to_color_image (struct frame *f, struct image *img,
			     COLORREF foreground, COLORREF background)
{
  HDC hdc, old_img_dc, new_img_dc;
  HGDIOBJ old_prev, new_prev;
  HBITMAP new_pixmap;

  hdc = get_frame_dc (f);
  old_img_dc = CreateCompatibleDC (hdc);
  new_img_dc = CreateCompatibleDC (hdc);
  new_pixmap = CreateCompatibleBitmap (hdc, img->width, img->height);
  release_frame_dc (f, hdc);
  old_prev = SelectObject (old_img_dc, img->pixmap);
  new_prev = SelectObject (new_img_dc, new_pixmap);
  /* Windows convention for mono bitmaps is black = background,
     white = foreground.  */
  SetTextColor (new_img_dc, background);
  SetBkColor (new_img_dc, foreground);

  BitBlt (new_img_dc, 0, 0, img->width, img->height, old_img_dc,
	  0, 0, SRCCOPY);

  SelectObject (old_img_dc, old_prev);
  SelectObject (new_img_dc, new_prev);
  DeleteDC (old_img_dc);
  DeleteDC (new_img_dc);
  DeleteObject (img->pixmap);
  if (new_pixmap == 0)
    fputs ("Failed to convert image to color.\n", stderr);
  else
    img->pixmap = new_pixmap;
}

#define XBM_BIT_SHUFFLE(b) (~(b))

#else

#define XBM_BIT_SHUFFLE(b) (b)

#endif /* HAVE_NTGUI */


static void
Create_Pixmap_From_Bitmap_Data (struct frame *f, struct image *img, char *data,
				RGB_PIXEL_COLOR fg, RGB_PIXEL_COLOR bg,
				bool non_default_colors)
{
#ifdef USE_CAIRO
  Emacs_Color fgbg[] = {{.pixel = fg}, {.pixel = bg}};
  FRAME_TERMINAL (f)->query_colors (f, fgbg, ARRAYELTS (fgbg));
  fg = lookup_rgb_color (f, fgbg[0].red, fgbg[0].green, fgbg[0].blue);
  bg = lookup_rgb_color (f, fgbg[1].red, fgbg[1].green, fgbg[1].blue);
  img->pixmap
    = image_pix_container_create_from_bitmap_data (f, data, img->width,
						   img->height, fg, bg);
#elif defined HAVE_X_WINDOWS
  img->pixmap
    = XCreatePixmapFromBitmapData (FRAME_X_DISPLAY (f),
				   FRAME_X_DRAWABLE (f),
				   data,
				   img->width, img->height,
				   fg, bg,
				   DefaultDepthOfScreen (FRAME_X_SCREEN (f)));
# if !defined USE_CAIRO && defined HAVE_XRENDER
  if (img->pixmap)
    img->picture = x_create_xrender_picture (f, img->pixmap, 0);
# endif

#elif defined HAVE_NTGUI
  img->pixmap
    = w32_create_pixmap_from_bitmap_data (img->width, img->height, data);

  /* If colors were specified, transfer the bitmap to a color one.  */
  if (non_default_colors)
    convert_mono_to_color_image (f, img, fg, bg);
#elif defined HAVE_NS
  img->pixmap = ns_image_from_XBM (data, img->width, img->height, fg, bg);
#endif
}



/* Replacement for XReadBitmapFileData which isn't available under old
   X versions.  CONTENTS is a pointer to a buffer to parse; END is the
   buffer's end.  Set *WIDTH and *HEIGHT to the width and height of
   the image.  Return in *DATA the bitmap data allocated with xmalloc.
   Value is true if successful.  DATA null means just test if
   CONTENTS looks like an in-memory XBM file.  If INHIBIT_IMAGE_ERROR,
   inhibit the call to image_error when the image size is invalid (the
   bitmap remains unread).  */

static bool
xbm_read_bitmap_data (struct frame *f, char *contents, char *end,
		      int *width, int *height, char **data,
		      bool inhibit_image_error)
{
  char *s = contents;
  char buffer[BUFSIZ];
  bool padding_p = 0;
  bool v10 = 0;
  int bytes_per_line, i, nbytes;
  char *p;
  int value;
  int LA1;

#define match() \
     LA1 = xbm_scan (&s, end, buffer, &value)

#define expect(TOKEN)		\
  do				\
    {				\
      if (LA1 != (TOKEN)) 	\
	goto failure;		\
      match ();			\
    }				\
  while (0)

#define expect_ident(IDENT)					\
     if (LA1 == XBM_TK_IDENT && strcmp (buffer, (IDENT)) == 0)	\
       match ();						\
     else							\
       goto failure

  *width = *height = -1;
  if (data)
    *data = NULL;
  LA1 = xbm_scan (&s, end, buffer, &value);

  /* Parse defines for width, height and hot-spots.  */
  while (LA1 == '#')
    {
      match ();
      expect_ident ("define");
      expect (XBM_TK_IDENT);

      if (LA1 == XBM_TK_NUMBER)
	{
	  char *q = strrchr (buffer, '_');
	  q = q ? q + 1 : buffer;
	  if (strcmp (q, "width") == 0)
	    *width = value;
	  else if (strcmp (q, "height") == 0)
	    *height = value;
	}
      expect (XBM_TK_NUMBER);
    }

  if (!check_image_size (f, *width, *height))
    {
      if (!inhibit_image_error)
	image_size_error ();
      goto failure;
    }
  else if (data == NULL)
    goto success;

  /* Parse bits.  Must start with `static'.  */
  expect_ident ("static");
  if (LA1 == XBM_TK_IDENT)
    {
      if (strcmp (buffer, "unsigned") == 0)
	{
	  match ();
	  expect_ident ("char");
	}
      else if (strcmp (buffer, "short") == 0)
	{
	  match ();
	  v10 = 1;
	  if (*width % 16 && *width % 16 < 9)
	    padding_p = 1;
	}
      else if (strcmp (buffer, "char") == 0)
	match ();
      else
	goto failure;
    }
  else
    goto failure;

  expect (XBM_TK_IDENT);
  expect ('[');
  expect (']');
  expect ('=');
  expect ('{');

  if (! image_check_image_size (0, *width, *height))
    {
      if (!inhibit_image_error)
	image_error ("Image too large (%dx%d)",
		     make_fixnum (*width), make_fixnum (*height));
      goto failure;
    }
  bytes_per_line = (*width + 7) / 8 + padding_p;
  nbytes = bytes_per_line * *height;
  p = *data = xmalloc (nbytes);

  if (v10)
    {
      for (i = 0; i < nbytes; i += 2)
	{
	  int val = value;
	  expect (XBM_TK_NUMBER);

	  *p++ = XBM_BIT_SHUFFLE (val);
	  if (!padding_p || ((i + 2) % bytes_per_line))
	    *p++ = XBM_BIT_SHUFFLE (value >> 8);

	  if (LA1 == ',' || LA1 == '}')
	    match ();
	  else
	    goto failure;
	}
    }
  else
    {
      for (i = 0; i < nbytes; ++i)
	{
	  int val = value;
	  expect (XBM_TK_NUMBER);

	  *p++ = XBM_BIT_SHUFFLE (val);

	  if (LA1 == ',' || LA1 == '}')
	    match ();
	  else
	    goto failure;
	}
    }

 success:
  return 1;

 failure:

  if (data && *data)
    {
      xfree (*data);
      *data = NULL;
    }
  return 0;

#undef match
#undef expect
#undef expect_ident
}


/* Load XBM image IMG which will be displayed on frame F from buffer
   CONTENTS.  END is the end of the buffer.  Value is true if
   successful.  */

static bool
xbm_load_image (struct frame *f, struct image *img, char *contents, char *end)
{
  bool rc;
  char *data;
  bool success_p = 0;

  rc = xbm_read_bitmap_data (f, contents, end, &img->width, &img->height,
			     &data, 0);
  if (rc)
    {
      unsigned long foreground = img->face_foreground;
      unsigned long background = img->face_background;
      bool non_default_colors = 0;
      Lisp_Object value;

      eassert (img->width > 0 && img->height > 0);

      /* Get foreground and background colors, maybe allocate colors.  */
      value = image_spec_value (img->spec, QCforeground, NULL);
      if (!NILP (value))
	{
	  foreground = image_alloc_image_color (f, img, value, foreground);
	  non_default_colors = 1;
	}
      value = image_spec_value (img->spec, QCbackground, NULL);
      if (!NILP (value))
	{
	  background = image_alloc_image_color (f, img, value, background);
	  img->background = background;
	  img->background_valid = 1;
	  non_default_colors = 1;
	}

      if (image_check_image_size (0, img->width, img->height))
	Create_Pixmap_From_Bitmap_Data (f, img, data,
					foreground, background,
					non_default_colors);
      else
	img->pixmap = NO_PIXMAP;
      xfree (data);

      if (img->pixmap == NO_PIXMAP)
	{
	  image_clear_image (f, img);
	  image_error ("Unable to create X pixmap for `%s'", img->spec);
	}
      else
	success_p = 1;
    }
  else
    image_error ("Error loading XBM image `%s'", img->spec);

  return success_p;
}


/* Value is true if DATA looks like an in-memory XBM file.  */

static bool
xbm_file_p (Lisp_Object data)
{
  int w, h;
  return (STRINGP (data)
	  && xbm_read_bitmap_data (NULL, SSDATA (data),
				   SSDATA (data) + SBYTES (data),
				   &w, &h, NULL, 1));
}


/* Fill image IMG which is used on frame F with pixmap data.  Value is
   true if successful.  */

static bool
xbm_load (struct frame *f, struct image *img)
{
  bool success_p = 0;
  Lisp_Object file_name;

  eassert (xbm_image_p (img->spec));

  /* If IMG->spec specifies a file name, create a non-file spec from it.  */
  file_name = image_spec_value (img->spec, QCfile, NULL);
  if (STRINGP (file_name))
    {
      int fd;
      Lisp_Object file = image_find_image_fd (file_name, &fd);
      if (!STRINGP (file))
	{
	  image_error ("Cannot find image file `%s'", file_name);
	  return 0;
	}

      ptrdiff_t size;
      char *contents = slurp_file (fd, &size);
      if (contents == NULL)
	{
	  image_error ("Error loading XBM image `%s'", file);
	  return 0;
	}

      success_p = xbm_load_image (f, img, contents, contents + size);
      xfree (contents);
    }
  else
    {
      struct image_keyword fmt[XBM_LAST];
      Lisp_Object data;
      unsigned long foreground = img->face_foreground;
      unsigned long background = img->face_background;
      bool non_default_colors = 0;
      char *bits;
      bool parsed_p;
      bool in_memory_file_p = 0;

      /* See if data looks like an in-memory XBM file.  */
      data = image_spec_value (img->spec, QCdata, NULL);
      in_memory_file_p = xbm_file_p (data);

      /* Parse the image specification.  */
      memcpy (fmt, xbm_format, sizeof fmt);
      parsed_p = parse_image_spec (img->spec, fmt, XBM_LAST, Qxbm);
      eassert (parsed_p);

      /* Get specified width, and height.  */
      if (!in_memory_file_p)
	{
	  img->width = XFIXNAT (fmt[XBM_WIDTH].value);
	  img->height = XFIXNAT (fmt[XBM_HEIGHT].value);
	  eassert (img->width > 0 && img->height > 0);
	  if (!check_image_size (f, img->width, img->height))
	    {
	      image_size_error ();
	      return 0;
	    }
	}

      /* Get foreground and background colors, maybe allocate colors.  */
      if (fmt[XBM_FOREGROUND].count
	  && STRINGP (fmt[XBM_FOREGROUND].value))
	{
	  foreground = image_alloc_image_color (f,
                                                img,
                                                fmt[XBM_FOREGROUND].value,
                                                foreground);
	  non_default_colors = 1;
	}

      if (fmt[XBM_BACKGROUND].count
	  && STRINGP (fmt[XBM_BACKGROUND].value))
	{
	  background = image_alloc_image_color (f,
                                                img,
                                                fmt[XBM_BACKGROUND].value,
                                                background);
	  non_default_colors = 1;
	}

      if (in_memory_file_p)
	success_p = xbm_load_image (f, img, SSDATA (data),
				    SSDATA (data) + SBYTES (data));
      else
	{
	  USE_SAFE_ALLOCA;

	  if (VECTORP (data))
	    {
	      int i;
	      char *p;
	      int nbytes = (img->width + CHAR_BIT - 1) / CHAR_BIT;

	      SAFE_NALLOCA (bits, nbytes, img->height);
	      p = bits;
	      for (i = 0; i < img->height; ++i, p += nbytes)
		{
		  Lisp_Object line = AREF (data, i);
		  if (STRINGP (line))
		    memcpy (p, SDATA (line), nbytes);
		  else
		    memcpy (p, bool_vector_data (line), nbytes);
		}
	    }
	  else if (STRINGP (data))
	    bits = SSDATA (data);
	  else
	    bits = (char *) bool_vector_data (data);

#ifdef HAVE_NTGUI
          {
            char *invertedBits;
            int nbytes, i;
            /* Windows mono bitmaps are reversed compared with X.  */
            invertedBits = bits;
            nbytes = (img->width + CHAR_BIT - 1) / CHAR_BIT * img->height;
            SAFE_NALLOCA (bits, 1, nbytes);
            for (i = 0; i < nbytes; i++)
              bits[i] = XBM_BIT_SHUFFLE (invertedBits[i]);
          }
#endif
	  /* Create the pixmap.  */

	  if (image_check_image_size (0, img->width, img->height))
	    Create_Pixmap_From_Bitmap_Data (f, img, bits,
					    foreground, background,
					    non_default_colors);
	  else
	    img->pixmap = NO_PIXMAP;

	  if (img->pixmap)
	    success_p = 1;
	  else
	    {
	      image_error ("Unable to create pixmap for XBM image `%s'",
			   img->spec);
	      image_clear_image (f, img);
	    }

	  SAFE_FREE ();
	}
    }

  return success_p;
}



/***********************************************************************
			      XPM images
 ***********************************************************************/

#if defined (HAVE_XPM) || defined (HAVE_NS) || defined (HAVE_PGTK)

static bool xpm_image_p (Lisp_Object object);
static bool xpm_load (struct frame *f, struct image *img);

#endif /* HAVE_XPM || HAVE_NS */

#ifdef HAVE_XPM
#ifdef HAVE_NTGUI
/* Indicate to xpm.h that we don't have Xlib.  */
#define FOR_MSW
/* simx.h in xpm defines XColor and XImage differently than Emacs.  */
/* It also defines Display the same way as Emacs, but gcc 3.3 still barfs.  */
#define XColor xpm_XColor
#define XImage xpm_XImage
#define Display xpm_Display
#ifdef CYGWIN
#include "noX/xpm.h"
#else  /* not CYGWIN */
#include "X11/xpm.h"
#endif	/* not CYGWIN */
#undef FOR_MSW
#undef XColor
#undef XImage
#undef Display
#else  /* not HAVE_NTGUI */
#include "X11/xpm.h"
#endif /* not HAVE_NTGUI */
#endif /* HAVE_XPM */

#if defined HAVE_XPM || defined USE_CAIRO || defined HAVE_NS

/* Indices of image specification fields in xpm_format, below.  */

enum xpm_keyword_index
{
  XPM_TYPE,
  XPM_FILE,
  XPM_DATA,
  XPM_ASCENT,
  XPM_MARGIN,
  XPM_RELIEF,
  XPM_ALGORITHM,
  XPM_HEURISTIC_MASK,
  XPM_MASK,
  XPM_COLOR_SYMBOLS,
  XPM_BACKGROUND,
  XPM_LAST
};

/* Vector of image_keyword structures describing the format
   of valid XPM image specifications.  */

static const struct image_keyword xpm_format[XPM_LAST] =
{
  {":type",		IMAGE_SYMBOL_VALUE,			1},
  {":file",		IMAGE_STRING_VALUE,			0},
  {":data",		IMAGE_STRING_VALUE,			0},
  {":ascent",		IMAGE_ASCENT_VALUE,			0},
  {":margin",		IMAGE_NON_NEGATIVE_INTEGER_VALUE_OR_PAIR, 0},
  {":relief",		IMAGE_INTEGER_VALUE,			0},
  {":conversion",	IMAGE_DONT_CHECK_VALUE_TYPE,		0},
  {":heuristic-mask",	IMAGE_DONT_CHECK_VALUE_TYPE,		0},
  {":mask",		IMAGE_DONT_CHECK_VALUE_TYPE,		0},
  {":color-symbols",	IMAGE_DONT_CHECK_VALUE_TYPE,		0},
  {":background",	IMAGE_STRING_OR_NIL_VALUE,		0}
};

#if defined HAVE_X_WINDOWS && !defined USE_CAIRO

/* Define ALLOC_XPM_COLORS if we can use Emacs' own color allocation
   functions for allocating image colors.  Our own functions handle
   color allocation failures more gracefully than the ones on the XPM
   lib.  */

#if defined XpmAllocColor && defined XpmFreeColors && defined XpmColorClosure
#define ALLOC_XPM_COLORS
#endif
#endif /* HAVE_X_WINDOWS && !USE_CAIRO */

#ifdef ALLOC_XPM_COLORS

static struct xpm_cached_color *xpm_cache_color (struct frame *, char *,
                                                 XColor *, int);

/* An entry in a hash table used to cache color definitions of named
   colors.  This cache is necessary to speed up XPM image loading in
   case we do color allocations ourselves.  Without it, we would need
   a call to XParseColor per pixel in the image.

   FIXME Now that we're using x_parse_color and its cache, reevaluate
   the need for this caching layer.  */

struct xpm_cached_color
{
  /* Next in collision chain.  */
  struct xpm_cached_color *next;

  /* Color definition (RGB and pixel color).  */
  XColor color;

  /* Color name.  */
  char name[FLEXIBLE_ARRAY_MEMBER];
};

/* The hash table used for the color cache, and its bucket vector
   size.  */

#define XPM_COLOR_CACHE_BUCKETS	1001
static struct xpm_cached_color **xpm_color_cache;

/* Initialize the color cache.  */

static void
xpm_init_color_cache (struct frame *f, XpmAttributes *attrs)
{
  size_t nbytes = XPM_COLOR_CACHE_BUCKETS * sizeof *xpm_color_cache;
  xpm_color_cache = xzalloc (nbytes);
  init_color_table ();

  if (attrs->valuemask & XpmColorSymbols)
    {
      int i;
      XColor color;

      for (i = 0; i < attrs->numsymbols; ++i)
	if (x_parse_color (f, attrs->colorsymbols[i].value, &color))
	  {
	    color.pixel = lookup_rgb_color (f, color.red, color.green,
					    color.blue);
	    xpm_cache_color (f, attrs->colorsymbols[i].name, &color, -1);
	  }
    }
}

/* Free the color cache.  */

static void
xpm_free_color_cache (void)
{
  struct xpm_cached_color *p, *next;
  int i;

  for (i = 0; i < XPM_COLOR_CACHE_BUCKETS; ++i)
    for (p = xpm_color_cache[i]; p; p = next)
      {
	next = p->next;
	xfree (p);
      }

  xfree (xpm_color_cache);
  xpm_color_cache = NULL;
  free_color_table ();
}

/* Return the bucket index for color named COLOR_NAME in the color
   cache.  */

static int
xpm_color_bucket (char *color_name)
{
  EMACS_UINT hash = hash_string (color_name, strlen (color_name));
  return hash % XPM_COLOR_CACHE_BUCKETS;
}


/* On frame F, cache values COLOR for color with name COLOR_NAME.
   BUCKET, if >= 0, is a precomputed bucket index.  Value is the cache
   entry added.  */

static struct xpm_cached_color *
xpm_cache_color (struct frame *f, char *color_name, XColor *color, int bucket)
{
  size_t nbytes;
  struct xpm_cached_color *p;

  if (bucket < 0)
    bucket = xpm_color_bucket (color_name);

  nbytes = FLEXSIZEOF (struct xpm_cached_color, name, strlen (color_name) + 1);
  p = xmalloc (nbytes);
  strcpy (p->name, color_name);
  p->color = *color;
  p->next = xpm_color_cache[bucket];
  xpm_color_cache[bucket] = p;
  return p;
}

/* Look up color COLOR_NAME for frame F in the color cache.  If found,
   return the cached definition in *COLOR.  Otherwise, make a new
   entry in the cache and allocate the color.  Value is false if color
   allocation failed.  */

static bool
xpm_lookup_color (struct frame *f, char *color_name, XColor *color)
{
  struct xpm_cached_color *p;
  int h = xpm_color_bucket (color_name);

  for (p = xpm_color_cache[h]; p; p = p->next)
    if (strcmp (p->name, color_name) == 0)
      break;

  if (p != NULL)
    *color = p->color;
  else if (x_parse_color (f, color_name, color))
    {
      color->pixel = lookup_rgb_color (f, color->red, color->green,
				       color->blue);
      p = xpm_cache_color (f, color_name, color, h);
    }
  /* You get `opaque' at least from ImageMagick converting pbm to xpm
     with transparency, and it's useful.  */
  else if (strcmp ("opaque", color_name) == 0)
    {
      memset (color, 0, sizeof (XColor));  /* Is this necessary/correct?  */
      color->pixel = FRAME_FOREGROUND_PIXEL (f);
      p = xpm_cache_color (f, color_name, color, h);
    }

  return p != NULL;
}


/* Callback for allocating color COLOR_NAME.  Called from the XPM lib.
   CLOSURE is a pointer to the frame on which we allocate the
   color.  Return in *COLOR the allocated color.  Value is non-zero
   if successful.  */

static int
xpm_alloc_color (Display *dpy, Colormap cmap, char *color_name, XColor *color,
		 void *closure)
{
  return xpm_lookup_color (closure, color_name, color);
}


/* Callback for freeing NPIXELS colors contained in PIXELS.  CLOSURE
   is a pointer to the frame on which we allocate the color.  Value is
   non-zero if successful.  */

static int
xpm_free_colors (Display *dpy, Colormap cmap, Pixel *pixels, int npixels, void *closure)
{
  return 1;
}

#endif /* ALLOC_XPM_COLORS */


#ifdef WINDOWSNT

/* XPM library details.  */

DEF_DLL_FN (void, XpmFreeAttributes, (XpmAttributes *));
DEF_DLL_FN (int, XpmCreateImageFromBuffer,
	    (Display *, char *, xpm_XImage **,
	     xpm_XImage **, XpmAttributes *));
DEF_DLL_FN (int, XpmReadFileToImage,
	    (Display *, char *, xpm_XImage **,
	     xpm_XImage **, XpmAttributes *));
DEF_DLL_FN (void, XImageFree, (xpm_XImage *));

static bool
init_xpm_functions (void)
{
  HMODULE library;

  if (!(library = w32_delayed_load (Qxpm)))
    return 0;

  LOAD_DLL_FN (library, XpmFreeAttributes);
  LOAD_DLL_FN (library, XpmCreateImageFromBuffer);
  LOAD_DLL_FN (library, XpmReadFileToImage);
  LOAD_DLL_FN (library, XImageFree);
  return 1;
}

# undef XImageFree
# undef XpmCreateImageFromBuffer
# undef XpmFreeAttributes
# undef XpmReadFileToImage

# define XImageFree fn_XImageFree
# define XpmCreateImageFromBuffer fn_XpmCreateImageFromBuffer
# define XpmFreeAttributes fn_XpmFreeAttributes
# define XpmReadFileToImage fn_XpmReadFileToImage

#endif /* WINDOWSNT */

/* Value is true if COLOR_SYMBOLS is a valid color symbols list
   for XPM images.  Such a list must consist of conses whose car and
   cdr are strings.  */

static bool
xpm_valid_color_symbols_p (Lisp_Object color_symbols)
{
  while (CONSP (color_symbols))
    {
      Lisp_Object sym = XCAR (color_symbols);
      if (!CONSP (sym)
	  || !STRINGP (XCAR (sym))
	  || !STRINGP (XCDR (sym)))
	break;
      color_symbols = XCDR (color_symbols);
    }

  return NILP (color_symbols);
}


/* Value is true if OBJECT is a valid XPM image specification.  */

static bool
xpm_image_p (Lisp_Object object)
{
  struct image_keyword fmt[XPM_LAST];
  memcpy (fmt, xpm_format, sizeof fmt);
  return (parse_image_spec (object, fmt, XPM_LAST, Qxpm)
	  /* Either `:file' or `:data' must be present.  */
	  && fmt[XPM_FILE].count + fmt[XPM_DATA].count == 1
	  /* Either no `:color-symbols' or it's a list of conses
	     whose car and cdr are strings.  */
	  && (! fmt[XPM_COLOR_SYMBOLS].count
	      || xpm_valid_color_symbols_p (fmt[XPM_COLOR_SYMBOLS].value)));
}

#endif /* HAVE_XPM || USE_CAIRO || HAVE_NS */

#if defined HAVE_XPM && defined HAVE_X_WINDOWS && !defined USE_GTK
ptrdiff_t
x_create_bitmap_from_xpm_data (struct frame *f, const char **bits)
{
  Display_Info *dpyinfo = FRAME_DISPLAY_INFO (f);
  ptrdiff_t id;
  int rc;
  XpmAttributes attrs;
  Pixmap bitmap, mask;

  memset (&attrs, 0, sizeof attrs);

  attrs.visual = FRAME_X_VISUAL (f);
  attrs.colormap = FRAME_X_COLORMAP (f);
  attrs.valuemask |= XpmVisual;
  attrs.valuemask |= XpmColormap;

#ifdef ALLOC_XPM_COLORS
  attrs.color_closure = f;
  attrs.alloc_color = xpm_alloc_color;
  attrs.free_colors = xpm_free_colors;
  attrs.valuemask |= XpmAllocColor | XpmFreeColors | XpmColorClosure;
  xpm_init_color_cache (f, &attrs);
#endif

  rc = XpmCreatePixmapFromData (FRAME_X_DISPLAY (f), FRAME_X_DRAWABLE (f),
				(char **) bits, &bitmap, &mask, &attrs);
  if (rc != XpmSuccess)
    {
      XpmFreeAttributes (&attrs);
      return -1;
    }

  id = image_allocate_bitmap_record (f);
  dpyinfo->bitmaps[id - 1].pixmap = bitmap;
  dpyinfo->bitmaps[id - 1].have_mask = true;
  dpyinfo->bitmaps[id - 1].mask = mask;
  dpyinfo->bitmaps[id - 1].file = NULL;
  dpyinfo->bitmaps[id - 1].height = attrs.height;
  dpyinfo->bitmaps[id - 1].width = attrs.width;
  dpyinfo->bitmaps[id - 1].depth = attrs.depth;
  dpyinfo->bitmaps[id - 1].refcount = 1;
#ifdef USE_CAIRO
  dpyinfo->bitmaps[id - 1].stipple = NULL;
#endif	/* USE_CAIRO */

#ifdef ALLOC_XPM_COLORS
  xpm_free_color_cache ();
#endif
  XpmFreeAttributes (&attrs);
  return id;
}
#endif /* defined (HAVE_XPM) && defined (HAVE_X_WINDOWS) */

/* Load image IMG which will be displayed on frame F.  Value is
   true if successful.  */

#if defined HAVE_XPM && !defined USE_CAIRO

static bool
xpm_load (struct frame *f, struct image *img)
{
  int rc;
  XpmAttributes attrs;
  Lisp_Object specified_file, color_symbols;
  USE_SAFE_ALLOCA;

#ifdef HAVE_NTGUI
  HDC hdc;
  xpm_XImage * xpm_image = NULL, * xpm_mask = NULL;
#endif /* HAVE_NTGUI */

  /* Configure the XPM lib.  Use the visual of frame F.  Allocate
     close colors.  Return colors allocated.  */
  memset (&attrs, 0, sizeof attrs);

#ifndef HAVE_NTGUI
  attrs.visual = FRAME_X_VISUAL (f);
  attrs.colormap = FRAME_X_COLORMAP (f);
  attrs.valuemask |= XpmVisual;
  attrs.valuemask |= XpmColormap;
#endif /* HAVE_NTGUI */

#ifdef ALLOC_XPM_COLORS
  /* Allocate colors with our own functions which handle
     failing color allocation more gracefully.  */
  attrs.color_closure = f;
  attrs.alloc_color = xpm_alloc_color;
  attrs.free_colors = xpm_free_colors;
  attrs.valuemask |= XpmAllocColor | XpmFreeColors | XpmColorClosure;
#else /* not ALLOC_XPM_COLORS */
  /* Let the XPM lib allocate colors.  */
  attrs.valuemask |= XpmReturnAllocPixels;
#ifdef XpmAllocCloseColors
  attrs.alloc_close_colors = 1;
  attrs.valuemask |= XpmAllocCloseColors;
#else /* not XpmAllocCloseColors */
  attrs.closeness = 600;
  attrs.valuemask |= XpmCloseness;
#endif /* not XpmAllocCloseColors */
#endif /* ALLOC_XPM_COLORS */

  /* If image specification contains symbolic color definitions, add
     these to `attrs'.  */
  color_symbols = image_spec_value (img->spec, QCcolor_symbols, NULL);
  if (CONSP (color_symbols))
    {
      Lisp_Object tail;
      XpmColorSymbol *xpm_syms;
      ptrdiff_t i, size;

      attrs.valuemask |= XpmColorSymbols;

      /* Count number of symbols.  */
      attrs.numsymbols = 0;
      for (tail = color_symbols; CONSP (tail); tail = XCDR (tail))
	++attrs.numsymbols;

      /* Allocate an XpmColorSymbol array.  */
      SAFE_NALLOCA (xpm_syms, 1, attrs.numsymbols);
      size = attrs.numsymbols * sizeof *xpm_syms;
      memset (xpm_syms, 0, size);
      attrs.colorsymbols = xpm_syms;

      /* Fill the color symbol array.  */
      for (tail = color_symbols, i = 0;
	   CONSP (tail);
	   ++i, tail = XCDR (tail))
	{
	  Lisp_Object name;
	  Lisp_Object color;
	  char *empty_string = (char *) "";

	  if (!CONSP (XCAR (tail)))
	    {
	      xpm_syms[i].name = empty_string;
	      xpm_syms[i].value = empty_string;
	      continue;
	    }
	  name = XCAR (XCAR (tail));
	  color = XCDR (XCAR (tail));
	  if (STRINGP (name))
	    SAFE_ALLOCA_STRING (xpm_syms[i].name, name);
	  else
	    xpm_syms[i].name = empty_string;
	  if (STRINGP (color))
	    SAFE_ALLOCA_STRING (xpm_syms[i].value, color);
	  else
	    xpm_syms[i].value = empty_string;
	}
    }

  /* Create a pixmap for the image, either from a file, or from a
     string buffer containing data in the same format as an XPM file.  */
#ifdef ALLOC_XPM_COLORS
  xpm_init_color_cache (f, &attrs);
#endif

  specified_file = image_spec_value (img->spec, QCfile, NULL);

#ifdef HAVE_NTGUI
  {
    HDC frame_dc = get_frame_dc (f);
    hdc = CreateCompatibleDC (frame_dc);
    release_frame_dc (f, frame_dc);
  }
#endif /* HAVE_NTGUI */

  if (STRINGP (specified_file))
    {
      Lisp_Object file = image_find_image_file (specified_file);
      if (!STRINGP (file))
	{
	  image_error ("Cannot find image file `%s'", specified_file);
#ifdef ALLOC_XPM_COLORS
	  xpm_free_color_cache ();
#endif
	  SAFE_FREE ();
	  return 0;
	}

      file = ENCODE_FILE (file);
#ifdef HAVE_NTGUI
#ifdef WINDOWSNT
      /* FILE is encoded in UTF-8, but image libraries on Windows
	 support neither UTF-8 nor UTF-16 encoded file names.  So we
	 need to re-encode it in ANSI.  */
      file = ansi_encode_filename (file);
#endif
      /* XpmReadFileToPixmap is not available in the Windows port of
	 libxpm.  But XpmReadFileToImage almost does what we want.  */
      rc = XpmReadFileToImage (&hdc, SSDATA (file),
			       &xpm_image, &xpm_mask,
			       &attrs);
#else
      rc = XpmReadFileToImage (FRAME_X_DISPLAY (f), SSDATA (file),
			       &img->ximg, &img->mask_img,
			       &attrs);
#endif /* HAVE_NTGUI */
    }
  else
    {
      Lisp_Object buffer = image_spec_value (img->spec, QCdata, NULL);
      if (!STRINGP (buffer))
	{
	  image_error ("Invalid image data `%s'", buffer);
#ifdef ALLOC_XPM_COLORS
	  xpm_free_color_cache ();
#endif
	  SAFE_FREE ();
	  return 0;
	}
#ifdef HAVE_NTGUI
      /* XpmCreatePixmapFromBuffer is not available in the Windows port
	 of libxpm.  But XpmCreateImageFromBuffer almost does what we want.  */
      rc = XpmCreateImageFromBuffer (&hdc, SSDATA (buffer),
				     &xpm_image, &xpm_mask,
				     &attrs);
#else
      rc = XpmCreateImageFromBuffer (FRAME_X_DISPLAY (f), SSDATA (buffer),
				     &img->ximg, &img->mask_img,
				     &attrs);
#endif /* HAVE_NTGUI */
    }

#ifdef HAVE_X_WINDOWS
  if (rc == XpmSuccess)
    {
      img->pixmap = XCreatePixmap (FRAME_X_DISPLAY (f), FRAME_X_DRAWABLE (f),
				   img->ximg->width, img->ximg->height,
				   img->ximg->depth);
      if (img->pixmap == NO_PIXMAP)
	{
	  image_clear_image (f, img);
	  rc = XpmNoMemory;
	}
      else
        {
# if !defined USE_CAIRO && defined HAVE_XRENDER
          img->picture = x_create_xrender_picture (f, img->pixmap,
                                                   img->ximg->depth);
# endif
          if (img->mask_img)
            {
              img->mask = XCreatePixmap (FRAME_X_DISPLAY (f), FRAME_X_DRAWABLE (f),
                                         img->mask_img->width,
                                         img->mask_img->height,
                                         img->mask_img->depth);
              if (img->mask == NO_PIXMAP)
                {
                  image_clear_image (f, img);
                  rc = XpmNoMemory;
                }
# if !defined USE_CAIRO && defined HAVE_XRENDER
              else
                img->mask_picture = x_create_xrender_picture
                  (f, img->mask, img->mask_img->depth);
# endif
            }
        }
    }
#endif

  if (rc == XpmSuccess)
    {
#if defined (COLOR_TABLE_SUPPORT) && defined (ALLOC_XPM_COLORS)
      img->colors = colors_in_color_table (&img->ncolors);
#else /* not ALLOC_XPM_COLORS */
      int i;

#ifdef HAVE_NTGUI
      /* W32 XPM uses XImage to wrap what W32 Emacs calls a Pixmap,
	 plus some duplicate attributes.  */
      if (xpm_image && xpm_image->bitmap)
	{
	  img->pixmap = xpm_image->bitmap;
	  /* XImageFree in libXpm frees XImage struct without destroying
	     the bitmap, which is what we want.  */
	  XImageFree (xpm_image);
	}
      if (xpm_mask && xpm_mask->bitmap)
	{
	  /* The mask appears to be inverted compared with what we expect.
	     TODO: invert our expectations.  See other places where we
	     have to invert bits because our idea of masks is backwards.  */
	  HGDIOBJ old_obj;
	  old_obj = SelectObject (hdc, xpm_mask->bitmap);

	  PatBlt (hdc, 0, 0, xpm_mask->width, xpm_mask->height, DSTINVERT);
	  SelectObject (hdc, old_obj);

	  img->mask = xpm_mask->bitmap;
	  XImageFree (xpm_mask);
	  DeleteDC (hdc);
	}

      DeleteDC (hdc);
#endif /* HAVE_NTGUI */

      /* Remember allocated colors.  */
      img->colors = xnmalloc (attrs.nalloc_pixels, sizeof *img->colors);
      img->ncolors = attrs.nalloc_pixels;
      for (i = 0; i < attrs.nalloc_pixels; ++i)
	{
	  img->colors[i] = attrs.alloc_pixels[i];
#ifdef DEBUG_X_COLORS
	  register_color (img->colors[i]);
#endif
	}
#endif /* not ALLOC_XPM_COLORS */

      img->width = attrs.width;
      img->height = attrs.height;
      eassert (img->width > 0 && img->height > 0);

      /* The call to XpmFreeAttributes below frees attrs.alloc_pixels.  */
      XpmFreeAttributes (&attrs);

#ifdef HAVE_X_WINDOWS
      /* Maybe fill in the background field while we have ximg handy.  */
      IMAGE_BACKGROUND (img, f, img->ximg);
      if (img->mask_img)
	/* Fill in the background_transparent field while we have the
	   mask handy.  */
	image_background_transparent (img, f, img->mask_img);
#endif
    }
  else
    {
#ifdef HAVE_NTGUI
      DeleteDC (hdc);
#endif /* HAVE_NTGUI */

      switch (rc)
	{
	case XpmOpenFailed:
	  image_error ("Error opening XPM file (%s)", img->spec);
	  break;

	case XpmFileInvalid:
	  image_error ("Invalid XPM file (%s)", img->spec);
	  break;

	case XpmNoMemory:
	  image_error ("Out of memory (%s)", img->spec);
	  break;

	case XpmColorFailed:
	  image_error ("Color allocation error (%s)", img->spec);
	  break;

	default:
	  image_error ("Unknown error (%s)", img->spec);
	  break;
	}
    }

#ifdef ALLOC_XPM_COLORS
  xpm_free_color_cache ();
#endif
  SAFE_FREE ();
  return rc == XpmSuccess;
}

#endif /* HAVE_XPM && !USE_CAIRO */

#if defined USE_CAIRO || (defined HAVE_NS && !defined HAVE_XPM)

/* XPM support functions for NS where libxpm is not available.
   Only XPM version 3 (without any extensions) is supported.  */

static void xpm_put_color_table_v (Lisp_Object, const char *,
                                   int, Lisp_Object);
static Lisp_Object xpm_get_color_table_v (Lisp_Object, const char *, int);
static void xpm_put_color_table_h (Lisp_Object, const char *,
                                   int, Lisp_Object);
static Lisp_Object xpm_get_color_table_h (Lisp_Object, const char *, int);

/* Tokens returned from xpm_scan.  */

enum xpm_token
{
  XPM_TK_IDENT = 256,
  XPM_TK_STRING,
  XPM_TK_EOF
};

/* Scan an XPM data and return a character (< 256) or a token defined
   by enum xpm_token above.  *S and END are the start (inclusive) and
   the end (exclusive) addresses of the data, respectively.  Advance
   *S while scanning.  If token is either XPM_TK_IDENT or
   XPM_TK_STRING, *BEG and *LEN are set to the start address and the
   length of the corresponding token, respectively.  */

static int
xpm_scan (const char **s, const char *end, const char **beg, ptrdiff_t *len)
{
  unsigned char c;

  while (*s < end)
    {
      /* Skip white-space.  */
      do
	c = *(*s)++;
      while (c_isspace (c) && *s < end);

      /* gnus-pointer.xpm uses '-' in its identifier.
	 sb-dir-plus.xpm uses '+' in its identifier.  */
      if (c_isalpha (c) || c == '_' || c == '-' || c == '+')
	{
	  *beg = *s - 1;
	  while (*s < end
		 && (c = **s, c_isalnum (c)
		     || c == '_' || c == '-' || c == '+'))
	      ++*s;
	  *len = *s - *beg;
	  return XPM_TK_IDENT;
	}
      else if (c == '"')
	{
	  *beg = *s;
	  while (*s < end && **s != '"')
	    ++*s;
	  *len = *s - *beg;
	  if (*s < end)
	    ++*s;
	  return XPM_TK_STRING;
	}
      else if (c == '/')
	{
	  if (*s < end && **s == '*')
	    {
	      /* C-style comment.  */
	      ++*s;
	      do
		{
		  while (*s < end && *(*s)++ != '*')
		    ;
		}
	      while (*s < end && **s != '/');
	      if (*s < end)
		++*s;
	    }
	  else
	    return c;
	}
      else
	return c;
    }

  return XPM_TK_EOF;
}

/* Functions for color table lookup in XPM data.  A key is a string
   specifying the color of each pixel in XPM data.  A value is either
   an integer that specifies a pixel color, Qt that specifies
   transparency, or Qnil for the unspecified color.  If the length of
   the key string is one, a vector is used as a table.  Otherwise, a
   hash table is used.  */

static Lisp_Object
xpm_make_color_table_v (void (**put_func) (Lisp_Object, const char *, int,
                                           Lisp_Object),
                        Lisp_Object (**get_func) (Lisp_Object, const char *,
                                                  int))
{
  *put_func = xpm_put_color_table_v;
  *get_func = xpm_get_color_table_v;
  return make_nil_vector (256);
}

static void
xpm_put_color_table_v (Lisp_Object color_table,
                       const char *chars_start,
                       int chars_len,
                       Lisp_Object color)
{
  unsigned char uc = *chars_start;
  ASET (color_table, uc, color);
}

static Lisp_Object
xpm_get_color_table_v (Lisp_Object color_table,
                       const char *chars_start,
                       int chars_len)
{
  unsigned char uc = *chars_start;
  return AREF (color_table, uc);
}

static Lisp_Object
xpm_make_color_table_h (void (**put_func) (Lisp_Object, const char *, int,
                                           Lisp_Object),
                        Lisp_Object (**get_func) (Lisp_Object, const char *,
                                                  int))
{
  *put_func = xpm_put_color_table_h;
  *get_func = xpm_get_color_table_h;
  return make_hash_table (hashtest_equal, DEFAULT_HASH_SIZE,
			  DEFAULT_REHASH_SIZE, DEFAULT_REHASH_THRESHOLD,
			  Qnil, false);
}

static void
xpm_put_color_table_h (Lisp_Object color_table,
                       const char *chars_start,
                       int chars_len,
                       Lisp_Object color)
{
  struct Lisp_Hash_Table *table = XHASH_TABLE (color_table);
  Lisp_Object chars = make_unibyte_string (chars_start, chars_len), hash_code;

  hash_lookup (table, chars, &hash_code);
  hash_put (table, chars, color, hash_code);
}

static Lisp_Object
xpm_get_color_table_h (Lisp_Object color_table,
                       const char *chars_start,
                       int chars_len)
{
  struct Lisp_Hash_Table *table = XHASH_TABLE (color_table);
  ptrdiff_t i =
    hash_lookup (table, make_unibyte_string (chars_start, chars_len), NULL);

  return i >= 0 ? HASH_VALUE (table, i) : Qnil;
}

enum xpm_color_key {
  XPM_COLOR_KEY_S,
  XPM_COLOR_KEY_M,
  XPM_COLOR_KEY_G4,
  XPM_COLOR_KEY_G,
  XPM_COLOR_KEY_C
};

static const char xpm_color_key_strings[][4] = {"s", "m", "g4", "g", "c"};

static int
xpm_str_to_color_key (const char *s)
{
  int i;

  for (i = 0; i < ARRAYELTS (xpm_color_key_strings); i++)
    if (strcmp (xpm_color_key_strings[i], s) == 0)
      return i;
  return -1;
}

static bool
xpm_load_image (struct frame *f,
                struct image *img,
                const char *contents,
                const char *end)
{
  const char *s = contents, *beg, *str;
  char buffer[BUFSIZ];
  int width, height, x, y;
  int num_colors, chars_per_pixel;
  ptrdiff_t len;
  int LA1;
  void (*put_color_table) (Lisp_Object, const char *, int, Lisp_Object);
  Lisp_Object (*get_color_table) (Lisp_Object, const char *, int);
  Lisp_Object frame, color_symbols, color_table;
  int best_key;
#if !defined(HAVE_NS)
  bool have_mask = false;
#endif
  Emacs_Pix_Container ximg = NULL, mask_img = NULL;

#define match() \
     LA1 = xpm_scan (&s, end, &beg, &len)

#define expect(TOKEN)		\
  do				\
    {				\
      if (LA1 != (TOKEN)) 	\
	goto failure;		\
      match ();			\
    }				\
  while (0)

#define expect_ident(IDENT)					\
     if (LA1 == XPM_TK_IDENT \
         && strlen ((IDENT)) == len && memcmp ((IDENT), beg, len) == 0)	\
       match ();						\
     else							\
       goto failure

  if (!(end - s >= 9 && memcmp (s, "/* XPM */", 9) == 0))
    goto failure;
  s += 9;
  match ();
  expect_ident ("static");
  expect_ident ("char");
  expect ('*');
  expect (XPM_TK_IDENT);
  expect ('[');
  expect (']');
  expect ('=');
  expect ('{');
  expect (XPM_TK_STRING);
  if (len >= BUFSIZ)
    goto failure;
  memcpy (buffer, beg, len);
  buffer[len] = '\0';
  if (sscanf (buffer, "%d %d %d %d", &width, &height,
	      &num_colors, &chars_per_pixel) != 4
      || width <= 0 || height <= 0
      || num_colors <= 0 || chars_per_pixel <= 0)
    goto failure;

  if (!check_image_size (f, width, height))
    {
      image_size_error ();
      goto failure;
    }

  if (!image_create_x_image_and_pixmap (f, img, width, height, 0, &ximg, 0)
#if !defined(HAVE_NS)
      || !image_create_x_image_and_pixmap (f, img, width, height, 1,
					   &mask_img, 1)
#endif
      )
    {
      image_error ("Image too large");
      goto failure;
    }

  expect (',');

  XSETFRAME (frame, f);
  if (!NILP (Fxw_display_color_p (frame)))
    best_key = XPM_COLOR_KEY_C;
  else if (!NILP (Fx_display_grayscale_p (frame)))
    best_key = (XFIXNAT (Fx_display_planes (frame)) > 2
		? XPM_COLOR_KEY_G : XPM_COLOR_KEY_G4);
  else
    best_key = XPM_COLOR_KEY_M;

  color_symbols = image_spec_value (img->spec, QCcolor_symbols, NULL);
  if (chars_per_pixel == 1)
    color_table = xpm_make_color_table_v (&put_color_table,
					  &get_color_table);
  else
    color_table = xpm_make_color_table_h (&put_color_table,
					  &get_color_table);

  while (num_colors-- > 0)
    {
      char *color, *max_color;
      int key, next_key, max_key = 0;
      Lisp_Object symbol_color = Qnil, color_val;
      Emacs_Color cdef;

      expect (XPM_TK_STRING);
      if (len <= chars_per_pixel || len >= BUFSIZ + chars_per_pixel)
	goto failure;
      memcpy (buffer, beg + chars_per_pixel, len - chars_per_pixel);
      buffer[len - chars_per_pixel] = '\0';

      str = strtok (buffer, " \t");
      if (str == NULL)
	goto failure;
      key = xpm_str_to_color_key (str);
      if (key < 0)
	goto failure;
      do
	{
	  color = strtok (NULL, " \t");
	  if (color == NULL)
	    goto failure;

	  while ((str = strtok (NULL, " \t")) != NULL)
	    {
	      next_key = xpm_str_to_color_key (str);
	      if (next_key >= 0)
		break;
	      color[strlen (color)] = ' ';
	    }

	  if (key == XPM_COLOR_KEY_S)
	    {
	      if (NILP (symbol_color))
		symbol_color = build_string (color);
	    }
	  else if (max_key < key && key <= best_key)
	    {
	      max_key = key;
	      max_color = color;
	    }
	  key = next_key;
	}
      while (str);

      color_val = Qnil;
      if (!NILP (color_symbols) && !NILP (symbol_color))
	{
	  Lisp_Object specified_color = Fassoc (symbol_color, color_symbols, Qnil);

	  if (CONSP (specified_color) && STRINGP (XCDR (specified_color)))
	    {
	      if (xstrcasecmp (SSDATA (XCDR (specified_color)), "None") == 0)
		color_val = Qt;
	      else if (FRAME_TERMINAL (f)->defined_color_hook
                       (f, SSDATA (XCDR (specified_color)), &cdef, false, false))
		color_val
		  = make_fixnum (lookup_rgb_color (f, cdef.red, cdef.green,
						   cdef.blue));
	    }
	}
      if (NILP (color_val) && max_key > 0)
	{
	  if (xstrcasecmp (max_color, "None") == 0)
	    color_val = Qt;
	  else if (FRAME_TERMINAL (f)->defined_color_hook
                   (f, max_color, &cdef, false, false))
	    color_val = make_fixnum (lookup_rgb_color (f, cdef.red, cdef.green,
						       cdef.blue));
	}
      if (!NILP (color_val))
	(*put_color_table) (color_table, beg, chars_per_pixel, color_val);

      expect (',');
    }

  unsigned long frame_fg = FRAME_FOREGROUND_PIXEL (f);
#ifdef USE_CAIRO
  {
    Emacs_Color color = {.pixel = frame_fg};
    FRAME_TERMINAL (f)->query_colors (f, &color, 1);
    frame_fg = lookup_rgb_color (f, color.red, color.green, color.blue);
  }
#endif
  for (y = 0; y < height; y++)
    {
      expect (XPM_TK_STRING);
      str = beg;
      if (len < width * chars_per_pixel)
	goto failure;
      for (x = 0; x < width; x++, str += chars_per_pixel)
	{
	  Lisp_Object color_val =
	    (*get_color_table) (color_table, str, chars_per_pixel);

	  PUT_PIXEL (ximg, x, y,
		     FIXNUMP (color_val) ? XFIXNUM (color_val) : frame_fg);
#if !defined(HAVE_NS)
	  PUT_PIXEL (mask_img, x, y,
		     (!EQ (color_val, Qt) ? PIX_MASK_DRAW
		      : (have_mask = true, PIX_MASK_RETAIN)));
#else
          if (EQ (color_val, Qt))
            ns_set_alpha (ximg, x, y, 0);
#endif
	}
      if (y + 1 < height)
	expect (',');
    }

  img->width = width;
  img->height = height;

  /* Maybe fill in the background field while we have ximg handy. */
  if (NILP (image_spec_value (img->spec, QCbackground, NULL)))
    IMAGE_BACKGROUND (img, f, ximg);

  image_put_x_image (f, img, ximg, 0);
#if !defined(HAVE_NS)
  if (have_mask)
    {
      /* Fill in the background_transparent field while we have the
	 mask handy.  */
      image_background_transparent (img, f, mask_img);

      image_put_x_image (f, img, mask_img, 1);
    }
  else
    {
      image_destroy_x_image (mask_img);
      image_clear_image_1 (f, img, CLEAR_IMAGE_MASK);
    }
#endif
  return 1;

 failure:
  image_error ("Invalid XPM3 file (%s)", img->spec);
  image_destroy_x_image (ximg);
  image_destroy_x_image (mask_img);
  image_clear_image (f, img);
  return 0;

#undef match
#undef expect
#undef expect_ident
}

static bool
xpm_load (struct frame *f,
          struct image *img)
{
  bool success_p = 0;
  Lisp_Object file_name;

  /* If IMG->spec specifies a file name, create a non-file spec from it.  */
  file_name = image_spec_value (img->spec, QCfile, NULL);
  if (STRINGP (file_name))
    {
      int fd;
      Lisp_Object file = image_find_image_fd (file_name, &fd);
      if (!STRINGP (file))
	{
	  image_error ("Cannot find image file `%s'", file_name);
	  return 0;
	}

      ptrdiff_t size;
      char *contents = slurp_file (fd, &size);
      if (contents == NULL)
	{
	  image_error ("Error loading XPM image `%s'", file);
	  return 0;
	}

      success_p = xpm_load_image (f, img, contents, contents + size);
      xfree (contents);
    }
  else
    {
      Lisp_Object data;

      data = image_spec_value (img->spec, QCdata, NULL);
      if (!STRINGP (data))
	{
	  image_error ("Invalid image data `%s'", data);
	  return 0;
	}
      success_p = xpm_load_image (f, img, SSDATA (data),
				  SSDATA (data) + SBYTES (data));
    }

  return success_p;
}

#endif /* HAVE_NS && !HAVE_XPM */



/***********************************************************************
			     Color table
 ***********************************************************************/

#ifdef COLOR_TABLE_SUPPORT

/* An entry in the color table mapping an RGB color to a pixel color.  */

struct ct_color
{
  int r, g, b;
  unsigned long pixel;

  /* Next in color table collision list.  */
  struct ct_color *next;
};

/* The bucket vector size to use.  Must be prime.  */

#define CT_SIZE 101

/* Value is a hash of the RGB color given by R, G, and B.  */

static unsigned
ct_hash_rgb (unsigned r, unsigned g, unsigned b)
{
  return (r << 16) ^ (g << 8) ^ b;
}

/* The color hash table.  */

static struct ct_color **ct_table;

/* Number of entries in the color table.  */

static int ct_colors_allocated;
enum
{
  ct_colors_allocated_max =
    min (INT_MAX,
	 min (PTRDIFF_MAX, SIZE_MAX) / sizeof (unsigned long))
};

/* Initialize the color table.  */

static void
init_color_table (void)
{
  int size = CT_SIZE * sizeof (*ct_table);
  ct_table = xzalloc (size);
  ct_colors_allocated = 0;
}


/* Free memory associated with the color table.  */

static void
free_color_table (void)
{
  int i;
  struct ct_color *p, *next;

  for (i = 0; i < CT_SIZE; ++i)
    for (p = ct_table[i]; p; p = next)
      {
	next = p->next;
	xfree (p);
      }

  xfree (ct_table);
  ct_table = NULL;
}


/* Value is a pixel color for RGB color R, G, B on frame F.  If an
   entry for that color already is in the color table, return the
   pixel color of that entry.  Otherwise, allocate a new color for R,
   G, B, and make an entry in the color table.  */

static unsigned long
lookup_rgb_color (struct frame *f, int r, int g, int b)
{
  unsigned hash = ct_hash_rgb (r, g, b);
  int i = hash % CT_SIZE;
  struct ct_color *p;
  Display_Info *dpyinfo;

  /* Handle TrueColor visuals specially, which improves performance by
     two orders of magnitude.  Freeing colors on TrueColor visuals is
     a nop, and pixel colors specify RGB values directly.  See also
     the Xlib spec, chapter 3.1.  */
  dpyinfo = FRAME_DISPLAY_INFO (f);
  if (dpyinfo->red_bits > 0)
    {
      /* Apply gamma-correction like normal color allocation does.  */
      if (f->gamma)
	{
	  XColor color;
	  color.red = r, color.green = g, color.blue = b;
	  gamma_correct (f, &color);
	  r = color.red, g = color.green, b = color.blue;
	}

      return x_make_truecolor_pixel (dpyinfo, r, g, b);
    }

  for (p = ct_table[i]; p; p = p->next)
    if (p->r == r && p->g == g && p->b == b)
      break;

  if (p == NULL)
    {

#ifdef HAVE_X_WINDOWS
      XColor color;
      Colormap cmap;
      bool rc;
#else
      COLORREF color;
#endif

      if (ct_colors_allocated_max <= ct_colors_allocated)
	return FRAME_FOREGROUND_PIXEL (f);

#ifdef HAVE_X_WINDOWS
      color.red = r;
      color.green = g;
      color.blue = b;

      cmap = FRAME_X_COLORMAP (f);
      rc = x_alloc_nearest_color (f, cmap, &color);
      if (rc)
	{
	  ++ct_colors_allocated;
	  p = xmalloc (sizeof *p);
	  p->r = r;
	  p->g = g;
	  p->b = b;
	  p->pixel = color.pixel;
	  p->next = ct_table[i];
	  ct_table[i] = p;
	}
      else
	return FRAME_FOREGROUND_PIXEL (f);

#else
#ifdef HAVE_NTGUI
      color = PALETTERGB (r, g, b);
#else
      color = RGB_TO_ULONG (r, g, b);
#endif /* HAVE_NTGUI */
      ++ct_colors_allocated;
      p = xmalloc (sizeof *p);
      p->r = r;
      p->g = g;
      p->b = b;
      p->pixel = color;
      p->next = ct_table[i];
      ct_table[i] = p;
#endif /* HAVE_X_WINDOWS */

    }

  return p->pixel;
}


/* Look up pixel color PIXEL which is used on frame F in the color
   table.  If not already present, allocate it.  Value is PIXEL.  */

static unsigned long
lookup_pixel_color (struct frame *f, unsigned long pixel)
{
  int i = pixel % CT_SIZE;
  struct ct_color *p;

  for (p = ct_table[i]; p; p = p->next)
    if (p->pixel == pixel)
      break;

  if (p == NULL)
    {
      XColor color;
      Colormap cmap;
      bool rc;

      if (ct_colors_allocated >= ct_colors_allocated_max)
	return FRAME_FOREGROUND_PIXEL (f);

#ifdef HAVE_X_WINDOWS
      cmap = FRAME_X_COLORMAP (f);
      color.pixel = pixel;
      x_query_colors (f, &color, 1);
      rc = x_alloc_nearest_color (f, cmap, &color);
#else
      block_input ();
      cmap = DefaultColormapOfScreen (FRAME_X_SCREEN (f));
      color.pixel = pixel;
      XQueryColor (NULL, cmap, &color);
      rc = x_alloc_nearest_color (f, cmap, &color);
      unblock_input ();
#endif /* HAVE_X_WINDOWS */

      if (rc)
	{
	  ++ct_colors_allocated;

	  p = xmalloc (sizeof *p);
	  p->r = color.red;
	  p->g = color.green;
	  p->b = color.blue;
	  p->pixel = pixel;
	  p->next = ct_table[i];
	  ct_table[i] = p;
	}
      else
	return FRAME_FOREGROUND_PIXEL (f);
    }
  return p->pixel;
}


/* Value is a vector of all pixel colors contained in the color table,
   allocated via xmalloc.  Set *N to the number of colors.  */

static unsigned long *
colors_in_color_table (int *n)
{
  int i, j;
  struct ct_color *p;
  unsigned long *colors;

  if (ct_colors_allocated == 0)
    {
      *n = 0;
      colors = NULL;
    }
  else
    {
      colors = xmalloc (ct_colors_allocated * sizeof *colors);
      *n = ct_colors_allocated;

      for (i = j = 0; i < CT_SIZE; ++i)
	for (p = ct_table[i]; p; p = p->next)
	  colors[j++] = p->pixel;
    }

  return colors;
}

#else /* COLOR_TABLE_SUPPORT */

static unsigned long
lookup_rgb_color (struct frame *f, int r, int g, int b)
{
#ifdef HAVE_NTGUI
  return PALETTERGB (r >> 8, g >> 8, b >> 8);
#elif defined USE_CAIRO || defined HAVE_NS
  return RGB_TO_ULONG (r >> 8, g >> 8, b >> 8);
#else
  xsignal1 (Qfile_error,
	    build_string ("This Emacs mishandles this image file type"));
#endif
}

static void
init_color_table (void)
{
}
#endif /* COLOR_TABLE_SUPPORT */


/***********************************************************************
			      Algorithms
 ***********************************************************************/

/* Edge detection matrices for different edge-detection
   strategies.  */

static int emboss_matrix[9] = {
   /* x - 1	x	x + 1  */
        2,     -1,  	  0,		/* y - 1 */
       -1,      0,        1,		/* y     */
        0,      1,       -2		/* y + 1 */
};

static int laplace_matrix[9] = {
   /* x - 1	x	x + 1  */
        1,      0,  	  0,		/* y - 1 */
        0,      0,        0,		/* y     */
        0,      0,       -1		/* y + 1 */
};

/* Value is the intensity of the color whose red/green/blue values
   are R, G, and B.  */

#define COLOR_INTENSITY(R, G, B) ((2 * (R) + 3 * (G) + (B)) / 6)


/* On frame F, return an array of Emacs_Color structures describing image
   IMG->pixmap.  Each Emacs_Color structure has its pixel color set.  RGB_P
   means also fill the red/green/blue members of the Emacs_Color
   structures.  Value is a pointer to the array of Emacs_Color structures,
   allocated with xmalloc; it must be freed by the caller.  */

static Emacs_Color *
image_to_emacs_colors (struct frame *f, struct image *img, bool rgb_p)
{
  int x, y;
  Emacs_Color *colors, *p;
  Emacs_Pix_Context ximg;
  ptrdiff_t nbytes;
#ifdef HAVE_NTGUI
  HGDIOBJ prev;
#endif /* HAVE_NTGUI */

  if (INT_MULTIPLY_WRAPV (sizeof *colors, img->width, &nbytes)
      || INT_MULTIPLY_WRAPV (img->height, nbytes, &nbytes)
      || SIZE_MAX < nbytes)
    memory_full (SIZE_MAX);
  colors = xmalloc (nbytes);

  /* Get the X image or create a memory device context for IMG. */
  ximg = image_get_x_image_or_dc (f, img, 0, &prev);

  /* Fill the `pixel' members of the Emacs_Color array.  I wished there
     were an easy and portable way to circumvent XGetPixel.  */
  p = colors;
  for (y = 0; y < img->height; ++y)
    {
#if !defined USE_CAIRO && !defined HAVE_NS
      Emacs_Color *row = p;
      for (x = 0; x < img->width; ++x, ++p)
	p->pixel = GET_PIXEL (ximg, x, y);
      if (rgb_p)
        {
          FRAME_TERMINAL (f)->query_colors (f, row, img->width);
        }
#else  /* USE_CAIRO || HAVE_NS */
      for (x = 0; x < img->width; ++x, ++p)
	{
	  p->pixel = GET_PIXEL (ximg, x, y);
	  if (rgb_p)
	    {
	      p->red = RED16_FROM_ULONG (p->pixel);
	      p->green = GREEN16_FROM_ULONG (p->pixel);
	      p->blue = BLUE16_FROM_ULONG (p->pixel);
	    }
	}
#endif	/* USE_CAIRO || HAVE_NS */
    }

  image_unget_x_image_or_dc (img, 0, ximg, prev);

  return colors;
}

#ifdef HAVE_NTGUI

/* Put a pixel of COLOR at position X, Y in XIMG.  XIMG must have been
   created with CreateDIBSection, with the pointer to the bit values
   stored in ximg->data.  */

static void
XPutPixel (XImage *ximg, int x, int y, COLORREF color)
{
  int width = ximg->info.bmiHeader.biWidth;
  unsigned char * pixel;

  /* True color images.  */
  if (ximg->info.bmiHeader.biBitCount == 24)
    {
      int rowbytes = width * 3;
      /* Ensure scanlines are aligned on 4 byte boundaries.  */
      if (rowbytes % 4)
	rowbytes += 4 - (rowbytes % 4);

      pixel = ximg->data + y * rowbytes + x * 3;
      /* Windows bitmaps are in BGR order.  */
      *pixel = GetBValue (color);
      *(pixel + 1) = GetGValue (color);
      *(pixel + 2) = GetRValue (color);
    }
  /* Monochrome images.  */
  else if (ximg->info.bmiHeader.biBitCount == 1)
    {
      int rowbytes = width / 8;
      /* Ensure scanlines are aligned on 4 byte boundaries.  */
      if (rowbytes % 4)
	rowbytes += 4 - (rowbytes % 4);
      pixel = ximg->data + y * rowbytes + x / 8;
      /* Filter out palette info.  */
      if (color & 0x00ffffff)
	*pixel = *pixel | (1 << x % 8);
      else
	*pixel = *pixel & ~(1 << x % 8);
    }
  else
    image_error ("XPutPixel: palette image not supported");
}

#endif /* HAVE_NTGUI */

/* Create IMG->pixmap from an array COLORS of Emacs_Color structures, whose
   RGB members are set.  F is the frame on which this all happens.
   COLORS will be freed; an existing IMG->pixmap will be freed, too.  */

static void
image_from_emacs_colors (struct frame *f, struct image *img, Emacs_Color *colors)
{
  int x, y;
  Emacs_Pix_Container oimg = NULL;
  Emacs_Color *p;

  init_color_table ();

  image_clear_image_1 (f, img, CLEAR_IMAGE_PIXMAP | CLEAR_IMAGE_COLORS);
  image_create_x_image_and_pixmap (f, img, img->width, img->height, 0,
				   &oimg, 0);
  p = colors;
  for (y = 0; y < img->height; ++y)
    for (x = 0; x < img->width; ++x, ++p)
      {
	unsigned long pixel;
	pixel = lookup_rgb_color (f, p->red, p->green, p->blue);
	PUT_PIXEL (oimg, x, y, pixel);
      }

  xfree (colors);

  image_put_x_image (f, img, oimg, 0);
#ifdef COLOR_TABLE_SUPPORT
  img->colors = colors_in_color_table (&img->ncolors);
  free_color_table ();
#endif /* COLOR_TABLE_SUPPORT */
}


/* On frame F, perform edge-detection on image IMG.

   MATRIX is a nine-element array specifying the transformation
   matrix.  See emboss_matrix for an example.

   COLOR_ADJUST is a color adjustment added to each pixel of the
   outgoing image.  */

static void
image_detect_edges (struct frame *f, struct image *img,
                    int *matrix, int color_adjust)
{
  Emacs_Color *colors = image_to_emacs_colors (f, img, 1);
  Emacs_Color *new, *p;
  int x, y, i, sum;
  ptrdiff_t nbytes;

  for (i = sum = 0; i < 9; ++i)
    sum += eabs (matrix[i]);

#define COLOR(A, X, Y) ((A) + (Y) * img->width + (X))

  if (INT_MULTIPLY_WRAPV (sizeof *new, img->width, &nbytes)
      || INT_MULTIPLY_WRAPV (img->height, nbytes, &nbytes))
    memory_full (SIZE_MAX);
  new = xmalloc (nbytes);

  for (y = 0; y < img->height; ++y)
    {
      p = COLOR (new, 0, y);
      p->red = p->green = p->blue = 0xffff/2;
      p = COLOR (new, img->width - 1, y);
      p->red = p->green = p->blue = 0xffff/2;
    }

  for (x = 1; x < img->width - 1; ++x)
    {
      p = COLOR (new, x, 0);
      p->red = p->green = p->blue = 0xffff/2;
      p = COLOR (new, x, img->height - 1);
      p->red = p->green = p->blue = 0xffff/2;
    }

  for (y = 1; y < img->height - 1; ++y)
    {
      p = COLOR (new, 1, y);

      for (x = 1; x < img->width - 1; ++x, ++p)
	{
	  int r, g, b, yy, xx;

	  r = g = b = i = 0;
	  for (yy = y - 1; yy < y + 2; ++yy)
	    for (xx = x - 1; xx < x + 2; ++xx, ++i)
	      if (matrix[i])
	        {
	          Emacs_Color *t = COLOR (colors, xx, yy);
		  r += matrix[i] * t->red;
		  g += matrix[i] * t->green;
		  b += matrix[i] * t->blue;
		}

	  r = (r / sum + color_adjust) & 0xffff;
	  g = (g / sum + color_adjust) & 0xffff;
	  b = (b / sum + color_adjust) & 0xffff;
	  p->red = p->green = p->blue = COLOR_INTENSITY (r, g, b);
	}
    }

  xfree (colors);
  image_from_emacs_colors (f, img, new);

#undef COLOR
}


/* Perform the pre-defined `emboss' edge-detection on image IMG
   on frame F.  */

static void
image_emboss (struct frame *f, struct image *img)
{
  image_detect_edges (f, img, emboss_matrix, 0xffff / 2);
}


/* Transform image IMG which is used on frame F with a Laplace
   edge-detection algorithm.  The result is an image that can be used
   to draw disabled buttons, for example.  */

static void
image_laplace (struct frame *f, struct image *img)
{
  image_detect_edges (f, img, laplace_matrix, 45000);
}


/* Perform edge-detection on image IMG on frame F, with specified
   transformation matrix MATRIX and color-adjustment COLOR_ADJUST.

   MATRIX must be either

   - a list of at least 9 numbers in row-major form
   - a vector of at least 9 numbers

   COLOR_ADJUST nil means use a default; otherwise it must be a
   number.  */

static void
image_edge_detection (struct frame *f, struct image *img,
                      Lisp_Object matrix, Lisp_Object color_adjust)
{
  int i = 0;
  int trans[9];

  if (CONSP (matrix))
    {
      for (i = 0;
	   i < 9 && CONSP (matrix) && NUMBERP (XCAR (matrix));
	   ++i, matrix = XCDR (matrix))
	trans[i] = XFLOATINT (XCAR (matrix));
    }
  else if (VECTORP (matrix) && ASIZE (matrix) >= 9)
    {
      for (i = 0; i < 9 && NUMBERP (AREF (matrix, i)); ++i)
	trans[i] = XFLOATINT (AREF (matrix, i));
    }

  if (NILP (color_adjust))
    color_adjust = make_fixnum (0xffff / 2);

  if (i == 9 && NUMBERP (color_adjust))
    image_detect_edges (f, img, trans, XFLOATINT (color_adjust));
}


#if defined HAVE_X_WINDOWS || defined USE_CAIRO
static void
image_pixmap_draw_cross (struct frame *f, Emacs_Pixmap pixmap,
			 int x, int y, unsigned int width, unsigned int height,
			 unsigned long color)
{
#ifdef USE_CAIRO
  cairo_surface_t *surface
    = cairo_image_surface_create_for_data ((unsigned char *) pixmap->data,
					   (pixmap->bits_per_pixel == 32
					    ? CAIRO_FORMAT_RGB24
					    : CAIRO_FORMAT_A8),
					   pixmap->width, pixmap->height,
					   pixmap->bytes_per_line);
  cairo_t *cr = cairo_create (surface);
  cairo_surface_destroy (surface);
  cairo_set_source_rgb (cr, RED_FROM_ULONG (color) / 255.0,
			GREEN_FROM_ULONG (color) / 255.0,
			BLUE_FROM_ULONG (color) / 255.0);
  cairo_move_to (cr, x + 0.5, y + 0.5);
  cairo_rel_line_to (cr, width - 1, height - 1);
  cairo_rel_move_to (cr, 0, - (height - 1));
  cairo_rel_line_to (cr, - (width - 1), height - 1);
  cairo_set_line_width (cr, 1);
  cairo_stroke (cr);
  cairo_destroy (cr);
#elif HAVE_X_WINDOWS
  Display *dpy = FRAME_X_DISPLAY (f);
  GC gc = XCreateGC (dpy, pixmap, 0, NULL);

  XSetForeground (dpy, gc, color);
  XDrawLine (dpy, pixmap, gc, x, y, x + width - 1, y + height - 1);
  XDrawLine (dpy, pixmap, gc, x, y + height - 1, x + width - 1, y);
  XFreeGC (dpy, gc);
#endif	/* HAVE_X_WINDOWS */
}
#endif	/* HAVE_X_WINDOWS || USE_CAIRO */

/* Transform image IMG on frame F so that it looks disabled.  */

static void
image_disable_image (struct frame *f, struct image *img)
{
  Display_Info *dpyinfo = FRAME_DISPLAY_INFO (f);
#ifdef HAVE_NTGUI
  int n_planes = dpyinfo->n_planes * dpyinfo->n_cbits;
#else
  int n_planes = dpyinfo->n_planes;
#endif /* HAVE_NTGUI */

  if (n_planes >= 2)
    {
      /* Color (or grayscale).  Convert to gray, and equalize.  Just
	 drawing such images with a stipple can look very odd, so
	 we're using this method instead.  */
      Emacs_Color *colors = image_to_emacs_colors (f, img, 1);
      Emacs_Color *p, *end;
      const int h = 15000;
      const int l = 30000;

      for (p = colors, end = colors + img->width * img->height;
	   p < end;
	   ++p)
	{
	  int i = COLOR_INTENSITY (p->red, p->green, p->blue);
	  int i2 = (0xffff - h - l) * i / 0xffff + l;
	  p->red = p->green = p->blue = i2;
	}

      image_from_emacs_colors (f, img, colors);
    }

  /* Draw a cross over the disabled image, if we must or if we
     should.  */
  if (n_planes < 2 || cross_disabled_images)
    {
#ifndef HAVE_NTGUI
#if !defined(HAVE_NS)  /* TODO: NS support, however this not needed for toolbars */

#ifndef USE_CAIRO
#define CrossForeground(f) BLACK_PIX_DEFAULT (f)
#define MaskForeground(f)  WHITE_PIX_DEFAULT (f)
#else  /* USE_CAIRO */
#define CrossForeground(f) 0
#define MaskForeground(f)  PIX_MASK_DRAW
#endif	/* USE_CAIRO */

#ifndef USE_CAIRO
      image_sync_to_pixmaps (f, img);
#endif	/* !USE_CAIRO */
      image_pixmap_draw_cross (f, img->pixmap, 0, 0, img->width, img->height,
			       CrossForeground (f));
      if (img->mask)
	image_pixmap_draw_cross (f, img->mask, 0, 0, img->width, img->height,
				 MaskForeground (f));
#endif /* !HAVE_NS */
#else
      HDC hdc, bmpdc;
      HGDIOBJ prev;

      hdc = get_frame_dc (f);
      bmpdc = CreateCompatibleDC (hdc);
      release_frame_dc (f, hdc);

      prev = SelectObject (bmpdc, img->pixmap);

      SetTextColor (bmpdc, BLACK_PIX_DEFAULT (f));
      MoveToEx (bmpdc, 0, 0, NULL);
      LineTo (bmpdc, img->width - 1, img->height - 1);
      MoveToEx (bmpdc, 0, img->height - 1, NULL);
      LineTo (bmpdc, img->width - 1, 0);

      if (img->mask)
	{
	  SelectObject (bmpdc, img->mask);
	  SetTextColor (bmpdc, WHITE_PIX_DEFAULT (f));
	  MoveToEx (bmpdc, 0, 0, NULL);
	  LineTo (bmpdc, img->width - 1, img->height - 1);
	  MoveToEx (bmpdc, 0, img->height - 1, NULL);
	  LineTo (bmpdc, img->width - 1, 0);
	}
      SelectObject (bmpdc, prev);
      DeleteDC (bmpdc);
#endif /* HAVE_NTGUI */
    }
}


/* Build a mask for image IMG which is used on frame F.  FILE is the
   name of an image file, for error messages.  HOW determines how to
   determine the background color of IMG.  If it is a list '(R G B)',
   with R, G, and B being integers >= 0, take that as the color of the
   background.  Otherwise, determine the background color of IMG
   heuristically.  */

static void
image_build_heuristic_mask (struct frame *f, struct image *img,
                            Lisp_Object how)
{
  Emacs_Pix_Context ximg;
#ifdef HAVE_NTGUI
  HGDIOBJ prev;
  char *mask_img;
  int row_width;
#elif !defined HAVE_NS
  Emacs_Pix_Container mask_img;
#endif
  int x, y;
  bool use_img_background;
  unsigned long bg = 0;

  if (img->mask)
    image_clear_image_1 (f, img, CLEAR_IMAGE_MASK);

#ifndef HAVE_NTGUI
#if !defined HAVE_NS
  /* Create an image and pixmap serving as mask.  */
  if (! image_create_x_image_and_pixmap (f, img, img->width, img->height, 1,
					 &mask_img, 1))
    return;
#endif /* !HAVE_NS */
#else
  /* Create the bit array serving as mask.  */
  row_width = (img->width + 7) / 8;
  mask_img = xzalloc (row_width * img->height);
#endif /* HAVE_NTGUI */

  /* Get the X image or create a memory device context for IMG.  */
  ximg = image_get_x_image_or_dc (f, img, 0, &prev);

  /* Determine the background color of ximg.  If HOW is `(R G B)'
     take that as color.  Otherwise, use the image's background color. */
  use_img_background = 1;

  if (CONSP (how))
    {
      int rgb[3], i;

      for (i = 0; i < 3 && CONSP (how) && FIXNATP (XCAR (how)); ++i)
	{
	  rgb[i] = XFIXNAT (XCAR (how)) & 0xffff;
	  how = XCDR (how);
	}

      if (i == 3 && NILP (how))
	{
#ifndef USE_CAIRO
	  char color_name[30];
	  sprintf (color_name, "#%04x%04x%04x",
		   rgb[0] + 0u, rgb[1] + 0u, rgb[2] + 0u);
	  bg = (
#ifdef HAVE_NTGUI
		0x00ffffff & /* Filter out palette info.  */
#endif /* HAVE_NTGUI */
		image_alloc_image_color (f, img, build_string (color_name), 0));
#else  /* USE_CAIRO */
	  bg = lookup_rgb_color (f, rgb[0], rgb[1], rgb[2]);
#endif	/* USE_CAIRO */
	  use_img_background = 0;
	}
    }

  if (use_img_background)
    bg = four_corners_best (ximg, img->corners, img->width, img->height);

  /* Set all bits in mask_img to 1 whose color in ximg is different
     from the background color bg.  */
#ifndef HAVE_NTGUI
  for (y = 0; y < img->height; ++y)
    for (x = 0; x < img->width; ++x)
#ifndef HAVE_NS
      PUT_PIXEL (mask_img, x, y, (GET_PIXEL (ximg, x, y) != bg
				  ? PIX_MASK_DRAW : PIX_MASK_RETAIN));
#else
      if (XGetPixel (ximg, x, y) == bg)
        ns_set_alpha (ximg, x, y, 0);
#endif /* HAVE_NS */
#if !defined HAVE_NS
  /* Fill in the background_transparent field while we have the mask handy. */
  image_background_transparent (img, f, mask_img);

  /* Put mask_img into the image.  */
  image_put_x_image (f, img, mask_img, 1);
#endif /* !HAVE_NS */
#else
  for (y = 0; y < img->height; ++y)
    for (x = 0; x < img->width; ++x)
      {
	COLORREF p = GetPixel (ximg, x, y);
	if (p != bg)
	  mask_img[y * row_width + x / 8] |= 1 << (x % 8);
      }

  /* Create the mask image.  */
  img->mask = w32_create_pixmap_from_bitmap_data (img->width, img->height,
						  mask_img);
  /* Fill in the background_transparent field while we have the mask handy. */
  SelectObject (ximg, img->mask);
  image_background_transparent (img, f, ximg);

  /* Was: image_destroy_x_image ((XImagePtr )mask_img); which seems bogus ++kfs */
  xfree (mask_img);
#endif /* HAVE_NTGUI */

  image_unget_x_image_or_dc (img, 0, ximg, prev);
}


/***********************************************************************
		       PBM (mono, gray, color)
 ***********************************************************************/

/* Indices of image specification fields in gs_format, below.  */

enum pbm_keyword_index
{
  PBM_TYPE,
  PBM_FILE,
  PBM_DATA,
  PBM_ASCENT,
  PBM_MARGIN,
  PBM_RELIEF,
  PBM_ALGORITHM,
  PBM_HEURISTIC_MASK,
  PBM_MASK,
  PBM_FOREGROUND,
  PBM_BACKGROUND,
  PBM_LAST
};

/* Vector of image_keyword structures describing the format
   of valid user-defined image specifications.  */

static const struct image_keyword pbm_format[PBM_LAST] =
{
  {":type",		IMAGE_SYMBOL_VALUE,			1},
  {":file",		IMAGE_STRING_VALUE,			0},
  {":data",		IMAGE_STRING_VALUE,			0},
  {":ascent",		IMAGE_ASCENT_VALUE,			0},
  {":margin",		IMAGE_NON_NEGATIVE_INTEGER_VALUE_OR_PAIR, 0},
  {":relief",		IMAGE_INTEGER_VALUE,			0},
  {":conversion",	IMAGE_DONT_CHECK_VALUE_TYPE,		0},
  {":heuristic-mask",	IMAGE_DONT_CHECK_VALUE_TYPE,		0},
  {":mask",		IMAGE_DONT_CHECK_VALUE_TYPE,		0},
  {":foreground",	IMAGE_STRING_OR_NIL_VALUE,		0},
  {":background",	IMAGE_STRING_OR_NIL_VALUE,		0}
};

/* Return true if OBJECT is a valid PBM image specification.  */

static bool
pbm_image_p (Lisp_Object object)
{
  struct image_keyword fmt[PBM_LAST];

  memcpy (fmt, pbm_format, sizeof fmt);

  if (!parse_image_spec (object, fmt, PBM_LAST, Qpbm))
    return 0;

  /* Must specify either :data or :file.  */
  return fmt[PBM_DATA].count + fmt[PBM_FILE].count == 1;
}


/* Get next char skipping comments in Netpbm header.  Returns -1 at
   end of input.  */

static int
pbm_next_char (char **s, char *end)
{
  while (*s < end)
    {
      unsigned char c = *(*s)++;
      if (c != '#')
	return c;
      while (*s < end)
	{
	  c = *(*s)++;
	  if (c == '\n' || c == '\r')
	    break;
	}
    }

  return -1;
}


/* Scan a decimal number from *S and return it.  Advance *S while
   reading the number.  END is the end of the string.  Value is -1 at
   end of input.  */

static int
pbm_scan_number (char **s, char *end)
{
  int c = 0, val = -1;

  /* Skip white-space.  */
  while ((c = pbm_next_char (s, end)) != -1 && c_isspace (c))
    ;

  if (c_isdigit (c))
    {
      /* Read decimal number.  */
      val = c - '0';
      while ((c = pbm_next_char (s, end)) != -1 && c_isdigit (c))
        val = 10 * val + c - '0';
    }

  return val;
}

/* Scan an index from *S and return it.  It is a one-byte unsigned
   index if !TWO_BYTE, and a two-byte big-endian unsigned index if
   TWO_BYTE.  */

static int
pbm_scan_index (char **s, bool two_byte)
{
  char *p = *s;
  unsigned char c0 = *p++;
  int n = c0;
  if (two_byte)
    {
      unsigned char c1 = *p++;
      n = (n << 8) + c1;
    }
  *s = p;
  return n;
}


/* Load PBM image IMG for use on frame F.  */

static bool
pbm_load (struct frame *f, struct image *img)
{
  bool raw_p;
  int x, y;
  int width, height, max_color_idx = 0;
  Lisp_Object specified_file;
  enum {PBM_MONO, PBM_GRAY, PBM_COLOR} type;
  char *contents = NULL;
  char *end, *p;
  Emacs_Pix_Container ximg;

  specified_file = image_spec_value (img->spec, QCfile, NULL);

  if (STRINGP (specified_file))
    {
      int fd;
      Lisp_Object file = image_find_image_fd (specified_file, &fd);
      if (!STRINGP (file))
	{
	  image_error ("Cannot find image file `%s'", specified_file);
	  return 0;
	}

      ptrdiff_t size;
      contents = slurp_file (fd, &size);
      if (contents == NULL)
	{
	  image_error ("Error reading `%s'", file);
	  return 0;
	}

      p = contents;
      end = contents + size;
    }
  else
    {
      Lisp_Object data;
      data = image_spec_value (img->spec, QCdata, NULL);
      if (!STRINGP (data))
	{
	  image_error ("Invalid image data `%s'", data);
	  return 0;
	}
      p = SSDATA (data);
      end = p + SBYTES (data);
    }

  /* Check magic number.  */
  if (end - p < 2 || *p++ != 'P')
    {
      image_error ("Not a PBM image: `%s'", img->spec);
    error:
      xfree (contents);
      img->pixmap = NO_PIXMAP;
      return 0;
    }

  switch (*p++)
    {
    case '1':
      raw_p = 0, type = PBM_MONO;
      break;

    case '2':
      raw_p = 0, type = PBM_GRAY;
      break;

    case '3':
      raw_p = 0, type = PBM_COLOR;
      break;

    case '4':
      raw_p = 1, type = PBM_MONO;
      break;

    case '5':
      raw_p = 1, type = PBM_GRAY;
      break;

    case '6':
      raw_p = 1, type = PBM_COLOR;
      break;

    default:
      image_error ("Not a PBM image: `%s'", img->spec);
      goto error;
    }

  /* Read width, height, maximum color-component.  Characters
     starting with `#' up to the end of a line are ignored.  */
  width = pbm_scan_number (&p, end);
  height = pbm_scan_number (&p, end);

  if (type != PBM_MONO)
    {
      max_color_idx = pbm_scan_number (&p, end);
      if (max_color_idx > 65535 || max_color_idx < 0)
	{
	  image_error ("Unsupported maximum PBM color value");
	  goto error;
	}
    }

  if (!check_image_size (f, width, height))
    {
      image_size_error ();
      goto error;
    }

  if (!image_create_x_image_and_pixmap (f, img, width, height, 0, &ximg, 0))
    goto error;

  /* Initialize the color hash table.  */
  init_color_table ();

  if (type == PBM_MONO)
    {
      unsigned char c = 0;
      int g;
      struct image_keyword fmt[PBM_LAST];
      unsigned long fg = img->face_foreground;
      unsigned long bg = img->face_background;
      /* Parse the image specification.  */
      memcpy (fmt, pbm_format, sizeof fmt);
      parse_image_spec (img->spec, fmt, PBM_LAST, Qpbm);

      /* Get foreground and background colors, maybe allocate colors.  */
      if (fmt[PBM_FOREGROUND].count
	  && STRINGP (fmt[PBM_FOREGROUND].value))
	fg = image_alloc_image_color (f, img, fmt[PBM_FOREGROUND].value, fg);
      if (fmt[PBM_BACKGROUND].count
	  && STRINGP (fmt[PBM_BACKGROUND].value))
	{
	  bg = image_alloc_image_color (f, img, fmt[PBM_BACKGROUND].value, bg);
	  img->background = bg;
	  img->background_valid = 1;
	}

#ifdef USE_CAIRO
      {
	Emacs_Color fgbg[] = {{.pixel = fg}, {.pixel = bg}};
	FRAME_TERMINAL (f)->query_colors (f, fgbg, ARRAYELTS (fgbg));
	fg = lookup_rgb_color (f, fgbg[0].red, fgbg[0].green, fgbg[0].blue);
	bg = lookup_rgb_color (f, fgbg[1].red, fgbg[1].green, fgbg[1].blue);
      }
#endif
      for (y = 0; y < height; ++y)
	for (x = 0; x < width; ++x)
	  {
	    if (raw_p)
	      {
		if ((x & 7) == 0)
		  {
		    if (p >= end)
		      {
			image_destroy_x_image (ximg);
			image_clear_image (f, img);
			image_error ("Invalid image size in image `%s'",
				     img->spec);
			goto error;
		      }
		    c = *p++;
		  }
		g = c & 0x80;
		c <<= 1;
	      }
	    else
	      {
		int c = 0;
		/* Skip white-space and comments.  */
		while ((c = pbm_next_char (&p, end)) != -1 && c_isspace (c))
		  ;

		if (c == '0' || c == '1')
		  g = c - '0';
		else
		  g = 0;
	      }

	    PUT_PIXEL (ximg, x, y, g ? fg : bg);
	  }
    }
  else
    {
      int expected_size = height * width;
      bool two_byte = 255 < max_color_idx;
      if (two_byte)
	expected_size *= 2;
      if (type == PBM_COLOR)
	expected_size *= 3;

      if (raw_p && p + expected_size > end)
	{
	  image_destroy_x_image (ximg);
	  image_clear_image (f, img);
	  image_error ("Invalid image size in image `%s'", img->spec);
	  goto error;
	}

      for (y = 0; y < height; ++y)
	for (x = 0; x < width; ++x)
	  {
	    int r, g, b;

	    if (type == PBM_GRAY && raw_p)
	      r = g = b = pbm_scan_index (&p, two_byte);
	    else if (type == PBM_GRAY)
	      r = g = b = pbm_scan_number (&p, end);
	    else if (raw_p)
	      {
		r = pbm_scan_index (&p, two_byte);
		g = pbm_scan_index (&p, two_byte);
		b = pbm_scan_index (&p, two_byte);
	      }
	    else
	      {
		r = pbm_scan_number (&p, end);
		g = pbm_scan_number (&p, end);
		b = pbm_scan_number (&p, end);
	      }

	    if (r < 0 || g < 0 || b < 0)
	      {
		image_destroy_x_image (ximg);
		image_error ("Invalid pixel value in image `%s'", img->spec);
		goto error;
	      }

	    /* RGB values are now in the range 0..max_color_idx.
	       Scale this to the range 0..0xffff supported by X.  */
	    r = (double) r * 65535 / max_color_idx;
	    g = (double) g * 65535 / max_color_idx;
	    b = (double) b * 65535 / max_color_idx;
	    PUT_PIXEL (ximg, x, y, lookup_rgb_color (f, r, g, b));
	  }
    }

#ifdef COLOR_TABLE_SUPPORT
  /* Store in IMG->colors the colors allocated for the image, and
     free the color table.  */
  img->colors = colors_in_color_table (&img->ncolors);
  free_color_table ();
#endif /* COLOR_TABLE_SUPPORT */

  img->width = width;
  img->height = height;

  /* Maybe fill in the background field while we have ximg handy.  */

  if (NILP (image_spec_value (img->spec, QCbackground, NULL)))
    /* Casting avoids a GCC warning.  */
    IMAGE_BACKGROUND (img, f, (Emacs_Pix_Context)ximg);

  /* Put ximg into the image.  */
  image_put_x_image (f, img, ximg, 0);

  /* X and W32 versions did it here, MAC version above.  ++kfs
     img->width = width;
     img->height = height; */

  xfree (contents);
  return 1;
}


/***********************************************************************
			    NATIVE IMAGE HANDLING
 ***********************************************************************/

#if HAVE_NATIVE_IMAGE_API
static bool
image_can_use_native_api (Lisp_Object type)
{
# ifdef HAVE_NTGUI
  return w32_can_use_native_image_api (type);
# elif defined HAVE_NS
  return ns_can_use_native_image_api (type);
# else
  return false;
# endif
}

/*
 * These functions are actually defined in the OS-native implementation
 * file.  Currently, for Windows GDI+ interface, w32image.c, but other
 * operating systems can follow suit.
 */

/* Indices of image specification fields in native format, below.  */
enum native_image_keyword_index
{
  NATIVE_IMAGE_TYPE,
  NATIVE_IMAGE_DATA,
  NATIVE_IMAGE_FILE,
  NATIVE_IMAGE_ASCENT,
  NATIVE_IMAGE_MARGIN,
  NATIVE_IMAGE_RELIEF,
  NATIVE_IMAGE_ALGORITHM,
  NATIVE_IMAGE_HEURISTIC_MASK,
  NATIVE_IMAGE_MASK,
  NATIVE_IMAGE_BACKGROUND,
  NATIVE_IMAGE_INDEX,
  NATIVE_IMAGE_LAST
};

/* Vector of image_keyword structures describing the format
   of valid user-defined image specifications.  */
static const struct image_keyword native_image_format[] =
{
  {":type",		IMAGE_SYMBOL_VALUE,			1},
  {":data",		IMAGE_STRING_VALUE,			0},
  {":file",		IMAGE_STRING_VALUE,			0},
  {":ascent",		IMAGE_ASCENT_VALUE,			0},
  {":margin",		IMAGE_NON_NEGATIVE_INTEGER_VALUE_OR_PAIR, 0},
  {":relief",		IMAGE_INTEGER_VALUE,			0},
  {":conversion",	IMAGE_DONT_CHECK_VALUE_TYPE,		0},
  {":heuristic-mask",	IMAGE_DONT_CHECK_VALUE_TYPE,		0},
  {":mask",		IMAGE_DONT_CHECK_VALUE_TYPE,		0},
  {":background",	IMAGE_STRING_OR_NIL_VALUE,		0},
  {":index",		IMAGE_NON_NEGATIVE_INTEGER_VALUE,	0}
};

/* Return true if OBJECT is a valid native API image specification.  */

static bool
native_image_p (Lisp_Object object)
{
  struct image_keyword fmt[NATIVE_IMAGE_LAST];
  memcpy (fmt, native_image_format, sizeof fmt);

  if (!parse_image_spec (object, fmt, 10, Qnative_image))
    return 0;

  /* Must specify either the :data or :file keyword.  */
  return fmt[NATIVE_IMAGE_FILE].count + fmt[NATIVE_IMAGE_DATA].count == 1;
}

static bool
native_image_load (struct frame *f, struct image *img)
{
  Lisp_Object image_file = image_spec_value (img->spec, QCfile, NULL);

  if (STRINGP (image_file))
    image_file = image_find_image_file (image_file);

# ifdef HAVE_NTGUI
  return w32_load_image (f, img, image_file,
                         image_spec_value (img->spec, QCdata, NULL));
# elif defined HAVE_NS
  return ns_load_image (f, img, image_file,
                        image_spec_value (img->spec, QCdata, NULL));
# else
  return 0;
# endif
}

#endif	/* HAVE_NATIVE_IMAGE_API */


/***********************************************************************
				 PNG
 ***********************************************************************/

#if defined (HAVE_PNG)

/* Indices of image specification fields in png_format, below.  */

enum png_keyword_index
{
  PNG_TYPE,
  PNG_DATA,
  PNG_FILE,
  PNG_ASCENT,
  PNG_MARGIN,
  PNG_RELIEF,
  PNG_ALGORITHM,
  PNG_HEURISTIC_MASK,
  PNG_MASK,
  PNG_BACKGROUND,
  PNG_LAST
};

/* Vector of image_keyword structures describing the format
   of valid user-defined image specifications.  */

static const struct image_keyword png_format[PNG_LAST] =
{
  {":type",		IMAGE_SYMBOL_VALUE,			1},
  {":data",		IMAGE_STRING_VALUE,			0},
  {":file",		IMAGE_STRING_VALUE,			0},
  {":ascent",		IMAGE_ASCENT_VALUE,			0},
  {":margin",		IMAGE_NON_NEGATIVE_INTEGER_VALUE_OR_PAIR, 0},
  {":relief",		IMAGE_INTEGER_VALUE,			0},
  {":conversion",	IMAGE_DONT_CHECK_VALUE_TYPE,		0},
  {":heuristic-mask",	IMAGE_DONT_CHECK_VALUE_TYPE,		0},
  {":mask",		IMAGE_DONT_CHECK_VALUE_TYPE,		0},
  {":background",	IMAGE_STRING_OR_NIL_VALUE,		0}
};

/* Return true if OBJECT is a valid PNG image specification.  */

static bool
png_image_p (Lisp_Object object)
{
  struct image_keyword fmt[PNG_LAST];
  memcpy (fmt, png_format, sizeof fmt);

  if (!parse_image_spec (object, fmt, PNG_LAST, Qpng))
    return 0;

  /* Must specify either the :data or :file keyword.  */
  return fmt[PNG_FILE].count + fmt[PNG_DATA].count == 1;
}

#endif /* HAVE_PNG */


#ifdef HAVE_PNG

# ifdef WINDOWSNT
/* PNG library details.  */

DEF_DLL_FN (png_voidp, png_get_io_ptr, (png_structp));
DEF_DLL_FN (int, png_sig_cmp, (png_bytep, png_size_t, png_size_t));
DEF_DLL_FN (png_structp, png_create_read_struct,
	    (png_const_charp, png_voidp, png_error_ptr, png_error_ptr));
DEF_DLL_FN (png_infop, png_create_info_struct, (png_structp));
DEF_DLL_FN (void, png_destroy_read_struct,
	    (png_structpp, png_infopp, png_infopp));
DEF_DLL_FN (void, png_set_read_fn, (png_structp, png_voidp, png_rw_ptr));
DEF_DLL_FN (void, png_set_sig_bytes, (png_structp, int));
DEF_DLL_FN (void, png_read_info, (png_structp, png_infop));
DEF_DLL_FN (png_uint_32, png_get_IHDR,
	    (png_structp, png_infop, png_uint_32 *, png_uint_32 *,
	     int *, int *, int *, int *, int *));
#  ifdef PNG_tRNS_SUPPORTED
DEF_DLL_FN (png_uint_32, png_get_tRNS, (png_structp, png_infop, png_bytep *,
					int *, png_color_16p *));
#  endif
DEF_DLL_FN (void, png_set_strip_16, (png_structp));
DEF_DLL_FN (void, png_set_expand, (png_structp));
DEF_DLL_FN (void, png_set_gray_to_rgb, (png_structp));
DEF_DLL_FN (int, png_set_interlace_handling, (png_structp));
DEF_DLL_FN (void, png_set_background,
	    (png_structp, png_color_16p, int, int, double));
DEF_DLL_FN (png_uint_32, png_get_bKGD,
	    (png_structp, png_infop, png_color_16p *));
DEF_DLL_FN (void, png_read_update_info, (png_structp, png_infop));
DEF_DLL_FN (png_byte, png_get_channels, (png_structp, png_infop));
DEF_DLL_FN (png_size_t, png_get_rowbytes, (png_structp, png_infop));
DEF_DLL_FN (void, png_read_image, (png_structp, png_bytepp));
DEF_DLL_FN (void, png_read_end, (png_structp, png_infop));
DEF_DLL_FN (void, png_error, (png_structp, png_const_charp));

#  if (PNG_LIBPNG_VER >= 10500)
DEF_DLL_FN (void, png_longjmp, (png_structp, int) PNG_NORETURN);
DEF_DLL_FN (jmp_buf *, png_set_longjmp_fn,
	    (png_structp, png_longjmp_ptr, size_t));
#  endif /* libpng version >= 1.5 */

static bool
init_png_functions (void)
{
  HMODULE library;

  if (!(library = w32_delayed_load (Qpng)))
    return 0;

  LOAD_DLL_FN (library, png_get_io_ptr);
  LOAD_DLL_FN (library, png_sig_cmp);
  LOAD_DLL_FN (library, png_create_read_struct);
  LOAD_DLL_FN (library, png_create_info_struct);
  LOAD_DLL_FN (library, png_destroy_read_struct);
  LOAD_DLL_FN (library, png_set_read_fn);
  LOAD_DLL_FN (library, png_set_sig_bytes);
  LOAD_DLL_FN (library, png_read_info);
  LOAD_DLL_FN (library, png_get_IHDR);
#  ifdef PNG_tRNS_SUPPORTED
  LOAD_DLL_FN (library, png_get_tRNS);
#  endif
  LOAD_DLL_FN (library, png_set_strip_16);
  LOAD_DLL_FN (library, png_set_expand);
  LOAD_DLL_FN (library, png_set_gray_to_rgb);
  LOAD_DLL_FN (library, png_set_interlace_handling);
  LOAD_DLL_FN (library, png_set_background);
  LOAD_DLL_FN (library, png_get_bKGD);
  LOAD_DLL_FN (library, png_read_update_info);
  LOAD_DLL_FN (library, png_get_channels);
  LOAD_DLL_FN (library, png_get_rowbytes);
  LOAD_DLL_FN (library, png_read_image);
  LOAD_DLL_FN (library, png_read_end);
  LOAD_DLL_FN (library, png_error);

#  if (PNG_LIBPNG_VER >= 10500)
  LOAD_DLL_FN (library, png_longjmp);
  LOAD_DLL_FN (library, png_set_longjmp_fn);
#  endif /* libpng version >= 1.5 */

  return 1;
}

#  undef png_create_info_struct
#  undef png_create_read_struct
#  undef png_destroy_read_struct
#  undef png_error
#  undef png_get_bKGD
#  undef png_get_channels
#  undef png_get_IHDR
#  undef png_get_io_ptr
#  undef png_get_rowbytes
#  undef png_get_tRNS
#  undef png_longjmp
#  undef png_read_end
#  undef png_read_image
#  undef png_read_info
#  undef png_read_update_info
#  undef png_set_background
#  undef png_set_expand
#  undef png_set_gray_to_rgb
#  undef png_set_interlace_handling
#  undef png_set_longjmp_fn
#  undef png_set_read_fn
#  undef png_set_sig_bytes
#  undef png_set_strip_16
#  undef png_sig_cmp

#  define png_create_info_struct fn_png_create_info_struct
#  define png_create_read_struct fn_png_create_read_struct
#  define png_destroy_read_struct fn_png_destroy_read_struct
#  define png_error fn_png_error
#  define png_get_bKGD fn_png_get_bKGD
#  define png_get_channels fn_png_get_channels
#  define png_get_IHDR fn_png_get_IHDR
#  define png_get_io_ptr fn_png_get_io_ptr
#  define png_get_rowbytes fn_png_get_rowbytes
#  define png_get_tRNS fn_png_get_tRNS
#  define png_longjmp fn_png_longjmp
#  define png_read_end fn_png_read_end
#  define png_read_image fn_png_read_image
#  define png_read_info fn_png_read_info
#  define png_read_update_info fn_png_read_update_info
#  define png_set_background fn_png_set_background
#  define png_set_expand fn_png_set_expand
#  define png_set_gray_to_rgb fn_png_set_gray_to_rgb
#  define png_set_interlace_handling fn_png_set_interlace_handling
#  define png_set_longjmp_fn fn_png_set_longjmp_fn
#  define png_set_read_fn fn_png_set_read_fn
#  define png_set_sig_bytes fn_png_set_sig_bytes
#  define png_set_strip_16 fn_png_set_strip_16
#  define png_sig_cmp fn_png_sig_cmp

# endif /* WINDOWSNT */

/* Fast implementations of setjmp and longjmp.  Although setjmp and longjmp
   will do, POSIX _setjmp and _longjmp (if available) are often faster.
   Do not use sys_setjmp, as PNG supports only jmp_buf.
   It's OK if the longjmp substitute restores the signal mask.  */
# ifdef HAVE__SETJMP
#  define FAST_SETJMP(j) _setjmp (j)
#  define FAST_LONGJMP _longjmp
# else
#  define FAST_SETJMP(j) setjmp (j)
#  define FAST_LONGJMP longjmp
# endif

# if PNG_LIBPNG_VER < 10500
#  define PNG_LONGJMP(ptr) FAST_LONGJMP ((ptr)->jmpbuf, 1)
#  define PNG_JMPBUF(ptr) ((ptr)->jmpbuf)
# else
/* In libpng version 1.5, the jmpbuf member is hidden. (Bug#7908)  */
#  define PNG_LONGJMP(ptr) png_longjmp (ptr, 1)
#  define PNG_JMPBUF(ptr) \
     (*png_set_longjmp_fn (ptr, FAST_LONGJMP, sizeof (jmp_buf)))
# endif

/* Error and warning handlers installed when the PNG library
   is initialized.  */

static AVOID
my_png_error (png_struct *png_ptr, const char *msg)
{
  eassert (png_ptr != NULL);
  /* Avoid compiler warning about deprecated direct access to
     png_ptr's fields in libpng versions 1.4.x.  */
  image_error ("PNG error: %s", build_string (msg));
  PNG_LONGJMP (png_ptr);
}


static void
my_png_warning (png_struct *png_ptr, const char *msg)
{
  eassert (png_ptr != NULL);
  image_error ("PNG warning: %s", build_string (msg));
}

/* Memory source for PNG decoding.  */

struct png_memory_storage
{
  unsigned char *bytes;		/* The data       */
  ptrdiff_t len;		/* How big is it? */
  ptrdiff_t index;		/* Where are we?  */
};


/* Function set as reader function when reading PNG image from memory.
   PNG_PTR is a pointer to the PNG control structure.  Copy LENGTH
   bytes from the input to DATA.  */

static void
png_read_from_memory (png_structp png_ptr, png_bytep data, png_size_t length)
{
  struct png_memory_storage *tbr = png_get_io_ptr (png_ptr);

  if (length > tbr->len - tbr->index)
    png_error (png_ptr, "Read error");

  memcpy (data, tbr->bytes + tbr->index, length);
  tbr->index = tbr->index + length;
}


/* Function set as reader function when reading PNG image from a file.
   PNG_PTR is a pointer to the PNG control structure.  Copy LENGTH
   bytes from the input to DATA.  */

static void
png_read_from_file (png_structp png_ptr, png_bytep data, png_size_t length)
{
  FILE *fp = png_get_io_ptr (png_ptr);

  if (fread (data, 1, length, fp) < length)
    png_error (png_ptr, "Read error");
}


/* Load PNG image IMG for use on frame F.  Value is true if
   successful.  */

struct png_load_context
{
  /* These are members so that longjmp doesn't munge local variables.  */
  png_struct *png_ptr;
  png_info *info_ptr;
  png_info *end_info;
  FILE *fp;
  png_byte *pixels;
  png_byte **rows;
};

static bool
png_load_body (struct frame *f, struct image *img, struct png_load_context *c)
{
  Lisp_Object specified_file, specified_data;
  FILE *fp = NULL;
  int x, y;
  ptrdiff_t i;
  png_struct *png_ptr;
  png_info *info_ptr = NULL, *end_info = NULL;
  png_byte sig[8];
  png_byte *pixels = NULL;
  png_byte **rows = NULL;
  png_uint_32 width, height;
  int bit_depth, color_type, interlace_type;
  png_byte channels;
  png_uint_32 row_bytes;
  bool transparent_p;
  struct png_memory_storage tbr;  /* Data to be read */
  ptrdiff_t nbytes;
  Emacs_Pix_Container ximg, mask_img = NULL;

  /* Find out what file to load.  */
  specified_file = image_spec_value (img->spec, QCfile, NULL);
  specified_data = image_spec_value (img->spec, QCdata, NULL);

  if (NILP (specified_data))
    {
      int fd;
      Lisp_Object file = image_find_image_fd (specified_file, &fd);
      if (!STRINGP (file))
	{
	  image_error ("Cannot find image file `%s'", specified_file);
	  return 0;
	}

      /* Open the image file.  */
      fp = fdopen (fd, "rb");
      if (!fp)
	{
	  image_error ("Cannot open image file `%s'", file);
	  return 0;
	}

      /* Check PNG signature.  */
      if (fread (sig, 1, sizeof sig, fp) != sizeof sig
	  || png_sig_cmp (sig, 0, sizeof sig))
	{
	  fclose (fp);
	  image_error ("Not a PNG file: `%s'", file);
	  return 0;
	}
    }
  else
    {
      if (!STRINGP (specified_data))
	{
	  image_error ("Invalid image data `%s'", specified_data);
	  return 0;
	}

      /* Read from memory.  */
      tbr.bytes = SDATA (specified_data);
      tbr.len = SBYTES (specified_data);
      tbr.index = 0;

      /* Check PNG signature.  */
      if (tbr.len < sizeof sig
	  || png_sig_cmp (tbr.bytes, 0, sizeof sig))
	{
	  image_error ("Not a PNG image: `%s'", img->spec);
	  return 0;
	}

      /* Need to skip past the signature.  */
      tbr.bytes += sizeof (sig);
    }

  /* Initialize read and info structs for PNG lib.  */
  png_ptr = png_create_read_struct (PNG_LIBPNG_VER_STRING,
				       NULL, my_png_error,
				       my_png_warning);
  if (png_ptr)
    {
      info_ptr = png_create_info_struct (png_ptr);
      end_info = png_create_info_struct (png_ptr);
    }

  c->png_ptr = png_ptr;
  c->info_ptr = info_ptr;
  c->end_info = end_info;
  c->fp = fp;
  c->pixels = pixels;
  c->rows = rows;

  if (! (info_ptr && end_info))
    {
      png_destroy_read_struct (&c->png_ptr, &c->info_ptr, &c->end_info);
      png_ptr = 0;
    }
  if (! png_ptr)
    {
      if (fp) fclose (fp);
      return 0;
    }

  /* Set error jump-back.  We come back here when the PNG library
     detects an error.  */
  if (FAST_SETJMP (PNG_JMPBUF (png_ptr)))
    {
    error:
      if (c->png_ptr)
	png_destroy_read_struct (&c->png_ptr, &c->info_ptr, &c->end_info);
      xfree (c->pixels);
      xfree (c->rows);
      if (c->fp)
	fclose (c->fp);
      return 0;
    }

  /* Read image info.  */
  if (!NILP (specified_data))
    png_set_read_fn (png_ptr, &tbr, png_read_from_memory);
  else
    png_set_read_fn (png_ptr, fp, png_read_from_file);

  png_set_sig_bytes (png_ptr, sizeof sig);
  png_read_info (png_ptr, info_ptr);
  png_get_IHDR (png_ptr, info_ptr, &width, &height, &bit_depth, &color_type,
		&interlace_type, NULL, NULL);

  if (! (width <= INT_MAX && height <= INT_MAX
	 && check_image_size (f, width, height)))
    {
      image_size_error ();
      goto error;
    }

  /* Create the X image and pixmap now, so that the work below can be
     omitted if the image is too large for X.  */
  if (!image_create_x_image_and_pixmap (f, img, width, height, 0, &ximg, 0))
    goto error;

  /* If image contains simply transparency data, we prefer to
     construct a clipping mask.  */
  transparent_p = false;
# ifdef PNG_tRNS_SUPPORTED
  png_bytep trans_alpha;
  int num_trans;
  if (png_get_tRNS (png_ptr, info_ptr, &trans_alpha, &num_trans, NULL))
    {
      transparent_p = true;
      if (trans_alpha)
	for (int i = 0; i < num_trans; i++)
	  if (0 < trans_alpha[i] && trans_alpha[i] < 255)
	    {
	      transparent_p = false;
	      break;
	    }
    }
# endif

  /* This function is easier to write if we only have to handle
     one data format: RGB or RGBA with 8 bits per channel.  Let's
     transform other formats into that format.  */

  /* Strip more than 8 bits per channel.  */
  if (bit_depth == 16)
    png_set_strip_16 (png_ptr);

  /* Expand data to 24 bit RGB, or 8 bit grayscale, with alpha channel
     if available.  */
  png_set_expand (png_ptr);

  /* Convert grayscale images to RGB.  */
  if (color_type == PNG_COLOR_TYPE_GRAY
      || color_type == PNG_COLOR_TYPE_GRAY_ALPHA)
    png_set_gray_to_rgb (png_ptr);

  /* Handle alpha channel by combining the image with a background
     color.  Do this only if a real alpha channel is supplied.  For
     simple transparency, we prefer a clipping mask.  */
  if (!transparent_p)
    {
      /* png_color_16 *image_bg; */
      Lisp_Object specified_bg
	= image_spec_value (img->spec, QCbackground, NULL);
      Emacs_Color color;

      /* If the user specified a color, try to use it; if not, use the
	 current frame background, ignoring any default background
	 color set by the image.  */
      if (STRINGP (specified_bg)
	  ? FRAME_TERMINAL (f)->defined_color_hook (f,
                                                    SSDATA (specified_bg),
                                                    &color,
                                                    false,
                                                    false)
	  : (FRAME_TERMINAL (f)->query_frame_background_color (f, &color),
             true))
	/* The user specified `:background', use that.  */
	{
	  int shift = bit_depth == 16 ? 0 : 8;
	  png_color_16 bg = { 0 };
	  bg.red = color.red >> shift;
	  bg.green = color.green >> shift;
	  bg.blue = color.blue >> shift;

	  png_set_background (png_ptr, &bg,
			      PNG_BACKGROUND_GAMMA_SCREEN, 0, 1.0);
	}
    }

  png_set_interlace_handling (png_ptr);
  png_read_update_info (png_ptr, info_ptr);

  /* Get number of channels.  Valid values are 1 for grayscale images
     and images with a palette, 2 for grayscale images with transparency
     information (alpha channel), 3 for RGB images, and 4 for RGB
     images with alpha channel, i.e. RGBA.  If conversions above were
     sufficient we should only have 3 or 4 channels here.  */
  channels = png_get_channels (png_ptr, info_ptr);
  eassert (channels == 3 || channels == 4);

  /* Number of bytes needed for one row of the image.  */
  row_bytes = png_get_rowbytes (png_ptr, info_ptr);

  /* Allocate memory for the image.  */
  if (INT_MULTIPLY_WRAPV (row_bytes, sizeof *pixels, &nbytes)
      || INT_MULTIPLY_WRAPV (nbytes, height, &nbytes))
    memory_full (SIZE_MAX);
  c->pixels = pixels = xmalloc (nbytes);
  c->rows = rows = xmalloc (height * sizeof *rows);
  for (i = 0; i < height; ++i)
    rows[i] = pixels + i * row_bytes;

  /* Read the entire image.  */
  png_read_image (png_ptr, rows);
  png_read_end (png_ptr, info_ptr);
  if (fp)
    {
      fclose (fp);
      c->fp = NULL;
    }

  /* Create an image and pixmap serving as mask if the PNG image
     contains an alpha channel.  */
  if (channels == 4
      && transparent_p
      && !image_create_x_image_and_pixmap (f, img, width, height, 1,
					   &mask_img, 1))
    {
      image_destroy_x_image (ximg);
      image_clear_image_1 (f, img, CLEAR_IMAGE_PIXMAP);
      goto error;
    }

  /* Fill the X image and mask from PNG data.  */
  init_color_table ();

  for (y = 0; y < height; ++y)
    {
      png_byte *p = rows[y];

      for (x = 0; x < width; ++x)
	{
	  int r, g, b;

	  r = *p++ << 8;
	  g = *p++ << 8;
	  b = *p++ << 8;
	  PUT_PIXEL (ximg, x, y, lookup_rgb_color (f, r, g, b));
	  /* An alpha channel, aka mask channel, associates variable
	     transparency with an image.  Where other image formats
	     support binary transparency---fully transparent or fully
	     opaque---PNG allows up to 254 levels of partial transparency.
	     The PNG library implements partial transparency by combining
	     the image with a specified background color.

	     I'm not sure how to handle this here nicely: because the
	     background on which the image is displayed may change, for
	     real alpha channel support, it would be necessary to create
	     a new image for each possible background.

	     What I'm doing now is that a mask is created if we have
	     boolean transparency information.  Otherwise I'm using
	     the frame's background color to combine the image with.  */

	  if (channels == 4)
	    {
	      if (mask_img)
		PUT_PIXEL (mask_img, x, y, *p > 0 ? PIX_MASK_DRAW : PIX_MASK_RETAIN);
	      ++p;
	    }
	}
    }

  if (NILP (image_spec_value (img->spec, QCbackground, NULL)))
    /* Set IMG's background color from the PNG image, unless the user
       overrode it.  */
    {
      png_color_16 *bg;
      if (png_get_bKGD (png_ptr, info_ptr, &bg))
	{
#ifndef USE_CAIRO
	  img->background = lookup_rgb_color (f, bg->red, bg->green, bg->blue);
#else  /* USE_CAIRO */
	  char color_name[30];
	  sprintf (color_name, "#%04x%04x%04x", bg->red, bg->green, bg->blue);
	  img->background
	    = image_alloc_image_color (f, img, build_string (color_name), 0);
#endif /* USE_CAIRO */
	  img->background_valid = 1;
	}
    }

# ifdef COLOR_TABLE_SUPPORT
  /* Remember colors allocated for this image.  */
  img->colors = colors_in_color_table (&img->ncolors);
  free_color_table ();
# endif /* COLOR_TABLE_SUPPORT */

  /* Clean up.  */
  png_destroy_read_struct (&c->png_ptr, &c->info_ptr, &c->end_info);
  xfree (rows);
  xfree (pixels);

  img->width = width;
  img->height = height;

  /* Maybe fill in the background field while we have ximg handy.
     Casting avoids a GCC warning.  */
  IMAGE_BACKGROUND (img, f, (Emacs_Pix_Context)ximg);

  /* Put ximg into the image.  */
  image_put_x_image (f, img, ximg, 0);

  /* Same for the mask.  */
  if (mask_img)
    {
      /* Fill in the background_transparent field while we have the
	 mask handy.  Casting avoids a GCC warning.  */
      image_background_transparent (img, f, (Emacs_Pix_Context)mask_img);

      image_put_x_image (f, img, mask_img, 1);
    }

  return 1;
}

static bool
png_load (struct frame *f, struct image *img)
{
  struct png_load_context c;
  return png_load_body (f, img, &c);
}

#endif /* HAVE_PNG */



/***********************************************************************
				 JPEG
 ***********************************************************************/

#if defined (HAVE_JPEG)

/* Indices of image specification fields in gs_format, below.  */

enum jpeg_keyword_index
{
  JPEG_TYPE,
  JPEG_DATA,
  JPEG_FILE,
  JPEG_ASCENT,
  JPEG_MARGIN,
  JPEG_RELIEF,
  JPEG_ALGORITHM,
  JPEG_HEURISTIC_MASK,
  JPEG_MASK,
  JPEG_BACKGROUND,
  JPEG_LAST
};

/* Vector of image_keyword structures describing the format
   of valid user-defined image specifications.  */

static const struct image_keyword jpeg_format[JPEG_LAST] =
{
  {":type",		IMAGE_SYMBOL_VALUE,			1},
  {":data",		IMAGE_STRING_VALUE,			0},
  {":file",		IMAGE_STRING_VALUE,			0},
  {":ascent",		IMAGE_ASCENT_VALUE,			0},
  {":margin",		IMAGE_NON_NEGATIVE_INTEGER_VALUE_OR_PAIR, 0},
  {":relief",		IMAGE_INTEGER_VALUE,			0},
  {":conversions",	IMAGE_DONT_CHECK_VALUE_TYPE,		0},
  {":heuristic-mask",	IMAGE_DONT_CHECK_VALUE_TYPE,		0},
  {":mask",		IMAGE_DONT_CHECK_VALUE_TYPE,		0},
  {":background",	IMAGE_STRING_OR_NIL_VALUE,		0}
};

/* Return true if OBJECT is a valid JPEG image specification.  */

static bool
jpeg_image_p (Lisp_Object object)
{
  struct image_keyword fmt[JPEG_LAST];

  memcpy (fmt, jpeg_format, sizeof fmt);

  if (!parse_image_spec (object, fmt, JPEG_LAST, Qjpeg))
    return 0;

  /* Must specify either the :data or :file keyword.  */
  return fmt[JPEG_FILE].count + fmt[JPEG_DATA].count == 1;
}

#endif /* HAVE_JPEG */

#ifdef HAVE_JPEG

/* Work around a warning about HAVE_STDLIB_H being redefined in
   jconfig.h.  */
# ifdef HAVE_STDLIB_H
#  undef HAVE_STDLIB_H
# endif

# if defined (HAVE_NTGUI) && !defined (__WIN32__)
/* In older releases of the jpeg library, jpeglib.h will define boolean
   differently depending on __WIN32__, so make sure it is defined.  */
#  define __WIN32__ 1
# endif

/* rpcndr.h (via windows.h) and jpeglib.h both define boolean types.
   Some versions of jpeglib try to detect whether rpcndr.h is loaded,
   using the Windows boolean type instead of the jpeglib boolean type
   if so.  Cygwin jpeglib, however, doesn't try to detect whether its
   headers are included along with windows.h, so under Cygwin, jpeglib
   attempts to define a conflicting boolean type.  Worse, forcing
   Cygwin jpeglib headers to use the Windows boolean type doesn't work
   because it created an ABI incompatibility between the
   already-compiled jpeg library and the header interface definition.

   The best we can do is to define jpeglib's boolean type to a
   different name.  This name, jpeg_boolean, remains in effect through
   the rest of image.c.
*/
# if defined CYGWIN && defined HAVE_NTGUI
#  define boolean jpeg_boolean
# endif
# include <jpeglib.h>
# include <jerror.h>

# ifdef WINDOWSNT

/* JPEG library details.  */
DEF_DLL_FN (void, jpeg_CreateDecompress, (j_decompress_ptr, int, size_t));
DEF_DLL_FN (boolean, jpeg_start_decompress, (j_decompress_ptr));
DEF_DLL_FN (boolean, jpeg_finish_decompress, (j_decompress_ptr));
DEF_DLL_FN (void, jpeg_destroy_decompress, (j_decompress_ptr));
DEF_DLL_FN (int, jpeg_read_header, (j_decompress_ptr, boolean));
DEF_DLL_FN (JDIMENSION, jpeg_read_scanlines,
	    (j_decompress_ptr, JSAMPARRAY, JDIMENSION));
DEF_DLL_FN (struct jpeg_error_mgr *, jpeg_std_error,
	    (struct jpeg_error_mgr *));
DEF_DLL_FN (boolean, jpeg_resync_to_restart, (j_decompress_ptr, int));

static bool
init_jpeg_functions (void)
{
  HMODULE library;

  if (!(library = w32_delayed_load (Qjpeg)))
    return 0;

  LOAD_DLL_FN (library, jpeg_finish_decompress);
  LOAD_DLL_FN (library, jpeg_read_scanlines);
  LOAD_DLL_FN (library, jpeg_start_decompress);
  LOAD_DLL_FN (library, jpeg_read_header);
  LOAD_DLL_FN (library, jpeg_CreateDecompress);
  LOAD_DLL_FN (library, jpeg_destroy_decompress);
  LOAD_DLL_FN (library, jpeg_std_error);
  LOAD_DLL_FN (library, jpeg_resync_to_restart);
  return 1;
}

#  undef jpeg_CreateDecompress
#  undef jpeg_destroy_decompress
#  undef jpeg_finish_decompress
#  undef jpeg_read_header
#  undef jpeg_read_scanlines
#  undef jpeg_resync_to_restart
#  undef jpeg_start_decompress
#  undef jpeg_std_error

#  define jpeg_CreateDecompress fn_jpeg_CreateDecompress
#  define jpeg_destroy_decompress fn_jpeg_destroy_decompress
#  define jpeg_finish_decompress fn_jpeg_finish_decompress
#  define jpeg_read_header fn_jpeg_read_header
#  define jpeg_read_scanlines fn_jpeg_read_scanlines
#  define jpeg_resync_to_restart fn_jpeg_resync_to_restart
#  define jpeg_start_decompress fn_jpeg_start_decompress
#  define jpeg_std_error fn_jpeg_std_error

/* Wrapper since we can't directly assign the function pointer
   to another function pointer that was declared more completely easily.  */
static boolean
jpeg_resync_to_restart_wrapper (j_decompress_ptr cinfo, int desired)
{
  return jpeg_resync_to_restart (cinfo, desired);
}
#  undef jpeg_resync_to_restart
#  define jpeg_resync_to_restart jpeg_resync_to_restart_wrapper

# endif /* WINDOWSNT */

struct my_jpeg_error_mgr
{
  struct jpeg_error_mgr pub;
  sys_jmp_buf setjmp_buffer;

  /* The remaining members are so that longjmp doesn't munge local
     variables.  */
  struct jpeg_decompress_struct cinfo;
  enum
    {
      MY_JPEG_ERROR_EXIT,
      MY_JPEG_INVALID_IMAGE_SIZE,
      MY_JPEG_CANNOT_CREATE_X
    } failure_code;
};


static AVOID
my_error_exit (j_common_ptr cinfo)
{
  struct my_jpeg_error_mgr *mgr = (struct my_jpeg_error_mgr *) cinfo->err;
  mgr->failure_code = MY_JPEG_ERROR_EXIT;
  sys_longjmp (mgr->setjmp_buffer, 1);
}


/* Init source method for JPEG data source manager.  Called by
   jpeg_read_header before any data is actually read.  See
   libjpeg.doc from the JPEG lib distribution.  */

static void
our_common_init_source (j_decompress_ptr cinfo)
{
}


/* Method to terminate data source.  Called by
   jpeg_finish_decompress after all data has been processed.  */

static void
our_common_term_source (j_decompress_ptr cinfo)
{
}


/* Fill input buffer method for JPEG data source manager.  Called
   whenever more data is needed.  We read the whole image in one step,
   so this only adds a fake end of input marker at the end.  */

static JOCTET our_memory_buffer[2];

static boolean
our_memory_fill_input_buffer (j_decompress_ptr cinfo)
{
  /* Insert a fake EOI marker.  */
  struct jpeg_source_mgr *src = cinfo->src;

  our_memory_buffer[0] = (JOCTET) 0xFF;
  our_memory_buffer[1] = (JOCTET) JPEG_EOI;

  src->next_input_byte = our_memory_buffer;
  src->bytes_in_buffer = 2;
  return 1;
}


/* Method to skip over NUM_BYTES bytes in the image data.  CINFO->src
   is the JPEG data source manager.  */

static void
our_memory_skip_input_data (j_decompress_ptr cinfo, long int num_bytes)
{
  struct jpeg_source_mgr *src = cinfo->src;

  if (src)
    {
      if (num_bytes > src->bytes_in_buffer)
	ERREXIT (cinfo, JERR_INPUT_EOF);

      src->bytes_in_buffer -= num_bytes;
      src->next_input_byte += num_bytes;
    }
}


/* Set up the JPEG lib for reading an image from DATA which contains
   LEN bytes.  CINFO is the decompression info structure created for
   reading the image.  */

static void
jpeg_memory_src (j_decompress_ptr cinfo, JOCTET *data, ptrdiff_t len)
{
  struct jpeg_source_mgr *src = cinfo->src;

  if (! src)
    {
      /* First time for this JPEG object?  */
      src = cinfo->mem->alloc_small ((j_common_ptr) cinfo,
				     JPOOL_PERMANENT, sizeof *src);
      cinfo->src = src;
      src->next_input_byte = data;
    }

  src->init_source = our_common_init_source;
  src->fill_input_buffer = our_memory_fill_input_buffer;
  src->skip_input_data = our_memory_skip_input_data;
  src->resync_to_restart = jpeg_resync_to_restart; /* Use default method.  */
  src->term_source = our_common_term_source;
  src->bytes_in_buffer = len;
  src->next_input_byte = data;
}


struct jpeg_stdio_mgr
{
  struct jpeg_source_mgr mgr;
  boolean finished;
  FILE *file;
  JOCTET *buffer;
};


/* Size of buffer to read JPEG from file.
   Not too big, as we want to use alloc_small.  */
#define JPEG_STDIO_BUFFER_SIZE 8192


/* Fill input buffer method for JPEG data source manager.  Called
   whenever more data is needed.  The data is read from a FILE *.  */

static boolean
our_stdio_fill_input_buffer (j_decompress_ptr cinfo)
{
  struct jpeg_stdio_mgr *src;

  src = (struct jpeg_stdio_mgr *) cinfo->src;
  if (!src->finished)
    {
      ptrdiff_t bytes;

      bytes = fread (src->buffer, 1, JPEG_STDIO_BUFFER_SIZE, src->file);
      if (bytes > 0)
        src->mgr.bytes_in_buffer = bytes;
      else
        {
          WARNMS (cinfo, JWRN_JPEG_EOF);
          src->finished = 1;
          src->buffer[0] = (JOCTET) 0xFF;
          src->buffer[1] = (JOCTET) JPEG_EOI;
          src->mgr.bytes_in_buffer = 2;
        }
      src->mgr.next_input_byte = src->buffer;
    }

  return 1;
}


/* Method to skip over NUM_BYTES bytes in the image data.  CINFO->src
   is the JPEG data source manager.  */

static void
our_stdio_skip_input_data (j_decompress_ptr cinfo, long int num_bytes)
{
  struct jpeg_stdio_mgr *src;
  src = (struct jpeg_stdio_mgr *) cinfo->src;

  while (num_bytes > 0 && !src->finished)
    {
      if (num_bytes <= src->mgr.bytes_in_buffer)
        {
          src->mgr.bytes_in_buffer -= num_bytes;
          src->mgr.next_input_byte += num_bytes;
          break;
        }
      else
        {
          num_bytes -= src->mgr.bytes_in_buffer;
          src->mgr.bytes_in_buffer = 0;
          src->mgr.next_input_byte = NULL;

          our_stdio_fill_input_buffer (cinfo);
        }
    }
}


/* Set up the JPEG lib for reading an image from a FILE *.
   CINFO is the decompression info structure created for
   reading the image.  */

static void
jpeg_file_src (j_decompress_ptr cinfo, FILE *fp)
{
  struct jpeg_stdio_mgr *src = (struct jpeg_stdio_mgr *) cinfo->src;

  if (! src)
    {
      /* First time for this JPEG object?  */
      src = cinfo->mem->alloc_small ((j_common_ptr) cinfo,
				     JPOOL_PERMANENT, sizeof *src);
      cinfo->src = (struct jpeg_source_mgr *) src;
      src->buffer = cinfo->mem->alloc_small ((j_common_ptr) cinfo,
					     JPOOL_PERMANENT,
					     JPEG_STDIO_BUFFER_SIZE);
    }

  src->file = fp;
  src->finished = 0;
  src->mgr.init_source = our_common_init_source;
  src->mgr.fill_input_buffer = our_stdio_fill_input_buffer;
  src->mgr.skip_input_data = our_stdio_skip_input_data;
  src->mgr.resync_to_restart = jpeg_resync_to_restart; /* Use default.  */
  src->mgr.term_source = our_common_term_source;
  src->mgr.bytes_in_buffer = 0;
  src->mgr.next_input_byte = NULL;
}

/* Load image IMG for use on frame F.  Patterned after example.c
   from the JPEG lib.  */

static bool
jpeg_load_body (struct frame *f, struct image *img,
		struct my_jpeg_error_mgr *mgr)
{
  Lisp_Object specified_file, specified_data;
  FILE *volatile fp = NULL;
  JSAMPARRAY buffer;
  int row_stride, x, y;
  int width, height;
  int i, ir, ig, ib;
  unsigned long *colors;
  Emacs_Pix_Container ximg = NULL;

  /* Open the JPEG file.  */
  specified_file = image_spec_value (img->spec, QCfile, NULL);
  specified_data = image_spec_value (img->spec, QCdata, NULL);

  if (NILP (specified_data))
    {
      int fd;
      Lisp_Object file = image_find_image_fd (specified_file, &fd);
      if (!STRINGP (file))
	{
	  image_error ("Cannot find image file `%s'", specified_file);
	  return 0;
	}

      fp = fdopen (fd, "rb");
      if (fp == NULL)
	{
	  image_error ("Cannot open `%s'", file);
	  return 0;
	}
    }
  else if (!STRINGP (specified_data))
    {
      image_error ("Invalid image data `%s'", specified_data);
      return 0;
    }

  /* Customize libjpeg's error handling to call my_error_exit when an
     error is detected.  This function will perform a longjmp.  */
  mgr->cinfo.err = jpeg_std_error (&mgr->pub);
  mgr->pub.error_exit = my_error_exit;
  if (sys_setjmp (mgr->setjmp_buffer))
    {
      switch (mgr->failure_code)
	{
	case MY_JPEG_ERROR_EXIT:
	  {
	    char buf[JMSG_LENGTH_MAX];
	    mgr->cinfo.err->format_message ((j_common_ptr) &mgr->cinfo, buf);
	    image_error ("Error reading JPEG image `%s': %s",
			 img->spec, build_string (buf));
	    break;
	  }

	case MY_JPEG_INVALID_IMAGE_SIZE:
	  image_size_error ();
	  break;

	case MY_JPEG_CANNOT_CREATE_X:
	  break;
	}

      /* Close the input file and destroy the JPEG object.  */
      if (fp)
	fclose (fp);
      jpeg_destroy_decompress (&mgr->cinfo);

      /* If we already have an XImage, free that.  */
      image_destroy_x_image (ximg);
      /* Free pixmap and colors.  */
      image_clear_image (f, img);
      return 0;
    }

  /* Create the JPEG decompression object.  Let it read from fp.
	 Read the JPEG image header.  */
  jpeg_CreateDecompress (&mgr->cinfo, JPEG_LIB_VERSION, sizeof *&mgr->cinfo);

  if (NILP (specified_data))
    jpeg_file_src (&mgr->cinfo, fp);
  else
    jpeg_memory_src (&mgr->cinfo, SDATA (specified_data),
		     SBYTES (specified_data));

  jpeg_read_header (&mgr->cinfo, 1);

  /* Customize decompression so that color quantization will be used.
	 Start decompression.  */
  mgr->cinfo.quantize_colors = 1;
  jpeg_start_decompress (&mgr->cinfo);
  width = img->width = mgr->cinfo.output_width;
  height = img->height = mgr->cinfo.output_height;

  if (!check_image_size (f, width, height))
    {
      mgr->failure_code = MY_JPEG_INVALID_IMAGE_SIZE;
      sys_longjmp (mgr->setjmp_buffer, 1);
    }

  /* Create X image and pixmap.  */
  if (!image_create_x_image_and_pixmap (f, img, width, height, 0, &ximg, 0))
    {
      mgr->failure_code = MY_JPEG_CANNOT_CREATE_X;
      sys_longjmp (mgr->setjmp_buffer, 1);
    }

  /* Allocate colors.  When color quantization is used,
     mgr->cinfo.actual_number_of_colors has been set with the number of
     colors generated, and mgr->cinfo.colormap is a two-dimensional array
     of color indices in the range 0..mgr->cinfo.actual_number_of_colors.
     No more than 255 colors will be generated.  */
  USE_SAFE_ALLOCA;
  {
    if (mgr->cinfo.out_color_components > 2)
      ir = 0, ig = 1, ib = 2;
    else if (mgr->cinfo.out_color_components > 1)
      ir = 0, ig = 1, ib = 0;
    else
      ir = 0, ig = 0, ib = 0;

    /* Use the color table mechanism because it handles colors that
       cannot be allocated nicely.  Such colors will be replaced with
       a default color, and we don't have to care about which colors
       can be freed safely, and which can't.  */
    init_color_table ();
    SAFE_NALLOCA (colors, 1, mgr->cinfo.actual_number_of_colors);

    for (i = 0; i < mgr->cinfo.actual_number_of_colors; ++i)
      {
	/* Multiply RGB values with 255 because X expects RGB values
	   in the range 0..0xffff.  */
	int r = mgr->cinfo.colormap[ir][i] << 8;
	int g = mgr->cinfo.colormap[ig][i] << 8;
	int b = mgr->cinfo.colormap[ib][i] << 8;
	colors[i] = lookup_rgb_color (f, r, g, b);
      }

#ifdef COLOR_TABLE_SUPPORT
    /* Remember those colors actually allocated.  */
    img->colors = colors_in_color_table (&img->ncolors);
    free_color_table ();
#endif /* COLOR_TABLE_SUPPORT */
  }

  /* Read pixels.  */
  row_stride = width * mgr->cinfo.output_components;
  buffer = mgr->cinfo.mem->alloc_sarray ((j_common_ptr) &mgr->cinfo,
					 JPOOL_IMAGE, row_stride, 1);
  for (y = 0; y < height; ++y)
    {
      jpeg_read_scanlines (&mgr->cinfo, buffer, 1);
      for (x = 0; x < mgr->cinfo.output_width; ++x)
	PUT_PIXEL (ximg, x, y, colors[buffer[0][x]]);
    }

  /* Clean up.  */
  jpeg_finish_decompress (&mgr->cinfo);
  jpeg_destroy_decompress (&mgr->cinfo);
  if (fp)
    fclose (fp);

  /* Maybe fill in the background field while we have ximg handy. */
  if (NILP (image_spec_value (img->spec, QCbackground, NULL)))
    /* Casting avoids a GCC warning.  */
    IMAGE_BACKGROUND (img, f, (Emacs_Pix_Context)ximg);

  /* Put ximg into the image.  */
  image_put_x_image (f, img, ximg, 0);
  SAFE_FREE ();
  return 1;
}

static bool
jpeg_load (struct frame *f, struct image *img)
{
  struct my_jpeg_error_mgr mgr;
  return jpeg_load_body (f, img, &mgr);
}

#endif /* !HAVE_JPEG */



/***********************************************************************
				 TIFF
 ***********************************************************************/

#if defined (HAVE_TIFF)

/* Indices of image specification fields in tiff_format, below.  */

enum tiff_keyword_index
{
  TIFF_TYPE,
  TIFF_DATA,
  TIFF_FILE,
  TIFF_ASCENT,
  TIFF_MARGIN,
  TIFF_RELIEF,
  TIFF_ALGORITHM,
  TIFF_HEURISTIC_MASK,
  TIFF_MASK,
  TIFF_BACKGROUND,
  TIFF_INDEX,
  TIFF_LAST
};

/* Vector of image_keyword structures describing the format
   of valid user-defined image specifications.  */

static const struct image_keyword tiff_format[TIFF_LAST] =
{
  {":type",		IMAGE_SYMBOL_VALUE,			1},
  {":data",		IMAGE_STRING_VALUE,			0},
  {":file",		IMAGE_STRING_VALUE,			0},
  {":ascent",		IMAGE_ASCENT_VALUE,			0},
  {":margin",		IMAGE_NON_NEGATIVE_INTEGER_VALUE_OR_PAIR, 0},
  {":relief",		IMAGE_INTEGER_VALUE,			0},
  {":conversions",	IMAGE_DONT_CHECK_VALUE_TYPE,		0},
  {":heuristic-mask",	IMAGE_DONT_CHECK_VALUE_TYPE,		0},
  {":mask",		IMAGE_DONT_CHECK_VALUE_TYPE,		0},
  {":background",	IMAGE_STRING_OR_NIL_VALUE,		0},
  {":index",		IMAGE_NON_NEGATIVE_INTEGER_VALUE,	0}
};

/* Return true if OBJECT is a valid TIFF image specification.  */

static bool
tiff_image_p (Lisp_Object object)
{
  struct image_keyword fmt[TIFF_LAST];
  memcpy (fmt, tiff_format, sizeof fmt);

  if (!parse_image_spec (object, fmt, TIFF_LAST, Qtiff))
    return 0;

  /* Must specify either the :data or :file keyword.  */
  return fmt[TIFF_FILE].count + fmt[TIFF_DATA].count == 1;
}

#endif /* HAVE_TIFF */

#ifdef HAVE_TIFF

# include <tiffio.h>

# ifdef WINDOWSNT

/* TIFF library details.  */
DEF_DLL_FN (TIFFErrorHandler, TIFFSetErrorHandler, (TIFFErrorHandler));
DEF_DLL_FN (TIFFErrorHandler, TIFFSetWarningHandler, (TIFFErrorHandler));
DEF_DLL_FN (TIFF *, TIFFOpen, (const char *, const char *));
DEF_DLL_FN (TIFF *, TIFFClientOpen,
	    (const char *, const char *, thandle_t, TIFFReadWriteProc,
	     TIFFReadWriteProc, TIFFSeekProc, TIFFCloseProc, TIFFSizeProc,
	     TIFFMapFileProc, TIFFUnmapFileProc));
DEF_DLL_FN (int, TIFFGetField, (TIFF *, ttag_t, ...));
DEF_DLL_FN (int, TIFFReadRGBAImage, (TIFF *, uint32, uint32, uint32 *, int));
DEF_DLL_FN (void, TIFFClose, (TIFF *));
DEF_DLL_FN (int, TIFFSetDirectory, (TIFF *, tdir_t));

static bool
init_tiff_functions (void)
{
  HMODULE library;

  if (!(library = w32_delayed_load (Qtiff)))
    return 0;

  LOAD_DLL_FN (library, TIFFSetErrorHandler);
  LOAD_DLL_FN (library, TIFFSetWarningHandler);
  LOAD_DLL_FN (library, TIFFOpen);
  LOAD_DLL_FN (library, TIFFClientOpen);
  LOAD_DLL_FN (library, TIFFGetField);
  LOAD_DLL_FN (library, TIFFReadRGBAImage);
  LOAD_DLL_FN (library, TIFFClose);
  LOAD_DLL_FN (library, TIFFSetDirectory);
  return 1;
}

#  undef TIFFClientOpen
#  undef TIFFClose
#  undef TIFFGetField
#  undef TIFFOpen
#  undef TIFFReadRGBAImage
#  undef TIFFSetDirectory
#  undef TIFFSetErrorHandler
#  undef TIFFSetWarningHandler

#  define TIFFClientOpen fn_TIFFClientOpen
#  define TIFFClose fn_TIFFClose
#  define TIFFGetField fn_TIFFGetField
#  define TIFFOpen fn_TIFFOpen
#  define TIFFReadRGBAImage fn_TIFFReadRGBAImage
#  define TIFFSetDirectory fn_TIFFSetDirectory
#  define TIFFSetErrorHandler fn_TIFFSetErrorHandler
#  define TIFFSetWarningHandler fn_TIFFSetWarningHandler

# endif /* WINDOWSNT */


/* Reading from a memory buffer for TIFF images Based on the PNG
   memory source, but we have to provide a lot of extra functions.
   Blah.

   We really only need to implement read and seek, but I am not
   convinced that the TIFF library is smart enough not to destroy
   itself if we only hand it the function pointers we need to
   override.  */

typedef struct
{
  unsigned char *bytes;
  ptrdiff_t len;
  ptrdiff_t index;
}
tiff_memory_source;

static tsize_t
tiff_read_from_memory (thandle_t data, tdata_t buf, tsize_t size)
{
  tiff_memory_source *src = (tiff_memory_source *) data;

  size = min (size, src->len - src->index);
  memcpy (buf, src->bytes + src->index, size);
  src->index += size;
  return size;
}

static tsize_t
tiff_write_from_memory (thandle_t data, tdata_t buf, tsize_t size)
{
  return -1;
}

static toff_t
tiff_seek_in_memory (thandle_t data, toff_t off, int whence)
{
  tiff_memory_source *src = (tiff_memory_source *) data;
  ptrdiff_t idx;

  switch (whence)
    {
    case SEEK_SET:		/* Go from beginning of source.  */
      idx = off;
      break;

    case SEEK_END:		/* Go from end of source.  */
      idx = src->len + off;
      break;

    case SEEK_CUR:		/* Go from current position.  */
      idx = src->index + off;
      break;

    default:			/* Invalid `whence'.   */
      return -1;
    }

  if (idx > src->len || idx < 0)
    return -1;

  src->index = idx;
  return src->index;
}

static int
tiff_close_memory (thandle_t data)
{
  /* NOOP */
  return 0;
}

static int
tiff_mmap_memory (thandle_t data, tdata_t *pbase, toff_t *psize)
{
  /* It is already _IN_ memory. */
  return 0;
}

static void
tiff_unmap_memory (thandle_t data, tdata_t base, toff_t size)
{
  /* We don't need to do this. */
}

static toff_t
tiff_size_of_memory (thandle_t data)
{
  return ((tiff_memory_source *) data)->len;
}

/* GCC 3.x on x86 Windows targets has a bug that triggers an internal
   compiler error compiling tiff_handler, see Bugzilla bug #17406
   (https://gcc.gnu.org/bugzilla/show_bug.cgi?id=17406).  Declaring
   this function as external works around that problem.  */
# if defined (__MINGW32__) && __GNUC__ == 3
#  define MINGW_STATIC
# else
#  define MINGW_STATIC static
# endif

MINGW_STATIC void
tiff_handler (const char *, const char *, const char *, va_list)
  ATTRIBUTE_FORMAT_PRINTF (3, 0);
MINGW_STATIC void
tiff_handler (const char *log_format, const char *title,
	      const char *format, va_list ap)
{
  /* doprnt is not suitable here, as TIFF handlers are called from
     libtiff and are passed arbitrary printf directives.  Instead, use
     vsnprintf, taking care to be portable to nonstandard environments
     where vsnprintf returns -1 on buffer overflow.  Since it's just a
     log entry, it's OK to truncate it.  */
  char buf[4000];
  int len = vsnprintf (buf, sizeof buf, format, ap);
  add_to_log (log_format, build_string (title),
	      make_string (buf, max (0, min (len, sizeof buf - 1))));
}
# undef MINGW_STATIC

static void tiff_error_handler (const char *, const char *, va_list)
  ATTRIBUTE_FORMAT_PRINTF (2, 0);
static void
tiff_error_handler (const char *title, const char *format, va_list ap)
{
  tiff_handler ("TIFF error: %s %s", title, format, ap);
}


static void tiff_warning_handler (const char *, const char *, va_list)
  ATTRIBUTE_FORMAT_PRINTF (2, 0);
static void
tiff_warning_handler (const char *title, const char *format, va_list ap)
{
  tiff_handler ("TIFF warning: %s %s", title, format, ap);
}


/* Load TIFF image IMG for use on frame F.  Value is true if
   successful.  */

static bool
tiff_load (struct frame *f, struct image *img)
{
  Lisp_Object specified_file;
  Lisp_Object specified_data;
  TIFF *tiff;
  int width, height, x, y, count;
  uint32 *buf;
  int rc;
  Emacs_Pix_Container ximg;
  tiff_memory_source memsrc;
  Lisp_Object image;

  specified_file = image_spec_value (img->spec, QCfile, NULL);
  specified_data = image_spec_value (img->spec, QCdata, NULL);

  TIFFSetErrorHandler ((TIFFErrorHandler) tiff_error_handler);
  TIFFSetWarningHandler ((TIFFErrorHandler) tiff_warning_handler);

  if (NILP (specified_data))
    {
      /* Read from a file */
      Lisp_Object file = image_find_image_file (specified_file);
      if (!STRINGP (file))
	{
	  image_error ("Cannot find image file `%s'", specified_file);
	  return 0;
	}

      Lisp_Object encoded_file = ENCODE_FILE (file);
# ifdef WINDOWSNT
      encoded_file = ansi_encode_filename (encoded_file);
# endif

      /* Try to open the image file.  */
      tiff = TIFFOpen (SSDATA (encoded_file), "r");
      if (tiff == NULL)
	{
	  image_error ("Cannot open `%s'", file);
	  return 0;
	}
    }
  else
    {
      if (!STRINGP (specified_data))
	{
	  image_error ("Invalid image data `%s'", specified_data);
	  return 0;
	}

      /* Memory source! */
      memsrc.bytes = SDATA (specified_data);
      memsrc.len = SBYTES (specified_data);
      memsrc.index = 0;

      tiff = TIFFClientOpen ("memory_source", "r", (thandle_t)&memsrc,
			     tiff_read_from_memory,
			     tiff_write_from_memory,
			     tiff_seek_in_memory,
			     tiff_close_memory,
			     tiff_size_of_memory,
			     tiff_mmap_memory,
			     tiff_unmap_memory);

      if (!tiff)
	{
	  image_error ("Cannot open memory source for `%s'", img->spec);
	  return 0;
	}
    }

  image = image_spec_value (img->spec, QCindex, NULL);
  if (FIXNUMP (image))
    {
      EMACS_INT ino = XFIXNAT (image);
      if (! (TYPE_MINIMUM (tdir_t) <= ino && ino <= TYPE_MAXIMUM (tdir_t)
	     && TIFFSetDirectory (tiff, ino)))
	{
	  image_error ("Invalid image number `%s' in image `%s'",
		       image, img->spec);
	  TIFFClose (tiff);
	  return 0;
	}
    }

  /* Get width and height of the image, and allocate a raster buffer
     of width x height 32-bit values.  */
  TIFFGetField (tiff, TIFFTAG_IMAGEWIDTH, &width);
  TIFFGetField (tiff, TIFFTAG_IMAGELENGTH, &height);

  if (!check_image_size (f, width, height))
    {
      image_size_error ();
      TIFFClose (tiff);
      return 0;
    }

  /* Create the X image and pixmap.  */
  if (! (height <= min (PTRDIFF_MAX, SIZE_MAX) / sizeof *buf / width
	 && image_create_x_image_and_pixmap (f, img, width, height, 0,
					     &ximg, 0)))
    {
      TIFFClose (tiff);
      return 0;
    }

  buf = xmalloc (sizeof *buf * width * height);

  rc = TIFFReadRGBAImage (tiff, width, height, buf, 0);

  /* Count the number of images in the file.  */
  for (count = 1; TIFFSetDirectory (tiff, count); count++)
    continue;

  if (count > 1)
    img->lisp_data = Fcons (Qcount,
			    Fcons (make_fixnum (count),
				   img->lisp_data));

  TIFFClose (tiff);
  if (!rc)
    {
      image_error ("Error reading TIFF image `%s'", img->spec);
      xfree (buf);
      return 0;
    }

  /* Initialize the color table.  */
  init_color_table ();

  /* Process the pixel raster.  Origin is in the lower-left corner.  */
  for (y = 0; y < height; ++y)
    {
      uint32 *row = buf + y * width;

      for (x = 0; x < width; ++x)
	{
	  uint32 abgr = row[x];
	  int r = TIFFGetR (abgr) << 8;
	  int g = TIFFGetG (abgr) << 8;
	  int b = TIFFGetB (abgr) << 8;
	  PUT_PIXEL (ximg, x, height - 1 - y, lookup_rgb_color (f, r, g, b));
	}
    }

# ifdef COLOR_TABLE_SUPPORT
  /* Remember the colors allocated for the image.  Free the color table.  */
  img->colors = colors_in_color_table (&img->ncolors);
  free_color_table ();
# endif /* COLOR_TABLE_SUPPORT */

  img->width = width;
  img->height = height;

  /* Maybe fill in the background field while we have ximg handy. */
  if (NILP (image_spec_value (img->spec, QCbackground, NULL)))
    /* Casting avoids a GCC warning on W32.  */
    IMAGE_BACKGROUND (img, f, (Emacs_Pix_Context)ximg);

  /* Put ximg into the image.  */
  image_put_x_image (f, img, ximg, 0);

  xfree (buf);
  return 1;
}

#endif



/***********************************************************************
				 GIF
 ***********************************************************************/

#if defined (HAVE_GIF)

/* Indices of image specification fields in gif_format, below.  */

enum gif_keyword_index
{
  GIF_TYPE,
  GIF_DATA,
  GIF_FILE,
  GIF_ASCENT,
  GIF_MARGIN,
  GIF_RELIEF,
  GIF_ALGORITHM,
  GIF_HEURISTIC_MASK,
  GIF_MASK,
  GIF_IMAGE,
  GIF_BACKGROUND,
  GIF_LAST
};

/* Vector of image_keyword structures describing the format
   of valid user-defined image specifications.  */

static const struct image_keyword gif_format[GIF_LAST] =
{
  {":type",		IMAGE_SYMBOL_VALUE,			1},
  {":data",		IMAGE_STRING_VALUE,			0},
  {":file",		IMAGE_STRING_VALUE,			0},
  {":ascent",		IMAGE_ASCENT_VALUE,			0},
  {":margin",		IMAGE_NON_NEGATIVE_INTEGER_VALUE_OR_PAIR, 0},
  {":relief",		IMAGE_INTEGER_VALUE,			0},
  {":conversion",	IMAGE_DONT_CHECK_VALUE_TYPE,		0},
  {":heuristic-mask",	IMAGE_DONT_CHECK_VALUE_TYPE,		0},
  {":mask",		IMAGE_DONT_CHECK_VALUE_TYPE,		0},
  {":index",		IMAGE_NON_NEGATIVE_INTEGER_VALUE,	0},
  {":background",	IMAGE_STRING_OR_NIL_VALUE,		0}
};

/* Free X resources of GIF image IMG which is used on frame F.  */

static void
gif_clear_image (struct frame *f, struct image *img)
{
  img->lisp_data = Qnil;
  image_clear_image (f, img);
}

/* Return true if OBJECT is a valid GIF image specification.  */

static bool
gif_image_p (Lisp_Object object)
{
  struct image_keyword fmt[GIF_LAST];
  memcpy (fmt, gif_format, sizeof fmt);

  if (!parse_image_spec (object, fmt, GIF_LAST, Qgif))
    return 0;

  /* Must specify either the :data or :file keyword.  */
  return fmt[GIF_FILE].count + fmt[GIF_DATA].count == 1;
}

#endif /* HAVE_GIF */

#ifdef HAVE_GIF

# ifdef HAVE_NTGUI

/* winuser.h might define DrawText to DrawTextA or DrawTextW.
   Undefine before redefining to avoid a preprocessor warning.  */
#  ifdef DrawText
#   undef DrawText
#  endif
/* avoid conflict with QuickdrawText.h */
#  define DrawText gif_DrawText
#  include <gif_lib.h>
/* The bogus ifdef below, which is always true, is to avoid a compiler
   warning about DrawText being unused.  */
#  ifdef DrawText
#   undef DrawText
#  endif

/* Giflib before 5.0 didn't define these macros (used only if HAVE_NTGUI).  */
#  ifndef GIFLIB_MINOR
#   define GIFLIB_MINOR 0
#  endif
#  ifndef GIFLIB_RELEASE
#   define GIFLIB_RELEASE 0
#  endif

# else /* HAVE_NTGUI */

#  include <gif_lib.h>

# endif /* HAVE_NTGUI */

/* Giflib before 5.0 didn't define these macros.  */
# ifndef GIFLIB_MAJOR
#  define GIFLIB_MAJOR 4
# endif

/* GifErrorString is declared to return char const * when GIFLIB_MAJOR
   and GIFLIB_MINOR indicate 5.1 or later.  Do not bother using it in
   earlier releases, where either it returns char * or GIFLIB_MINOR
   may be incorrect.  */
# define HAVE_GIFERRORSTRING (5 < GIFLIB_MAJOR + (1 <= GIFLIB_MINOR))

# ifdef WINDOWSNT

/* GIF library details.  */
#  if GIFLIB_MAJOR + (GIFLIB_MINOR >= 1) > 5
DEF_DLL_FN (int, DGifCloseFile, (GifFileType *, int *));
#   else
DEF_DLL_FN (int, DGifCloseFile, (GifFileType *));
#  endif
DEF_DLL_FN (int, DGifSlurp, (GifFileType *));
#  if GIFLIB_MAJOR < 5
DEF_DLL_FN (GifFileType *, DGifOpen, (void *, InputFunc));
DEF_DLL_FN (GifFileType *, DGifOpenFileName, (const char *));
#  else
DEF_DLL_FN (GifFileType *, DGifOpen, (void *, InputFunc, int *));
DEF_DLL_FN (GifFileType *, DGifOpenFileName, (const char *, int *));
#  endif
#  if HAVE_GIFERRORSTRING
DEF_DLL_FN (char const *, GifErrorString, (int));
#  endif

static bool
init_gif_functions (void)
{
  HMODULE library;

  if (!(library = w32_delayed_load (Qgif)))
    return 0;

  LOAD_DLL_FN (library, DGifCloseFile);
  LOAD_DLL_FN (library, DGifSlurp);
  LOAD_DLL_FN (library, DGifOpen);
  LOAD_DLL_FN (library, DGifOpenFileName);
#  if HAVE_GIFERRORSTRING
  LOAD_DLL_FN (library, GifErrorString);
#  endif
  return 1;
}

#  undef DGifCloseFile
#  undef DGifOpen
#  undef DGifOpenFileName
#  undef DGifSlurp
#  undef GifErrorString

#  define DGifCloseFile fn_DGifCloseFile
#  define DGifOpen fn_DGifOpen
#  define DGifOpenFileName fn_DGifOpenFileName
#  define DGifSlurp fn_DGifSlurp
#  define GifErrorString fn_GifErrorString

# endif /* WINDOWSNT */

/* Reading a GIF image from memory
   Based on the PNG memory stuff to a certain extent. */

typedef struct
{
  unsigned char *bytes;
  ptrdiff_t len;
  ptrdiff_t index;
}
gif_memory_source;

/* Make the current memory source available to gif_read_from_memory.
   It's done this way because not all versions of libungif support
   a UserData field in the GifFileType structure.  */
static gif_memory_source *current_gif_memory_src;

static int
gif_read_from_memory (GifFileType *file, GifByteType *buf, int len)
{
  gif_memory_source *src = current_gif_memory_src;

  if (len > src->len - src->index)
    return -1;

  memcpy (buf, src->bytes + src->index, len);
  src->index += len;
  return len;
}

static int
gif_close (GifFileType *gif, int *err)
{
  int retval;

#if GIFLIB_MAJOR + (GIFLIB_MINOR >= 1) > 5
  retval = DGifCloseFile (gif, err);
#else
  retval = DGifCloseFile (gif);
#if GIFLIB_MAJOR >= 5
  if (err)
    *err = gif->Error;
#endif
#endif
  return retval;
}

/* Load GIF image IMG for use on frame F.  Value is true if
   successful.  */

static const int interlace_start[] = {0, 4, 2, 1};
static const int interlace_increment[] = {8, 8, 4, 2};

#define GIF_LOCAL_DESCRIPTOR_EXTENSION 249

static bool
gif_load (struct frame *f, struct image *img)
{
  int rc, width, height, x, y, i, j;
  ColorMapObject *gif_color_map;
  GifFileType *gif;
  gif_memory_source memsrc;
  Lisp_Object specified_bg = image_spec_value (img->spec, QCbackground, NULL);
  Lisp_Object specified_file = image_spec_value (img->spec, QCfile, NULL);
  Lisp_Object specified_data = image_spec_value (img->spec, QCdata, NULL);
  EMACS_INT idx;
  int gif_err;

  if (NILP (specified_data))
    {
      Lisp_Object file = image_find_image_file (specified_file);
      if (!STRINGP (file))
	{
	  image_error ("Cannot find image file `%s'", specified_file);
	  return 0;
	}

      Lisp_Object encoded_file = ENCODE_FILE (file);
#ifdef WINDOWSNT
      encoded_file = ansi_encode_filename (encoded_file);
#endif

      /* Open the GIF file.  */
#if GIFLIB_MAJOR < 5
      gif = DGifOpenFileName (SSDATA (encoded_file));
#else
      gif = DGifOpenFileName (SSDATA (encoded_file), &gif_err);
#endif
      if (gif == NULL)
	{
#if HAVE_GIFERRORSTRING
	  const char *errstr = GifErrorString (gif_err);
	  if (errstr)
	    image_error ("Cannot open `%s': %s", file, build_string (errstr));
	  else
#endif
	  image_error ("Cannot open `%s'", file);

	  return 0;
	}
    }
  else
    {
      if (!STRINGP (specified_data))
	{
	  image_error ("Invalid image data `%s'", specified_data);
	  return 0;
	}

      /* Read from memory! */
      current_gif_memory_src = &memsrc;
      memsrc.bytes = SDATA (specified_data);
      memsrc.len = SBYTES (specified_data);
      memsrc.index = 0;

#if GIFLIB_MAJOR < 5
      gif = DGifOpen (&memsrc, gif_read_from_memory);
#else
      gif = DGifOpen (&memsrc, gif_read_from_memory, &gif_err);
#endif
      if (!gif)
	{
#if HAVE_GIFERRORSTRING
	  const char *errstr = GifErrorString (gif_err);
	  if (errstr)
	    image_error ("Cannot open memory source `%s': %s",
			 img->spec, build_string (errstr));
	  else
#endif
	  image_error ("Cannot open memory source `%s'", img->spec);
	  return 0;
	}
    }

  /* Before reading entire contents, check the declared image size. */
  if (!check_image_size (f, gif->SWidth, gif->SHeight))
    {
      image_size_error ();
      gif_close (gif, NULL);
      return 0;
    }

  /* Read entire contents.  */
  rc = DGifSlurp (gif);
  if (rc == GIF_ERROR || gif->ImageCount <= 0)
    {
      if (NILP (specified_data))
	image_error ("Error reading `%s'", img->spec);
      else
	image_error ("Error reading GIF data");
      gif_close (gif, NULL);
      return 0;
    }

  /* Which sub-image are we to display?  */
  {
    Lisp_Object image_number = image_spec_value (img->spec, QCindex, NULL);
    idx = FIXNUMP (image_number) ? XFIXNAT (image_number) : 0;
    if (idx < 0 || idx >= gif->ImageCount)
      {
	image_error ("Invalid image number `%s' in image `%s'",
		     image_number, img->spec);
	gif_close (gif, NULL);
	return 0;
      }
  }

  width = img->width = gif->SWidth;
  height = img->height = gif->SHeight;

  img->corners[TOP_CORNER] = gif->SavedImages[0].ImageDesc.Top;
  img->corners[LEFT_CORNER] = gif->SavedImages[0].ImageDesc.Left;
  img->corners[BOT_CORNER]
    = img->corners[TOP_CORNER] + gif->SavedImages[0].ImageDesc.Height;
  img->corners[RIGHT_CORNER]
    = img->corners[LEFT_CORNER] + gif->SavedImages[0].ImageDesc.Width;

  if (!check_image_size (f, width, height))
    {
      image_size_error ();
      gif_close (gif, NULL);
      return 0;
    }

  /* Check that the selected subimages fit.  It's not clear whether
     the GIF spec requires this, but Emacs can crash if they don't fit.  */
  for (j = 0; j <= idx; ++j)
    {
      struct SavedImage *subimage = gif->SavedImages + j;
      int subimg_width = subimage->ImageDesc.Width;
      int subimg_height = subimage->ImageDesc.Height;
      int subimg_top = subimage->ImageDesc.Top;
      int subimg_left = subimage->ImageDesc.Left;
      if (! (subimg_width >= 0 && subimg_height >= 0
	     && 0 <= subimg_top && subimg_top <= height - subimg_height
	     && 0 <= subimg_left && subimg_left <= width - subimg_width))
	{
	  image_error ("Subimage does not fit in image");
	  gif_close (gif, NULL);
	  return 0;
	}
    }

  /* Create the X image and pixmap.  */
  Emacs_Pix_Container ximg;
  if (!image_create_x_image_and_pixmap (f, img, width, height, 0, &ximg, 0))
    {
      gif_close (gif, NULL);
      return 0;
    }

  /* Clear the part of the screen image not covered by the image.
     Full animated GIF support requires more here (see the gif89 spec,
     disposal methods).  Let's simply assume that the part not covered
     by a sub-image is in the frame's background color.  */
  unsigned long frame_bg;
#ifndef USE_CAIRO
  frame_bg = FRAME_BACKGROUND_PIXEL (f);
#else  /* USE_CAIRO */
  {
    Emacs_Color color;
    FRAME_TERMINAL (f)->query_frame_background_color (f, &color);
    frame_bg = lookup_rgb_color (f, color.red, color.green, color.blue);
  }
#endif	/* USE_CAIRO */
  for (y = 0; y < img->corners[TOP_CORNER]; ++y)
    for (x = 0; x < width; ++x)
      PUT_PIXEL (ximg, x, y, frame_bg);

  for (y = img->corners[BOT_CORNER]; y < height; ++y)
    for (x = 0; x < width; ++x)
      PUT_PIXEL (ximg, x, y, frame_bg);

  for (y = img->corners[TOP_CORNER]; y < img->corners[BOT_CORNER]; ++y)
    {
      for (x = 0; x < img->corners[LEFT_CORNER]; ++x)
	PUT_PIXEL (ximg, x, y, frame_bg);
      for (x = img->corners[RIGHT_CORNER]; x < width; ++x)
	PUT_PIXEL (ximg, x, y, frame_bg);
    }

  /* Read the GIF image into the X image.   */

  /* FIXME: With the current implementation, loading an animated gif
     is quadratic in the number of animation frames, since each frame
     is a separate struct image.  We must provide a way for a single
     gif_load call to construct and save all animation frames.  */

  init_color_table ();

  unsigned long bgcolor UNINIT;
  if (STRINGP (specified_bg))
    {
      bgcolor = image_alloc_image_color (f, img, specified_bg,
					 FRAME_BACKGROUND_PIXEL (f));
#ifdef USE_CAIRO
      Emacs_Color color = {.pixel = bgcolor};
      FRAME_TERMINAL (f)->query_colors (f, &color, 1);
      bgcolor = lookup_rgb_color (f, color.red, color.green, color.blue);
#endif
    }

  for (j = 0; j <= idx; ++j)
    {
      /* We use a local variable `raster' here because RasterBits is a
	 char *, which invites problems with bytes >= 0x80.  */
      struct SavedImage *subimage = gif->SavedImages + j;
      unsigned char *raster = (unsigned char *) subimage->RasterBits;
      int transparency_color_index = -1;
      int disposal = 0;
      int subimg_width = subimage->ImageDesc.Width;
      int subimg_height = subimage->ImageDesc.Height;
      int subimg_top = subimage->ImageDesc.Top;
      int subimg_left = subimage->ImageDesc.Left;

      /* Find the Graphic Control Extension block for this sub-image.
	 Extract the disposal method and transparency color.  */
      for (i = 0; i < subimage->ExtensionBlockCount; i++)
	{
	  ExtensionBlock *extblock = subimage->ExtensionBlocks + i;

	  if ((extblock->Function == GIF_LOCAL_DESCRIPTOR_EXTENSION)
	      && extblock->ByteCount == 4
	      && extblock->Bytes[0] & 1)
	    {
	      /* From gif89a spec: 1 = "keep in place", 2 = "restore
		 to background".  Treat any other value like 2.  */
	      disposal = (extblock->Bytes[0] >> 2) & 7;
	      transparency_color_index = (unsigned char) extblock->Bytes[3];
	      break;
	    }
	}

      /* We can't "keep in place" the first subimage.  */
      if (j == 0)
	disposal = 2;

      /* For disposal == 0, the spec says "No disposal specified. The
	 decoder is not required to take any action."  In practice, it
	 seems we need to treat this like "keep in place", see e.g.
	 https://upload.wikimedia.org/wikipedia/commons/3/37/Clock.gif */
      if (disposal == 0)
	disposal = 1;

      gif_color_map = subimage->ImageDesc.ColorMap;
      if (!gif_color_map)
	gif_color_map = gif->SColorMap;

      /* Allocate subimage colors.  */
      unsigned long pixel_colors[256] = { 0, };

      if (gif_color_map)
	for (i = 0; i < gif_color_map->ColorCount; ++i)
	  {
	    if (transparency_color_index == i)
	      pixel_colors[i] = STRINGP (specified_bg)
		? bgcolor : frame_bg;
	    else
	      {
		int r = gif_color_map->Colors[i].Red << 8;
		int g = gif_color_map->Colors[i].Green << 8;
		int b = gif_color_map->Colors[i].Blue << 8;
		pixel_colors[i] = lookup_rgb_color (f, r, g, b);
	      }
	  }

      /* Apply the pixel values.  */
      if (GIFLIB_MAJOR < 5 && gif->SavedImages[j].ImageDesc.Interlace)
	{
	  int row, pass;

	  for (y = 0, row = interlace_start[0], pass = 0;
	       y < subimg_height;
	       y++, row += interlace_increment[pass])
	    {
	      while (subimg_height <= row)
		row = interlace_start[++pass];

	      for (x = 0; x < subimg_width; x++)
		{
		  int c = raster[y * subimg_width + x];
		  if (transparency_color_index != c || disposal != 1)
                    {
                      PUT_PIXEL (ximg, x + subimg_left, row + subimg_top,
                                 pixel_colors[c]);
		    }
		}
	    }
	}
      else
	{
          for (y = 0; y < subimg_height; ++y)
	    for (x = 0; x < subimg_width; ++x)
	      {
		int c = raster[y * subimg_width + x];
		if (transparency_color_index != c || disposal != 1)
                  {
                    PUT_PIXEL (ximg, x + subimg_left, y + subimg_top,
                               pixel_colors[c]);
                  }
	      }
	}
    }

#ifdef COLOR_TABLE_SUPPORT
  img->colors = colors_in_color_table (&img->ncolors);
  free_color_table ();
#endif /* COLOR_TABLE_SUPPORT */

  /* Save GIF image extension data for `image-metadata'.
     Format is (count IMAGES extension-data (FUNCTION "BYTES" ...)).  */
  img->lisp_data = Qnil;
  if (gif->SavedImages[idx].ExtensionBlockCount > 0)
    {
      int delay = 0;
      ExtensionBlock *ext = gif->SavedImages[idx].ExtensionBlocks;
      for (i = 0; i < gif->SavedImages[idx].ExtensionBlockCount; i++, ext++)
	/* Append (... FUNCTION "BYTES") */
	{
	  img->lisp_data
	    = Fcons (make_fixnum (ext->Function),
		     Fcons (make_unibyte_string ((char *) ext->Bytes,
						 ext->ByteCount),
			    img->lisp_data));
	  if (ext->Function == GIF_LOCAL_DESCRIPTOR_EXTENSION
	      && ext->ByteCount == 4)
	    {
	      delay = ext->Bytes[2] << CHAR_BIT;
	      delay |= ext->Bytes[1];
	    }
	}
      img->lisp_data = list2 (Qextension_data, img->lisp_data);
      if (delay)
	img->lisp_data
	  = Fcons (Qdelay,
		   Fcons (make_float (delay / 100.0),
			  img->lisp_data));
    }

  if (gif->ImageCount > 1)
    img->lisp_data = Fcons (Qcount,
			    Fcons (make_fixnum (gif->ImageCount),
				   img->lisp_data));

  if (gif_close (gif, &gif_err) == GIF_ERROR)
    {
#if HAVE_GIFERRORSTRING
      char const *error_text = GifErrorString (gif_err);

      if (error_text)
	image_error ("Error closing `%s': %s",
		     img->spec, build_string (error_text));
      else
#endif
      image_error ("Error closing `%s'", img->spec);
    }

  /* Maybe fill in the background field while we have ximg handy. */
  if (NILP (image_spec_value (img->spec, QCbackground, NULL)))
    /* Casting avoids a GCC warning.  */
    IMAGE_BACKGROUND (img, f, (Emacs_Pix_Context)ximg);

  /* Put ximg into the image.  */
  image_put_x_image (f, img, ximg, 0);

  return 1;
}

#endif /* HAVE_GIF */


#ifdef HAVE_IMAGEMAGICK

/***********************************************************************
				 ImageMagick
***********************************************************************/

/* Indices of image specification fields in imagemagick_format.  */

enum imagemagick_keyword_index
  {
    IMAGEMAGICK_TYPE,
    IMAGEMAGICK_DATA,
    IMAGEMAGICK_FILE,
    IMAGEMAGICK_ASCENT,
    IMAGEMAGICK_MARGIN,
    IMAGEMAGICK_RELIEF,
    IMAGEMAGICK_ALGORITHM,
    IMAGEMAGICK_HEURISTIC_MASK,
    IMAGEMAGICK_MASK,
    IMAGEMAGICK_BACKGROUND,
    IMAGEMAGICK_HEIGHT,
    IMAGEMAGICK_WIDTH,
    IMAGEMAGICK_MAX_HEIGHT,
    IMAGEMAGICK_MAX_WIDTH,
    IMAGEMAGICK_FORMAT,
    IMAGEMAGICK_ROTATION,
    IMAGEMAGICK_CROP,
    IMAGEMAGICK_LAST
  };

/* Vector of image_keyword structures describing the format
   of valid user-defined image specifications.  */

static struct image_keyword imagemagick_format[IMAGEMAGICK_LAST] =
  {
    {":type",		IMAGE_SYMBOL_VALUE,			1},
    {":data",		IMAGE_STRING_VALUE,			0},
    {":file",		IMAGE_STRING_VALUE,			0},
    {":ascent",		IMAGE_ASCENT_VALUE,			0},
    {":margin",		IMAGE_NON_NEGATIVE_INTEGER_VALUE_OR_PAIR, 0},
    {":relief",		IMAGE_INTEGER_VALUE,			0},
    {":conversion",	IMAGE_DONT_CHECK_VALUE_TYPE,		0},
    {":heuristic-mask",	IMAGE_DONT_CHECK_VALUE_TYPE,		0},
    {":mask",		IMAGE_DONT_CHECK_VALUE_TYPE,		0},
    {":background",	IMAGE_STRING_OR_NIL_VALUE,		0},
    {":height",		IMAGE_INTEGER_VALUE,			0},
    {":width",		IMAGE_INTEGER_VALUE,			0},
    {":max-height",	IMAGE_INTEGER_VALUE,			0},
    {":max-width",	IMAGE_INTEGER_VALUE,			0},
    {":format",		IMAGE_SYMBOL_VALUE,			0},
    {":rotation",	IMAGE_NUMBER_VALUE,     		0},
    {":crop",		IMAGE_DONT_CHECK_VALUE_TYPE,		0}
  };

/* Free X resources of imagemagick image IMG which is used on frame F.  */

static void
imagemagick_clear_image (struct frame *f,
                         struct image *img)
{
  image_clear_image (f, img);
}

/* Return true if OBJECT is a valid IMAGEMAGICK image specification.  Do
   this by calling parse_image_spec and supplying the keywords that
   identify the IMAGEMAGICK format.   */

static bool
imagemagick_image_p (Lisp_Object object)
{
  struct image_keyword fmt[IMAGEMAGICK_LAST];
  memcpy (fmt, imagemagick_format, sizeof fmt);

  if (!parse_image_spec (object, fmt, IMAGEMAGICK_LAST, Qimagemagick))
    return 0;

  /* Must specify either the :data or :file keyword.  */
  return fmt[IMAGEMAGICK_FILE].count + fmt[IMAGEMAGICK_DATA].count == 1;
}

/* The GIF library also defines DrawRectangle, but its never used in Emacs.
   Therefore rename the function so it doesn't collide with ImageMagick.  */
#define DrawRectangle DrawRectangleGif

#ifdef HAVE_IMAGEMAGICK7
# include <MagickWand/MagickWand.h>
# include <MagickCore/version.h>
/* ImageMagick 7 compatibility definitions.  */
# define PixelSetMagickColor PixelSetPixelColor
typedef PixelInfo MagickPixelPacket;
#else
# include <wand/MagickWand.h>
# include <magick/version.h>
#endif

/* ImageMagick 6.5.3 through 6.6.5 hid PixelGetMagickColor for some reason.
   Emacs seems to work fine with the hidden version, so unhide it.  */
#if 0x653 <= MagickLibVersion && MagickLibVersion <= 0x665
extern WandExport void PixelGetMagickColor (const PixelWand *,
					    MagickPixelPacket *);
#endif

static void
imagemagick_initialize (void)
{
  static bool imagemagick_initialized;
  if (!imagemagick_initialized)
    {
      imagemagick_initialized = true;
      MagickWandGenesis ();
    }
}

/* Log ImageMagick error message.
   Useful when an ImageMagick function returns the status `MagickFalse'.  */

static void
imagemagick_error (MagickWand *wand)
{
  char *description;
  ExceptionType severity;

  description = MagickGetException (wand, &severity);
  image_error ("ImageMagick error: %s", build_string (description));
  MagickRelinquishMemory (description);
}

/* Possibly give ImageMagick some extra help to determine the image
   type by supplying a "dummy" filename based on the Content-Type.  */

static char *
imagemagick_filename_hint (Lisp_Object spec, char hint_buffer[MaxTextExtent])
{
  Lisp_Object symbol = intern ("image-format-suffixes");
  Lisp_Object val = find_symbol_value (symbol);
  Lisp_Object format;

  if (! CONSP (val))
    return NULL;

  format = image_spec_value (spec, intern (":format"), NULL);
  val = Fcar_safe (Fcdr_safe (Fassq (format, val)));
  if (! STRINGP (val))
    return NULL;

  /* It's OK to truncate the hint if it has MaxTextExtent or more bytes,
     as ImageMagick would ignore the extra bytes anyway.  */
  snprintf (hint_buffer, MaxTextExtent, "/tmp/foo.%s", SSDATA (val));
  return hint_buffer;
}

/* Animated images (e.g., GIF89a) are composed from one "master image"
   (which is the first one, and then there's a number of images that
   follow.  If following images have non-transparent colors, these are
   composed "on top" of the master image.  So, in general, one has to
   compute ann the preceding images to be able to display a particular
   sub-image.

   Computing all the preceding images is too slow, so we maintain a
   cache of previously computed images.  We have to maintain a cache
   separate from the image cache, because the images may be scaled
   before display. */

struct animation_cache
{
  MagickWand *wand;
  int index;
  struct timespec update_time;
  struct animation_cache *next;
  char signature[FLEXIBLE_ARRAY_MEMBER];
};

static struct animation_cache *animation_cache = NULL;

static struct animation_cache *
imagemagick_create_cache (char *signature)
{
  struct animation_cache *cache
    = xmalloc (FLEXSIZEOF (struct animation_cache, signature,
			   strlen (signature) + 1));
  cache->wand = 0;
  cache->index = 0;
  cache->next = 0;
  strcpy (cache->signature, signature);
  return cache;
}

/* Discard cached images that haven't been used for a minute. */
static void
imagemagick_prune_animation_cache (void)
{
  struct animation_cache **pcache = &animation_cache;
  struct timespec old = timespec_sub (current_timespec (),
				      make_timespec (60, 0));

  while (*pcache)
    {
      struct animation_cache *cache = *pcache;
      if (timespec_cmp (old, cache->update_time) <= 0)
	pcache = &cache->next;
      else
	{
	  if (cache->wand)
	    DestroyMagickWand (cache->wand);
	  *pcache = cache->next;
	  xfree (cache);
	}
    }
}

static struct animation_cache *
imagemagick_get_animation_cache (MagickWand *wand)
{
  char *signature = MagickGetImageSignature (wand);
  struct animation_cache *cache;
  struct animation_cache **pcache = &animation_cache;

  imagemagick_prune_animation_cache ();

  while (1)
    {
      cache = *pcache;
      if (! cache)
	{
          *pcache = cache = imagemagick_create_cache (signature);
          break;
        }
      if (strcmp (signature, cache->signature) == 0)
	break;
      pcache = &cache->next;
    }

  DestroyString (signature);
  cache->update_time = current_timespec ();
  return cache;
}

static MagickWand *
imagemagick_compute_animated_image (MagickWand *super_wand, int ino)
{
  int i;
  MagickWand *composite_wand;
  size_t dest_width, dest_height;
  struct animation_cache *cache = imagemagick_get_animation_cache (super_wand);

  MagickSetIteratorIndex (super_wand, 0);

  if (ino == 0 || cache->wand == NULL || cache->index > ino)
    {
      composite_wand = MagickGetImage (super_wand);
      if (cache->wand)
	DestroyMagickWand (cache->wand);
    }
  else
    composite_wand = cache->wand;

  dest_height = MagickGetImageHeight (composite_wand);

  for (i = max (1, cache->index + 1); i <= ino; i++)
    {
      MagickWand *sub_wand;
      PixelIterator *source_iterator, *dest_iterator;
      PixelWand **source, **dest;
      size_t source_width, source_height;
      ssize_t source_left, source_top;
      MagickPixelPacket pixel;
      DisposeType dispose;
      ptrdiff_t lines = 0;

      MagickSetIteratorIndex (super_wand, i);
      sub_wand = MagickGetImage (super_wand);

      MagickGetImagePage (sub_wand, &source_width, &source_height,
			  &source_left, &source_top);

      /* This flag says how to handle transparent pixels.  */
      dispose = MagickGetImageDispose (sub_wand);

      source_iterator = NewPixelIterator (sub_wand);
      if (! source_iterator)
	{
	  DestroyMagickWand (composite_wand);
	  DestroyMagickWand (sub_wand);
	  cache->wand = NULL;
	  image_error ("Imagemagick pixel iterator creation failed");
	  return NULL;
	}

      dest_iterator = NewPixelIterator (composite_wand);
      if (! dest_iterator)
	{
	  DestroyMagickWand (composite_wand);
	  DestroyMagickWand (sub_wand);
	  DestroyPixelIterator (source_iterator);
	  cache->wand = NULL;
	  image_error ("Imagemagick pixel iterator creation failed");
	  return NULL;
	}

      /* The sub-image may not start at origin, so move the destination
	 iterator to where the sub-image should start. */
      if (source_top > 0)
	{
	  PixelSetIteratorRow (dest_iterator, source_top);
	  lines = source_top;
	}

      while ((source = PixelGetNextIteratorRow (source_iterator, &source_width))
	     != NULL)
	{
	  ptrdiff_t x;

	  /* Sanity check.  This shouldn't happen, but apparently
	     does in some pictures.  */
	  if (++lines >= dest_height)
	    break;

	  dest = PixelGetNextIteratorRow (dest_iterator, &dest_width);
	  for (x = 0; x < source_width; x++)
	    {
	      /* Sanity check.  This shouldn't happen, but apparently
		 also does in some pictures.  */
	      if (x + source_left >= dest_width)
		break;
	      /* Normally we only copy over non-transparent pixels,
		 but if the disposal method is "Background", then we
		 copy over all pixels.  */
	      if (dispose == BackgroundDispose || PixelGetAlpha (source[x]))
		{
		  PixelGetMagickColor (source[x], &pixel);
		  PixelSetMagickColor (dest[x + source_left], &pixel);
		}
	    }
	  PixelSyncIterator (dest_iterator);
	}

      DestroyPixelIterator (source_iterator);
      DestroyPixelIterator (dest_iterator);
      DestroyMagickWand (sub_wand);
    }

  /* Cache a copy for the next iteration.  The current wand will be
     destroyed by the caller. */
  cache->wand = CloneMagickWand (composite_wand);
  cache->index = ino;

  return composite_wand;
}


/* Helper function for imagemagick_load, which does the actual loading
   given contents and size, apart from frame and image structures,
   passed from imagemagick_load.  Uses librimagemagick to do most of
   the image processing.

   F is a pointer to the Emacs frame; IMG to the image structure to
   prepare; CONTENTS is the string containing the IMAGEMAGICK data to
   be parsed; SIZE is the number of bytes of data; and FILENAME is
   either the file name or the image data.

   Return true if successful.  */

static bool
imagemagick_load_image (struct frame *f, struct image *img,
			unsigned char *contents, unsigned int size,
			char *filename)
{
  int width, height;
  size_t image_width, image_height;
  MagickBooleanType status;
  Emacs_Pix_Container ximg;
  int x, y;
  MagickWand *image_wand;
  PixelIterator *iterator;
  PixelWand **pixels, *bg_wand = NULL;
  MagickPixelPacket  pixel;
  Lisp_Object image;
#ifndef DONT_CREATE_TRANSFORMED_IMAGEMAGICK_IMAGE
  Lisp_Object value;
#endif
  Lisp_Object crop;
  EMACS_INT ino;
  int desired_width, desired_height;
#ifndef DONT_CREATE_TRANSFORMED_IMAGEMAGICK_IMAGE
  double rotation;
#endif
  char hint_buffer[MaxTextExtent];
  char *filename_hint = NULL;
  imagemagick_initialize ();

  /* Handle image index for image types who can contain more than one image.
     Interface :index is same as for GIF.  First we "ping" the image to see how
     many sub-images it contains.  Pinging is faster than loading the image to
     find out things about it.  */

  image = image_spec_value (img->spec, QCindex, NULL);
  ino = FIXNUMP (image) ? XFIXNAT (image) : 0;
  image_wand = NewMagickWand ();

  if (filename)
    status = MagickReadImage (image_wand, filename);
  else
    {
      Lisp_Object lwidth = image_spec_value (img->spec, QCwidth, NULL);
      Lisp_Object lheight = image_spec_value (img->spec, QCheight, NULL);

      if (FIXNATP (lwidth) && FIXNATP (lheight))
	{
	  MagickSetSize (image_wand, XFIXNAT (lwidth), XFIXNAT (lheight));
	  MagickSetDepth (image_wand, 8);
	}
      filename_hint = imagemagick_filename_hint (img->spec, hint_buffer);
      MagickSetFilename (image_wand, filename_hint);
      status = MagickReadImageBlob (image_wand, contents, size);
    }

  if (status == MagickFalse)
    {
      imagemagick_error (image_wand);
      DestroyMagickWand (image_wand);
      return 0;
    }

#ifdef HAVE_MAGICKAUTOORIENTIMAGE
  /* If no :rotation is explicitly specified, apply the automatic
     rotation from EXIF. */
  if (NILP (image_spec_value (img->spec, QCrotation, NULL)))
    if (MagickAutoOrientImage (image_wand) == MagickFalse)
      {
        image_error ("Error applying automatic orientation in image `%s'", img->spec);
        DestroyMagickWand (image_wand);
        return 0;
      }
#endif

  if (ino < 0 || ino >= MagickGetNumberImages (image_wand))
    {
      image_error ("Invalid image number `%s' in image `%s'", image, img->spec);
      DestroyMagickWand (image_wand);
      return 0;
    }

  if (MagickGetImageDelay (image_wand) > 0)
    img->lisp_data =
      Fcons (Qdelay,
             Fcons (make_float (MagickGetImageDelay (image_wand) / 100.0),
                    img->lisp_data));

  if (MagickGetNumberImages (image_wand) > 1)
    img->lisp_data =
      Fcons (Qcount,
             Fcons (make_fixnum (MagickGetNumberImages (image_wand)),
                    img->lisp_data));

  /* If we have an animated image, get the new wand based on the
     "super-wand". */
  if (MagickGetNumberImages (image_wand) > 1)
    {
      /* This is an animated image (it has a delay), so compute the
	 composite image etc. */
      if (MagickGetImageDelay (image_wand) > 0)
	{
	  MagickWand *super_wand = image_wand;
	  image_wand = imagemagick_compute_animated_image (super_wand, ino);
	  if (! image_wand)
	    image_wand = super_wand;
	  else
	    DestroyMagickWand (super_wand);
	}
      else
	/* This is not an animated image: It's just a multi-image file
	   (like an .ico file).  Just return the correct
	   sub-image.  */
	{
	  MagickWand *super_wand = image_wand;

	  MagickSetIteratorIndex (super_wand, ino);
	  image_wand = MagickGetImage (super_wand);
	  DestroyMagickWand (super_wand);
	}
    }

  /* Retrieve the frame's background color, for use later.  */
  {
    Emacs_Color bgcolor;
    Lisp_Object specified_bg;

    specified_bg = image_spec_value (img->spec, QCbackground, NULL);
    if (!STRINGP (specified_bg)
	|| !FRAME_TERMINAL (f)->defined_color_hook (f,
                                                    SSDATA (specified_bg),
                                                    &bgcolor,
                                                    false,
                                                    false))
      FRAME_TERMINAL (f)->query_frame_background_color (f, &bgcolor);

    bg_wand = NewPixelWand ();
    PixelSetRed   (bg_wand, (double) bgcolor.red   / 65535);
    PixelSetGreen (bg_wand, (double) bgcolor.green / 65535);
    PixelSetBlue  (bg_wand, (double) bgcolor.blue  / 65535);
  }

#ifndef DONT_CREATE_TRANSFORMED_IMAGEMAGICK_IMAGE
  compute_image_size (MagickGetImageWidth (image_wand),
		      MagickGetImageHeight (image_wand),
<<<<<<< HEAD
		      img->spec, &desired_width, &desired_height);
#else
  desired_width = desired_height = -1;
#endif
=======
		      img, &desired_width, &desired_height);
>>>>>>> 5c07cd0f

  if (desired_width != -1 && desired_height != -1)
    {
      status = MagickScaleImage (image_wand, desired_width, desired_height);
      if (status == MagickFalse)
	{
	  image_error ("Imagemagick scale failed");
	  imagemagick_error (image_wand);
	  goto imagemagick_error;
	}
    }

  /* crop behaves similar to image slicing in Emacs but is more memory
     efficient.  */
  crop = image_spec_value (img->spec, QCcrop, NULL);

  if (CONSP (crop) && TYPE_RANGED_FIXNUMP (size_t, XCAR (crop)))
    {
      /* After some testing, it seems MagickCropImage is the fastest crop
         function in ImageMagick.  This crop function seems to do less copying
         than the alternatives, but it still reads the entire image into memory
         before cropping, which is apparently difficult to avoid when using
         imagemagick.  */
      size_t crop_width = XFIXNUM (XCAR (crop));
      crop = XCDR (crop);
      if (CONSP (crop) && TYPE_RANGED_FIXNUMP (size_t, XCAR (crop)))
	{
	  size_t crop_height = XFIXNUM (XCAR (crop));
	  crop = XCDR (crop);
	  if (CONSP (crop) && TYPE_RANGED_FIXNUMP (ssize_t, XCAR (crop)))
	    {
	      ssize_t crop_x = XFIXNUM (XCAR (crop));
	      crop = XCDR (crop);
	      if (CONSP (crop) && TYPE_RANGED_FIXNUMP (ssize_t, XCAR (crop)))
		{
		  ssize_t crop_y = XFIXNUM (XCAR (crop));
		  MagickCropImage (image_wand, crop_width, crop_height,
				   crop_x, crop_y);
		}
	    }
	}
    }

#ifndef DONT_CREATE_TRANSFORMED_IMAGEMAGICK_IMAGE
  /* Furthermore :rotation. we need background color and angle for
     rotation.  */
  /*
    TODO background handling for rotation specified_bg =
    image_spec_value (img->spec, QCbackground, NULL); if (!STRINGP
    (specified_bg).  */
  value = image_spec_value (img->spec, QCrotation, NULL);
  if (FLOATP (value))
    {
      rotation = XFLOAT_DATA (value);
      status = MagickRotateImage (image_wand, bg_wand, rotation);
      if (status == MagickFalse)
        {
          image_error ("Imagemagick image rotate failed");
	  imagemagick_error (image_wand);
          goto imagemagick_error;
        }
    }
#endif

  /* Set the canvas background color to the frame or specified
     background, and flatten the image.  Note: as of ImageMagick
     6.6.0, SVG image transparency is not handled properly
     (e.g. etc/images/splash.svg shows a white background always).  */
  {
    MagickWand *new_wand;
    MagickSetImageBackgroundColor (image_wand, bg_wand);
#ifdef HAVE_MAGICKMERGEIMAGELAYERS
    new_wand = MagickMergeImageLayers (image_wand, MergeLayer);
#else
    new_wand = MagickFlattenImages (image_wand);
#endif
    DestroyMagickWand (image_wand);
    image_wand = new_wand;
  }

  /* Finally we are done manipulating the image.  Figure out the
     resulting width/height and transfer ownership to Emacs.  */
  image_height = MagickGetImageHeight (image_wand);
  image_width = MagickGetImageWidth (image_wand);

  if (! (image_width <= INT_MAX && image_height <= INT_MAX
	 && check_image_size (f, image_width, image_height)))
    {
      image_size_error ();
      goto imagemagick_error;
    }

  width = image_width;
  height = image_height;

  /* We can now get a valid pixel buffer from the imagemagick file, if all
     went ok.  */

  init_color_table ();

#if defined (HAVE_MAGICKEXPORTIMAGEPIXELS) && ! defined (HAVE_NS)
  if (imagemagick_render_type != 0)
    {
      /* Magicexportimage is normally faster than pixelpushing.  This
         method is also well tested.  Some aspects of this method are
         ad-hoc and needs to be more researched. */
      void *dataptr;
      int imagedepth = 24; /*MagickGetImageDepth(image_wand);*/
      const char *exportdepth = imagedepth <= 8 ? "I" : "BGRP"; /*"RGBP";*/
      /* Try to create a x pixmap to hold the imagemagick pixmap.  */
      if (!image_create_x_image_and_pixmap (f, img, width, height, imagedepth,
					    &ximg, 0))
	{
#ifdef COLOR_TABLE_SUPPORT
	  free_color_table ();
#endif
	  image_error ("Imagemagick X bitmap allocation failure");
	  goto imagemagick_error;
	}
      dataptr = ximg->data;

      /* Oddly, the below code doesn't seem to work:*/
      /* switch(ximg->bitmap_unit){ */
      /* case 8: */
      /*   pixelwidth=CharPixel; */
      /*   break; */
      /* case   16: */
      /*   pixelwidth=ShortPixel; */
      /*   break; */
      /* case   32: */
      /*   pixelwidth=LongPixel; */
      /*   break; */
      /* } */
      /*
        Here im just guessing the format of the bitmap.
        happens to work fine for:
        - bw djvu images
        on rgb display.
        seems about 3 times as fast as pixel pushing(not carefully measured)
      */
      int pixelwidth = CharPixel; /*??? TODO figure out*/
      MagickExportImagePixels (image_wand, 0, 0, width, height,
			       exportdepth, pixelwidth, dataptr);
    }
  else
#endif /* HAVE_MAGICKEXPORTIMAGEPIXELS */
    {
      size_t image_height;
      double quantum_range = QuantumRange;
      MagickRealType color_scale = 65535.0 / quantum_range;
      /* Try to create a x pixmap to hold the imagemagick pixmap.  */
      if (!image_create_x_image_and_pixmap (f, img, width, height, 0,
					    &ximg, 0))
        {
#ifdef COLOR_TABLE_SUPPORT
	  free_color_table ();
#endif
          image_error ("Imagemagick X bitmap allocation failure");
          goto imagemagick_error;
        }

      /* Copy imagemagick image to x with primitive yet robust pixel
         pusher loop.  This has been tested a lot with many different
         images.  */

      /* Copy pixels from the imagemagick image structure to the x image map. */
      iterator = NewPixelIterator (image_wand);
      if (! iterator)
        {
#ifdef COLOR_TABLE_SUPPORT
	  free_color_table ();
#endif
	  image_destroy_x_image (ximg);
          image_error ("Imagemagick pixel iterator creation failed");
          goto imagemagick_error;
        }

      image_height = MagickGetImageHeight (image_wand);
      for (y = 0; y < image_height; y++)
        {
	  size_t row_width;
	  pixels = PixelGetNextIteratorRow (iterator, &row_width);
          if (! pixels)
            break;
	  int xlim = min (row_width, width);
	  for (x = 0; x < xlim; x++)
            {
              PixelGetMagickColor (pixels[x], &pixel);
              PUT_PIXEL (ximg, x, y,
                         lookup_rgb_color (f,
					   color_scale * pixel.red,
					   color_scale * pixel.green,
					   color_scale * pixel.blue));
	    }
	}
      DestroyPixelIterator (iterator);
    }

#ifdef COLOR_TABLE_SUPPORT
  /* Remember colors allocated for this image.  */
  img->colors = colors_in_color_table (&img->ncolors);
  free_color_table ();
#endif /* COLOR_TABLE_SUPPORT */

  img->width  = width;
  img->height = height;

  /* Put ximg into the image.  */
  image_put_x_image (f, img, ximg, 0);

  /* Final cleanup. image_wand should be the only resource left. */
  DestroyMagickWand (image_wand);
  if (bg_wand) DestroyPixelWand (bg_wand);

  /* Do not call MagickWandTerminus, to work around ImageMagick bug 825.  See:
     https://github.com/ImageMagick/ImageMagick/issues/825
     Although this bug was introduced in ImageMagick 6.9.9-14 and
     fixed in 6.9.9-18, it's simpler to work around it in all versions.  */

  return 1;

 imagemagick_error:
  DestroyMagickWand (image_wand);
  if (bg_wand) DestroyPixelWand (bg_wand);

  /* TODO more cleanup.  */
  image_error ("Error parsing IMAGEMAGICK image `%s'", img->spec);
  return 0;
}


/* Load IMAGEMAGICK image IMG for use on frame F.  Value is true if
   successful. this function will go into the imagemagick_type structure, and
   the prototype thus needs to be compatible with that structure.  */

static bool
imagemagick_load (struct frame *f, struct image *img)
{
  bool success_p = 0;
  Lisp_Object file_name;

  /* If IMG->spec specifies a file name, create a non-file spec from it.  */
  file_name = image_spec_value (img->spec, QCfile, NULL);
  if (STRINGP (file_name))
    {
      Lisp_Object file = image_find_image_file (file_name);
      if (!STRINGP (file))
	{
	  image_error ("Cannot find image file `%s'", file_name);
	  return 0;
	}
      file = ENCODE_FILE (file);
#ifdef WINDOWSNT
      file = ansi_encode_filename (file);
#endif
      success_p = imagemagick_load_image (f, img, 0, 0, SSDATA (file));
    }
  /* Else it's not a file, it's a Lisp object.  Load the image from a
     Lisp object rather than a file.  */
  else
    {
      Lisp_Object data;

      data = image_spec_value (img->spec, QCdata, NULL);
      if (!STRINGP (data))
	{
	  image_error ("Invalid image data `%s'", data);
	  return 0;
	}
      success_p = imagemagick_load_image (f, img, SDATA (data),
                                          SBYTES (data), NULL);
    }

  return success_p;
}

DEFUN ("imagemagick-types", Fimagemagick_types, Simagemagick_types, 0, 0, 0,
       doc: /* Return a list of image types supported by ImageMagick.
Each entry in this list is a symbol named after an ImageMagick format
tag.  See the ImageMagick manual for a list of ImageMagick formats and
their descriptions (https://www.imagemagick.org/script/formats.php).
You can also try the shell command: `identify -list format'.

Note that ImageMagick recognizes many file-types that Emacs does not
recognize as images, such as C.  See `imagemagick-enabled-types'
and `imagemagick-types-inhibit'.  */)
  (void)
{
  Lisp_Object typelist = Qnil;
  size_t numf = 0;
  ExceptionInfo *ex;
  char **imtypes;
  size_t i;

  imagemagick_initialize ();
  ex = AcquireExceptionInfo ();
  imtypes = GetMagickList ("*", &numf, ex);
  DestroyExceptionInfo (ex);

  for (i = 0; i < numf; i++)
    {
      Lisp_Object imagemagicktype = intern (imtypes[i]);
      typelist = Fcons (imagemagicktype, typelist);
      imtypes[i] = MagickRelinquishMemory (imtypes[i]);
    }

  MagickRelinquishMemory (imtypes);
  return Fnreverse (typelist);
}

#endif	/* defined (HAVE_IMAGEMAGICK) */



/***********************************************************************
				 SVG
 ***********************************************************************/

#ifdef HAVE_RSVG

/* Function prototypes.  */

static bool svg_load_image (struct frame *, struct image *,
			    char *, ptrdiff_t, char *);

/* Indices of image specification fields in svg_format, below.  */

enum svg_keyword_index
{
  SVG_TYPE,
  SVG_DATA,
  SVG_FILE,
  SVG_BASE_URI,
  SVG_CSS,
  SVG_ASCENT,
  SVG_MARGIN,
  SVG_RELIEF,
  SVG_ALGORITHM,
  SVG_HEURISTIC_MASK,
  SVG_MASK,
  SVG_FOREGROUND,
  SVG_BACKGROUND,
  SVG_LAST
};

/* Vector of image_keyword structures describing the format
   of valid user-defined image specifications.  */

static const struct image_keyword svg_format[SVG_LAST] =
{
  {":type",		IMAGE_SYMBOL_VALUE,			1},
  {":data",		IMAGE_STRING_VALUE,			0},
  {":file",		IMAGE_STRING_VALUE,			0},
  {":base-uri",		IMAGE_STRING_VALUE,			0},
  {":css",		IMAGE_STRING_VALUE,                     0},
  {":ascent",		IMAGE_ASCENT_VALUE,			0},
  {":margin",		IMAGE_NON_NEGATIVE_INTEGER_VALUE_OR_PAIR, 0},
  {":relief",		IMAGE_INTEGER_VALUE,			0},
  {":conversion",	IMAGE_DONT_CHECK_VALUE_TYPE,		0},
  {":heuristic-mask",	IMAGE_DONT_CHECK_VALUE_TYPE,		0},
  {":mask",		IMAGE_DONT_CHECK_VALUE_TYPE,		0},
  {":foreground",	IMAGE_STRING_OR_NIL_VALUE,		0},
  {":background",	IMAGE_STRING_OR_NIL_VALUE,		0}
};

/* Return true if OBJECT is a valid SVG image specification.  Do
   this by calling parse_image_spec and supplying the keywords that
   identify the SVG format.   */

static bool
svg_image_p (Lisp_Object object)
{
  struct image_keyword fmt[SVG_LAST];
  memcpy (fmt, svg_format, sizeof fmt);

  if (!parse_image_spec (object, fmt, SVG_LAST, Qsvg))
    return 0;

  /* Must specify either the :data or :file keyword.  */
  return fmt[SVG_FILE].count + fmt[SVG_DATA].count == 1;
}

/* Some versions of glib's gatomic.h define MemoryBarrier, but MinGW
   w32api 3.18 and later has its own definition.  The following gross
   hack avoids the clash.  */
# ifdef WINDOWSNT
#  if (__W32API_MAJOR_VERSION + (__W32API_MINOR_VERSION >= 18)) >= 4
#   define W32_SAVE_MINGW_VERSION __MINGW_MAJOR_VERSION
#   undef __MINGW_MAJOR_VERSION
#   define __MINGW_MAJOR_VERSION 4
#  endif
# endif

# include <librsvg/rsvg.h>

/* librsvg is too old for us if it doesn't define this macro.  */
# ifndef LIBRSVG_CHECK_VERSION
#  define LIBRSVG_CHECK_VERSION(v, w, x) false
# endif

# ifdef WINDOWSNT

/* Restore the original definition of __MINGW_MAJOR_VERSION.  */
#  if defined W32_SAVE_MINGW_VERSION && defined __MINGW_MAJOR_VERSION
#   undef __MINGW_MAJOR_VERSION
#   define __MINGW_MAJOR_VERSION W32_SAVE_MINGW_VERSION
#   ifdef __MINGW_MAJOR_VERSION
#    undef W32_SAVE_MINGW_VERSION
#   endif
#  endif

/* SVG library functions.  */
#  if LIBRSVG_CHECK_VERSION (2, 32, 0)
DEF_DLL_FN (GFile *, g_file_new_for_path, (char const *));
DEF_DLL_FN (GInputStream *, g_memory_input_stream_new_from_data,
	    (void const *, gssize, GDestroyNotify));
DEF_DLL_FN (RsvgHandle *, rsvg_handle_new_from_stream_sync,
	    (GInputStream *, GFile *, RsvgHandleFlags, GCancellable *,
	     GError **error));
#  else
DEF_DLL_FN (RsvgHandle *, rsvg_handle_new, (void));
DEF_DLL_FN (void, rsvg_handle_set_base_uri, (RsvgHandle *, const char *));
DEF_DLL_FN (gboolean, rsvg_handle_write,
	    (RsvgHandle *, const guchar *, gsize, GError **));
DEF_DLL_FN (gboolean, rsvg_handle_close, (RsvgHandle *, GError **));
#  endif

DEF_DLL_FN (void, rsvg_handle_set_dpi_x_y,
	    (RsvgHandle * handle, double dpi_x, double dpi_y));

#  if LIBRSVG_CHECK_VERSION (2, 46, 0)
DEF_DLL_FN (void, rsvg_handle_get_intrinsic_dimensions,
            (RsvgHandle *, gboolean *, RsvgLength *, gboolean *,
            RsvgLength *, gboolean *, RsvgRectangle *));
DEF_DLL_FN (gboolean, rsvg_handle_get_geometry_for_layer,
	    (RsvgHandle *, const char *, const RsvgRectangle *,
	     RsvgRectangle *, RsvgRectangle *, GError **));
#  endif

#  if LIBRSVG_CHECK_VERSION (2, 48, 0)
DEF_DLL_FN (gboolean, rsvg_handle_set_stylesheet,
	    (RsvgHandle *, const guint8 *, gsize, GError **));
#  endif
DEF_DLL_FN (void, rsvg_handle_get_dimensions,
	    (RsvgHandle *, RsvgDimensionData *));
DEF_DLL_FN (GdkPixbuf *, rsvg_handle_get_pixbuf, (RsvgHandle *));
DEF_DLL_FN (int, gdk_pixbuf_get_width, (const GdkPixbuf *));
DEF_DLL_FN (int, gdk_pixbuf_get_height, (const GdkPixbuf *));
DEF_DLL_FN (guchar *, gdk_pixbuf_get_pixels, (const GdkPixbuf *));
DEF_DLL_FN (int, gdk_pixbuf_get_rowstride, (const GdkPixbuf *));
DEF_DLL_FN (GdkColorspace, gdk_pixbuf_get_colorspace, (const GdkPixbuf *));
DEF_DLL_FN (int, gdk_pixbuf_get_n_channels, (const GdkPixbuf *));
DEF_DLL_FN (gboolean, gdk_pixbuf_get_has_alpha, (const GdkPixbuf *));
DEF_DLL_FN (int, gdk_pixbuf_get_bits_per_sample, (const GdkPixbuf *));

#  if ! GLIB_CHECK_VERSION (2, 36, 0)
DEF_DLL_FN (void, g_type_init, (void));
#  endif
DEF_DLL_FN (void, g_object_unref, (gpointer));
DEF_DLL_FN (void, g_clear_error, (GError **));

static bool
init_svg_functions (void)
{
  HMODULE library, gdklib = NULL, glib = NULL, gobject = NULL, giolib = NULL;

  if (!(glib = w32_delayed_load (Qglib))
      || !(gobject = w32_delayed_load (Qgobject))
#  if LIBRSVG_CHECK_VERSION (2, 32, 0)
      || !(giolib = w32_delayed_load (Qgio))
#  endif
      || !(gdklib = w32_delayed_load (Qgdk_pixbuf))
      || !(library = w32_delayed_load (Qsvg)))
    {
      if (gdklib)  FreeLibrary (gdklib);
      if (giolib)  FreeLibrary (giolib);
      if (gobject) FreeLibrary (gobject);
      if (glib)    FreeLibrary (glib);
      return 0;
    }

#if LIBRSVG_CHECK_VERSION (2, 32, 0)
  LOAD_DLL_FN (giolib, g_file_new_for_path);
  LOAD_DLL_FN (giolib, g_memory_input_stream_new_from_data);
  LOAD_DLL_FN (library, rsvg_handle_new_from_stream_sync);
#else
  LOAD_DLL_FN (library, rsvg_handle_new);
  LOAD_DLL_FN (library, rsvg_handle_set_base_uri);
  LOAD_DLL_FN (library, rsvg_handle_write);
  LOAD_DLL_FN (library, rsvg_handle_close);
#endif
  LOAD_DLL_FN (library, rsvg_handle_set_dpi_x_y);
#if LIBRSVG_CHECK_VERSION (2, 46, 0)
  LOAD_DLL_FN (library, rsvg_handle_get_intrinsic_dimensions);
  LOAD_DLL_FN (library, rsvg_handle_get_geometry_for_layer);
#endif
#if LIBRSVG_CHECK_VERSION (2, 48, 0)
  LOAD_DLL_FN (library, rsvg_handle_set_stylesheet);
#endif
  LOAD_DLL_FN (library, rsvg_handle_get_dimensions);
  LOAD_DLL_FN (library, rsvg_handle_get_pixbuf);

  LOAD_DLL_FN (gdklib, gdk_pixbuf_get_width);
  LOAD_DLL_FN (gdklib, gdk_pixbuf_get_height);
  LOAD_DLL_FN (gdklib, gdk_pixbuf_get_pixels);
  LOAD_DLL_FN (gdklib, gdk_pixbuf_get_rowstride);
  LOAD_DLL_FN (gdklib, gdk_pixbuf_get_colorspace);
  LOAD_DLL_FN (gdklib, gdk_pixbuf_get_n_channels);
  LOAD_DLL_FN (gdklib, gdk_pixbuf_get_has_alpha);
  LOAD_DLL_FN (gdklib, gdk_pixbuf_get_bits_per_sample);

#  if ! GLIB_CHECK_VERSION (2, 36, 0)
  LOAD_DLL_FN (gobject, g_type_init);
#  endif
  LOAD_DLL_FN (gobject, g_object_unref);
  LOAD_DLL_FN (glib, g_clear_error);

  return 1;
}

/* The following aliases for library functions allow dynamic loading
   to be used on some platforms.  */

#  undef gdk_pixbuf_get_bits_per_sample
#  undef gdk_pixbuf_get_colorspace
#  undef gdk_pixbuf_get_has_alpha
#  undef gdk_pixbuf_get_height
#  undef gdk_pixbuf_get_n_channels
#  undef gdk_pixbuf_get_pixels
#  undef gdk_pixbuf_get_rowstride
#  undef gdk_pixbuf_get_width
#  undef g_clear_error
#  undef g_object_unref
#  undef g_type_init
#  if LIBRSVG_CHECK_VERSION (2, 46, 0)
#   undef rsvg_handle_get_intrinsic_dimensions
#   undef rsvg_handle_get_geometry_for_layer
#  endif
#  undef rsvg_handle_get_dimensions
#  if LIBRSVG_CHECK_VERSION (2, 48, 0)
#   undef rsvg_handle_set_stylesheet
#  endif
#  undef rsvg_handle_get_pixbuf
#  if LIBRSVG_CHECK_VERSION (2, 32, 0)
#   undef g_file_new_for_path
#   undef g_memory_input_stream_new_from_data
#   undef rsvg_handle_new_from_stream_sync
#  else
#   undef rsvg_handle_close
#   undef rsvg_handle_new
#   undef rsvg_handle_set_base_uri
#   undef rsvg_handle_write
#  endif
#  undef rsvg_handle_set_dpi_x_y

#  define gdk_pixbuf_get_bits_per_sample fn_gdk_pixbuf_get_bits_per_sample
#  define gdk_pixbuf_get_colorspace fn_gdk_pixbuf_get_colorspace
#  define gdk_pixbuf_get_has_alpha fn_gdk_pixbuf_get_has_alpha
#  define gdk_pixbuf_get_height fn_gdk_pixbuf_get_height
#  define gdk_pixbuf_get_n_channels fn_gdk_pixbuf_get_n_channels
#  define gdk_pixbuf_get_pixels fn_gdk_pixbuf_get_pixels
#  define gdk_pixbuf_get_rowstride fn_gdk_pixbuf_get_rowstride
#  define gdk_pixbuf_get_width fn_gdk_pixbuf_get_width
#  define g_clear_error fn_g_clear_error
#  define g_object_unref fn_g_object_unref
#  if ! GLIB_CHECK_VERSION (2, 36, 0)
#   define g_type_init fn_g_type_init
#  endif
#  if LIBRSVG_CHECK_VERSION (2, 46, 0)
#   define rsvg_handle_get_intrinsic_dimensions \
	fn_rsvg_handle_get_intrinsic_dimensions
#   define rsvg_handle_get_geometry_for_layer	\
	fn_rsvg_handle_get_geometry_for_layer
#  endif
#  define rsvg_handle_get_dimensions fn_rsvg_handle_get_dimensions
#  if LIBRSVG_CHECK_VERSION (2, 48, 0)
#   define rsvg_handle_set_stylesheet fn_rsvg_handle_set_stylesheet
#  endif
#  define rsvg_handle_get_pixbuf fn_rsvg_handle_get_pixbuf
#  if LIBRSVG_CHECK_VERSION (2, 32, 0)
#   define g_file_new_for_path fn_g_file_new_for_path
#   define g_memory_input_stream_new_from_data \
	fn_g_memory_input_stream_new_from_data
#   define rsvg_handle_new_from_stream_sync fn_rsvg_handle_new_from_stream_sync
#  else
#   define rsvg_handle_close fn_rsvg_handle_close
#   define rsvg_handle_new fn_rsvg_handle_new
#   define rsvg_handle_set_base_uri fn_rsvg_handle_set_base_uri
#   define rsvg_handle_write fn_rsvg_handle_write
#  endif
#  define rsvg_handle_set_dpi_x_y fn_rsvg_handle_set_dpi_x_y

# endif /* !WINDOWSNT  */

/* Load SVG image IMG for use on frame F.  Value is true if
   successful.  */

static bool
svg_load (struct frame *f, struct image *img)
{
  bool success_p = 0;
  Lisp_Object file_name, base_uri;

  /* If IMG->spec specifies a file name, create a non-file spec from it.  */
  file_name = image_spec_value (img->spec, QCfile, NULL);
  base_uri = image_spec_value (img->spec, QCbase_uri, NULL);
  if (STRINGP (file_name))
    {
      int fd;
      Lisp_Object file = image_find_image_fd (file_name, &fd);
      if (!STRINGP (file))
	{
	  image_error ("Cannot find image file `%s'", file_name);
	  return 0;
	}

      /* Read the entire file into memory.  */
      ptrdiff_t size;
      char *contents = slurp_file (fd, &size);
      if (contents == NULL)
	{
	  image_error ("Error loading SVG image `%s'", file);
	  return 0;
	}
      /* If the file was slurped into memory properly, parse it.  */
      if (!STRINGP (base_uri))
        base_uri = file;
      success_p = svg_load_image (f, img, contents, size,
                                  SSDATA (ENCODE_FILE (base_uri)));
      xfree (contents);
    }
  /* Else it's not a file, it's a Lisp object.  Load the image from a
     Lisp object rather than a file.  */
  else
    {
      Lisp_Object data;

      data = image_spec_value (img->spec, QCdata, NULL);
      if (!STRINGP (data))
	{
	  image_error ("Invalid image data `%s'", data);
	  return 0;
	}
      if (!STRINGP (base_uri))
        base_uri = BVAR (current_buffer, filename);
      success_p = svg_load_image (f, img, SSDATA (data), SBYTES (data),
                                  (STRINGP (base_uri) ?
                                   SSDATA (ENCODE_FILE (base_uri)) : NULL));
    }

  return success_p;
}

#if LIBRSVG_CHECK_VERSION (2, 46, 0)
static double
svg_css_length_to_pixels (RsvgLength length, double dpi, int font_size)
{
  double value = length.length;

  switch (length.unit)
    {
    case RSVG_UNIT_PX:
      /* Already a pixel value.  */
      break;
    case RSVG_UNIT_CM:
      /* 2.54 cm in an inch.  */
      value = dpi * value / 2.54;
      break;
    case RSVG_UNIT_MM:
      /* 25.4 mm in an inch.  */
      value = dpi * value / 25.4;
      break;
    case RSVG_UNIT_PT:
      /* 72 points in an inch.  */
      value = dpi * value / 72;
      break;
    case RSVG_UNIT_PC:
      /* 6 picas in an inch.  */
      value = dpi * value / 6;
      break;
    case RSVG_UNIT_IN:
      value *= dpi;
      break;
#if LIBRSVG_CHECK_VERSION (2, 48, 0)
      /* We don't know exactly what font size is used on older librsvg
	 versions.  */
    case RSVG_UNIT_EM:
      value *= font_size;
      break;
#endif
    default:
      /* Probably ex or %.  We can't know what the pixel value is
         without more information.  */
      value = 0;
    }

  return value;
}
#endif

/* Load frame F and image IMG.  CONTENTS contains the SVG XML data to
   be parsed, SIZE is its size, and FILENAME is the name of the SVG
   file being loaded.

   Use librsvg to do most of the image processing.

   Return true when successful.  */
static bool
svg_load_image (struct frame *f, struct image *img, char *contents,
		ptrdiff_t size, char *filename)
{
  RsvgHandle *rsvg_handle;
  double viewbox_width, viewbox_height;
  GError *err = NULL;
  GdkPixbuf *pixbuf;
  int width;
  int height;
  const guint8 *pixels;
  int rowstride;
  char *wrapped_contents = NULL;
  ptrdiff_t wrapped_size;

#if LIBRSVG_CHECK_VERSION (2, 48, 0)
  char *css = NULL;
#endif

#if ! GLIB_CHECK_VERSION (2, 36, 0)
  /* g_type_init is a glib function that must be called prior to
     using gnome type library functions (obsolete since 2.36.0).  */
  g_type_init ();
#endif

  /* Parse the unmodified SVG data so we can get its initial size.  */

#if LIBRSVG_CHECK_VERSION (2, 32, 0)
  GInputStream *input_stream
    = g_memory_input_stream_new_from_data (contents, size, NULL);
  GFile *base_file = filename ? g_file_new_for_path (filename) : NULL;
  rsvg_handle = rsvg_handle_new_from_stream_sync (input_stream, base_file,
						  RSVG_HANDLE_FLAGS_NONE,
						  NULL, &err);

  if (base_file)
    g_object_unref (base_file);
  g_object_unref (input_stream);

  /* Check rsvg_handle too, to avoid librsvg 2.40.13 bug (Bug#36773#26).  */
  if (!rsvg_handle || err) goto rsvg_error;

  rsvg_handle_set_dpi_x_y (rsvg_handle, FRAME_DISPLAY_INFO (f)->resx,
                           FRAME_DISPLAY_INFO (f)->resy);

#if LIBRSVG_CHECK_VERSION (2, 48, 0)
  Lisp_Object lcss = image_spec_value (img->spec, QCcss, NULL);
  if (!STRINGP (lcss))
    {
      /* Generate the CSS for the SVG image.  */
      const char *css_spec = "svg{font-family:\"%s\";font-size:%4dpx}";
      int css_len = strlen (css_spec) + strlen (img->face_font_family);
      css = xmalloc (css_len);
      snprintf (css, css_len, css_spec, img->face_font_family, img->face_font_size);
      rsvg_handle_set_stylesheet (rsvg_handle, (guint8 *)css, strlen (css), NULL);
    }
  else
    {
      css = xmalloc (SBYTES (lcss) + 1);
      strncpy (css, SSDATA (lcss), SBYTES (lcss));
      *(css + SBYTES (lcss) + 1) = 0;
    }
#endif

#else
  /* Make a handle to a new rsvg object.  */
  rsvg_handle = rsvg_handle_new ();
  eassume (rsvg_handle);

  rsvg_handle_set_dpi_x_y (rsvg_handle, FRAME_DISPLAY_INFO (f)->resx,
                           FRAME_DISPLAY_INFO (f)->resy);

  /* Set base_uri for properly handling referenced images (via 'href').
     Can be explicitly specified using `:base_uri' image property.
     See rsvg bug 596114 - "image refs are relative to curdir, not .svg file"
     <https://gitlab.gnome.org/GNOME/librsvg/issues/33>. */
  if (filename)
    rsvg_handle_set_base_uri (rsvg_handle, filename);

  /* Parse the contents argument and fill in the rsvg_handle.  */
  rsvg_handle_write (rsvg_handle, (unsigned char *) contents, size, &err);
  if (err) goto rsvg_error;

  /* The parsing is complete, rsvg_handle is ready to be used, close
     it for further writes.  */
  rsvg_handle_close (rsvg_handle, &err);
  if (err) goto rsvg_error;
#endif

  /* Get the image dimensions.  */
#if LIBRSVG_CHECK_VERSION (2, 46, 0)
  RsvgRectangle zero_rect, viewbox, out_logical_rect;

  /* Try the instrinsic dimensions first.  */
  gboolean has_width, has_height, has_viewbox;
  RsvgLength iwidth, iheight;
  double dpi = FRAME_DISPLAY_INFO (f)->resx;

  rsvg_handle_get_intrinsic_dimensions (rsvg_handle,
                                        &has_width, &iwidth,
                                        &has_height, &iheight,
                                        &has_viewbox, &viewbox);

  if (has_width && has_height)
    {
      /* Success!  We can use these values directly.  */
      viewbox_width = svg_css_length_to_pixels (iwidth, dpi, img->face_font_size);
      viewbox_height = svg_css_length_to_pixels (iheight, dpi, img->face_font_size);
    }
  else if (has_width && has_viewbox)
    {
      viewbox_width = svg_css_length_to_pixels (iwidth, dpi, img->face_font_size);
      viewbox_height = svg_css_length_to_pixels (iwidth, dpi, img->face_font_size)
        * viewbox.height / viewbox.width;
    }
  else if (has_height && has_viewbox)
    {
      viewbox_height = svg_css_length_to_pixels (iheight, dpi, img->face_font_size);
      viewbox_width = svg_css_length_to_pixels (iheight, dpi, img->face_font_size)
        * viewbox.width / viewbox.height;
    }
  else if (has_viewbox)
    {
      viewbox_width = viewbox.width;
      viewbox_height = viewbox.height;
    }
  else
    {
      /* We haven't found a useable set of sizes, so try working out
         the visible area.  */
      rsvg_handle_get_geometry_for_layer (rsvg_handle, NULL,
                                          &zero_rect, &viewbox,
                                          &out_logical_rect, NULL);
      viewbox_width = viewbox.x + viewbox.width;
      viewbox_height = viewbox.y + viewbox.height;
    }

  if (viewbox_width == 0 || viewbox_height == 0)
#endif
  {
    /* The functions used above to get the geometry of the visible
       area of the SVG are only available in librsvg 2.46 and above,
       so in certain circumstances this code path can result in some
       parts of the SVG being cropped.  */
    RsvgDimensionData dimension_data;

    rsvg_handle_get_dimensions (rsvg_handle, &dimension_data);

    viewbox_width = dimension_data.width;
    viewbox_height = dimension_data.height;
  }

  compute_image_size (viewbox_width, viewbox_height, img,
                      &width, &height);

  width *= FRAME_SCALE_FACTOR (f);
  height *= FRAME_SCALE_FACTOR (f);

  if (! check_image_size (f, width, height))
    {
      image_size_error ();
      goto rsvg_error;
    }

  /* We are now done with the unmodified data.  */
  g_object_unref (rsvg_handle);

  /* Wrap the SVG data in another SVG.  This allows us to set the
     width and height, as well as modify the foreground and background
     colors.  */
  {
    Lisp_Object value;
    unsigned long foreground = img->face_foreground;
    unsigned long background = img->face_background;

    Lisp_Object encoded_contents
      = Fbase64_encode_string (make_unibyte_string (contents, size), Qt);

    /* The wrapper sets the foreground color, width and height, and
       viewBox must contain the dimensions of the original image.  It
       also draws a rectangle over the whole space, set to the
       background color, before including the original image.  This
       acts to set the background color, instead of leaving it
       transparent.  */
    const char *wrapper =
      "<svg xmlns:xlink=\"http://www.w3.org/1999/xlink\" "
      "xmlns:xi=\"http://www.w3.org/2001/XInclude\" "
      "style=\"color: #%06X; fill: currentColor;\" "
      "width=\"%d\" height=\"%d\" preserveAspectRatio=\"none\" "
      "viewBox=\"0 0 %f %f\">"
      "<rect width=\"100%%\" height=\"100%%\" fill=\"#%06X\"/>"
      "<xi:include href=\"data:image/svg+xml;base64,%s\"></xi:include>"
      "</svg>";

    /* FIXME: I've added 64 in the hope it will cover the size of the
       width and height strings and things.  */
    int buffer_size = SBYTES (encoded_contents) + strlen (wrapper) + 64;

    value = image_spec_value (img->spec, QCforeground, NULL);
    if (!NILP (value))
      foreground = image_alloc_image_color (f, img, value, img->face_foreground);
    value = image_spec_value (img->spec, QCbackground, NULL);
    if (!NILP (value))
      {
        background = image_alloc_image_color (f, img, value, img->face_background);
        img->background = background;
        img->background_valid = 1;
      }

    wrapped_contents = xmalloc (buffer_size);

    if (!wrapped_contents
        || buffer_size <= snprintf (wrapped_contents, buffer_size, wrapper,
                                    foreground & 0xFFFFFF, width, height,
                                    viewbox_width, viewbox_height,
                                    background & 0xFFFFFF,
                                    SSDATA (encoded_contents)))
      goto rsvg_error;

    wrapped_size = strlen (wrapped_contents);
  }

  /* Now we parse the wrapped version.  */

#if LIBRSVG_CHECK_VERSION (2, 32, 0)
  input_stream = g_memory_input_stream_new_from_data (wrapped_contents, wrapped_size, NULL);
  base_file = filename ? g_file_new_for_path (filename) : NULL;
  rsvg_handle = rsvg_handle_new_from_stream_sync (input_stream, base_file,
						  RSVG_HANDLE_FLAGS_NONE,
						  NULL, &err);

  if (base_file)
    g_object_unref (base_file);
  g_object_unref (input_stream);

  /* Check rsvg_handle too, to avoid librsvg 2.40.13 bug (Bug#36773#26).  */
  if (!rsvg_handle || err) goto rsvg_error;

  rsvg_handle_set_dpi_x_y (rsvg_handle, FRAME_DISPLAY_INFO (f)->resx,
                           FRAME_DISPLAY_INFO (f)->resy);

#if LIBRSVG_CHECK_VERSION (2, 48, 0)
  rsvg_handle_set_stylesheet (rsvg_handle, (guint8 *)css, strlen (css), NULL);
#endif
#else
  /* Make a handle to a new rsvg object.  */
  rsvg_handle = rsvg_handle_new ();
  eassume (rsvg_handle);

  rsvg_handle_set_dpi_x_y (rsvg_handle, FRAME_DISPLAY_INFO (f)->resx,
                           FRAME_DISPLAY_INFO (f)->resy);

  /* Set base_uri for properly handling referenced images (via 'href').
     Can be explicitly specified using `:base_uri' image property.
     See rsvg bug 596114 - "image refs are relative to curdir, not .svg file"
     <https://gitlab.gnome.org/GNOME/librsvg/issues/33>. */
  if (filename)
    rsvg_handle_set_base_uri (rsvg_handle, filename);

  /* Parse the contents argument and fill in the rsvg_handle.  */
  rsvg_handle_write (rsvg_handle, (unsigned char *) wrapped_contents, wrapped_size, &err);
  if (err) goto rsvg_error;

  /* The parsing is complete, rsvg_handle is ready to used, close it
     for further writes.  */
  rsvg_handle_close (rsvg_handle, &err);
  if (err) goto rsvg_error;
#endif


  /* We can now get a valid pixel buffer from the svg file, if all
     went ok.  */
  pixbuf = rsvg_handle_get_pixbuf (rsvg_handle);
  if (!pixbuf) goto rsvg_error;
  g_object_unref (rsvg_handle);
  xfree (wrapped_contents);

#if LIBRSVG_CHECK_VERSION (2, 48, 0)
  if (!STRINGP (lcss))
    xfree (css);
#endif

  /* Extract some meta data from the svg handle.  */
  width     = gdk_pixbuf_get_width (pixbuf);
  height    = gdk_pixbuf_get_height (pixbuf);
  pixels    = gdk_pixbuf_get_pixels (pixbuf);
  rowstride = gdk_pixbuf_get_rowstride (pixbuf);

  /* Validate the svg meta data.  */
  eassert (gdk_pixbuf_get_colorspace (pixbuf) == GDK_COLORSPACE_RGB);
  eassert (gdk_pixbuf_get_n_channels (pixbuf) == 4);
  eassert (gdk_pixbuf_get_has_alpha (pixbuf));
  eassert (gdk_pixbuf_get_bits_per_sample (pixbuf) == 8);

  {
    /* Try to create a x pixmap to hold the svg pixmap.  */
    Emacs_Pix_Container ximg;
    if (!image_create_x_image_and_pixmap (f, img, width, height, 0, &ximg, 0))
      {
	g_object_unref (pixbuf);
	return 0;
      }

    init_color_table ();

    /* This loop handles opacity values, since Emacs assumes
       non-transparent images.  Each pixel must be "flattened" by
       calculating the resulting color, given the transparency of the
       pixel, and the image background color.  */
    for (int y = 0; y < height; ++y)
      {
	for (int x = 0; x < width; ++x)
	  {
	    int red     = *pixels++;
	    int green   = *pixels++;
	    int blue    = *pixels++;

            /* Skip opacity.  */
	    pixels++;

	    PUT_PIXEL (ximg, x, y, lookup_rgb_color (f, red << 8, green << 8, blue << 8));
	  }

	pixels += rowstride - 4 * width;
      }

#ifdef COLOR_TABLE_SUPPORT
    /* Remember colors allocated for this image.  */
    img->colors = colors_in_color_table (&img->ncolors);
    free_color_table ();
#endif /* COLOR_TABLE_SUPPORT */

    g_object_unref (pixbuf);

    img->width  = width;
    img->height = height;

    /* Maybe fill in the background field while we have ximg handy.
       Casting avoids a GCC warning.  */
    IMAGE_BACKGROUND (img, f, (Emacs_Pix_Context)ximg);

    /* Put ximg into the image.  */
    image_put_x_image (f, img, ximg, 0);
  }

  return 1;

 rsvg_error:
  if (rsvg_handle)
    g_object_unref (rsvg_handle);
  if (wrapped_contents)
    xfree (wrapped_contents);
#if LIBRSVG_CHECK_VERSION (2, 48, 0)
  if (css && !STRINGP (lcss))
    xfree (css);
#endif
  /* FIXME: Use error->message so the user knows what is the actual
     problem with the image.  */
  image_error ("Error parsing SVG image `%s'", img->spec);
  g_clear_error (&err);
  return 0;
}

#endif	/* defined (HAVE_RSVG) */




/***********************************************************************
				Ghostscript
 ***********************************************************************/

#if defined HAVE_X_WINDOWS && !defined USE_CAIRO
#define HAVE_GHOSTSCRIPT 1
#endif /* HAVE_X_WINDOWS && !USE_CAIRO */

#ifdef HAVE_GHOSTSCRIPT

/* Indices of image specification fields in gs_format, below.  */

enum gs_keyword_index
{
  GS_TYPE,
  GS_PT_WIDTH,
  GS_PT_HEIGHT,
  GS_FILE,
  GS_LOADER,
  GS_BOUNDING_BOX,
  GS_ASCENT,
  GS_MARGIN,
  GS_RELIEF,
  GS_ALGORITHM,
  GS_HEURISTIC_MASK,
  GS_MASK,
  GS_BACKGROUND,
  GS_LAST
};

/* Vector of image_keyword structures describing the format
   of valid user-defined image specifications.  */

static const struct image_keyword gs_format[GS_LAST] =
{
  {":type",		IMAGE_SYMBOL_VALUE,			1},
  {":pt-width",		IMAGE_POSITIVE_INTEGER_VALUE,		1},
  {":pt-height",	IMAGE_POSITIVE_INTEGER_VALUE,		1},
  {":file",		IMAGE_STRING_VALUE,			1},
  {":loader",		IMAGE_FUNCTION_VALUE,			0},
  {":bounding-box",	IMAGE_DONT_CHECK_VALUE_TYPE,		1},
  {":ascent",		IMAGE_ASCENT_VALUE,			0},
  {":margin",		IMAGE_NON_NEGATIVE_INTEGER_VALUE_OR_PAIR, 0},
  {":relief",		IMAGE_INTEGER_VALUE,			0},
  {":conversion",	IMAGE_DONT_CHECK_VALUE_TYPE,		0},
  {":heuristic-mask",	IMAGE_DONT_CHECK_VALUE_TYPE,		0},
  {":mask",		IMAGE_DONT_CHECK_VALUE_TYPE,		0},
  {":background",	IMAGE_STRING_OR_NIL_VALUE,		0}
};

/* Return true if OBJECT is a valid Ghostscript image
   specification.  */

static bool
gs_image_p (Lisp_Object object)
{
  struct image_keyword fmt[GS_LAST];
  Lisp_Object tem;
  int i;

  memcpy (fmt, gs_format, sizeof fmt);

  if (!parse_image_spec (object, fmt, GS_LAST, Qpostscript))
    return 0;

  /* Bounding box must be a list or vector containing 4 integers.  */
  tem = fmt[GS_BOUNDING_BOX].value;
  if (CONSP (tem))
    {
      for (i = 0; i < 4; ++i, tem = XCDR (tem))
	if (!CONSP (tem) || !FIXNUMP (XCAR (tem)))
	  return 0;
      if (!NILP (tem))
	return 0;
    }
  else if (VECTORP (tem))
    {
      if (ASIZE (tem) != 4)
	return 0;
      for (i = 0; i < 4; ++i)
	if (!FIXNUMP (AREF (tem, i)))
	  return 0;
    }
  else
    return 0;

  return 1;
}


/* Load Ghostscript image IMG for use on frame F.  Value is true
   if successful.  */

static bool
gs_load (struct frame *f, struct image *img)
{
  uintmax_t printnum1, printnum2;
  char buffer[sizeof " " + 2 * INT_STRLEN_BOUND (intmax_t)];
  Lisp_Object window_and_pixmap_id = Qnil, loader, pt_height, pt_width;
  Lisp_Object frame;
  double in_width, in_height;
  Lisp_Object pixel_colors = Qnil;

  /* Compute pixel size of pixmap needed from the given size in the
     image specification.  Sizes in the specification are in pt.  1 pt
     = 1/72 in, xdpi and ydpi are stored in the frame's X display
     info.  */
  pt_width = image_spec_value (img->spec, QCpt_width, NULL);
  in_width = FIXNUMP (pt_width) ? XFIXNAT (pt_width) / 72.0 : 0;
  in_width *= FRAME_RES_X (f);
  pt_height = image_spec_value (img->spec, QCpt_height, NULL);
  in_height = FIXNUMP (pt_height) ? XFIXNAT (pt_height) / 72.0 : 0;
  in_height *= FRAME_RES_Y (f);

  if (! (in_width <= INT_MAX && in_height <= INT_MAX
	 && check_image_size (f, in_width, in_height)))
    {
      image_size_error ();
      return 0;
    }
  img->width = in_width;
  img->height = in_height;

  /* Create the pixmap.  */
  eassert (img->pixmap == NO_PIXMAP);

  if (image_check_image_size (0, img->width, img->height))
    {
      /* Only W32 version did BLOCK_INPUT here.  ++kfs */
      block_input ();
      img->pixmap = XCreatePixmap (FRAME_X_DISPLAY (f), FRAME_X_DRAWABLE (f),
				   img->width, img->height,
				   DefaultDepthOfScreen (FRAME_X_SCREEN (f)));
      unblock_input ();
    }

  if (!img->pixmap)
    {
      image_error ("Unable to create pixmap for `%s'" , img->spec);
      return 0;
    }

  /* Call the loader to fill the pixmap.  It returns a process object
     if successful.  We do not record_unwind_protect here because
     other places in redisplay like calling window scroll functions
     don't either.  Let the Lisp loader use `unwind-protect' instead.  */
  printnum1 = FRAME_X_DRAWABLE (f);
  printnum2 = img->pixmap;
  window_and_pixmap_id
    = make_formatted_string (buffer, "%"PRIuMAX" %"PRIuMAX,
			     printnum1, printnum2);

  printnum1 = FRAME_FOREGROUND_PIXEL (f);
  printnum2 = FRAME_BACKGROUND_PIXEL (f);
  pixel_colors
    = make_formatted_string (buffer, "%"PRIuMAX" %"PRIuMAX,
			     printnum1, printnum2);

  XSETFRAME (frame, f);
  loader = image_spec_value (img->spec, QCloader, NULL);
  if (NILP (loader))
    loader = intern ("gs-load-image");

  img->lisp_data = call6 (loader, frame, img->spec,
			  make_fixnum (img->width),
			  make_fixnum (img->height),
			  window_and_pixmap_id,
			  pixel_colors);
  return PROCESSP (img->lisp_data);
}


/* Kill the Ghostscript process that was started to fill PIXMAP on
   frame F.  Called from XTread_socket when receiving an event
   telling Emacs that Ghostscript has finished drawing.  */

void
x_kill_gs_process (Pixmap pixmap, struct frame *f)
{
  struct image_cache *c = FRAME_IMAGE_CACHE (f);
  ptrdiff_t i;
  struct image *img;

  /* Find the image containing PIXMAP.  */
  for (i = 0; i < c->used; ++i)
    if (c->images[i]->pixmap == pixmap)
      break;

  /* Should someone in between have cleared the image cache, for
     instance, give up.  */
  if (i == c->used)
    return;

  /* Kill the GS process.  We should have found PIXMAP in the image
     cache and its image should contain a process object.  */
  img = c->images[i];
  eassert (PROCESSP (img->lisp_data));
  Fkill_process (img->lisp_data, Qnil);
  img->lisp_data = Qnil;

#if defined (HAVE_X_WINDOWS)

  /* On displays with a mutable colormap, figure out the colors
     allocated for the image by looking at the pixels of an XImage for
     img->pixmap.  */
  if (x_mutable_colormap (FRAME_X_VISUAL (f)))
    {
      XImage *ximg;

      block_input ();

      /* Try to get an XImage for img->pixmep.  */
      ximg = XGetImage (FRAME_X_DISPLAY (f), img->pixmap,
			0, 0, img->width, img->height, ~0, ZPixmap);
      if (ximg)
	{
	  /* Initialize the color table.  */
	  init_color_table ();

	  /* For each pixel of the image, look its color up in the
	     color table.  After having done so, the color table will
	     contain an entry for each color used by the image.  */
#ifdef COLOR_TABLE_SUPPORT
	  for (int y = 0; y < img->height; ++y)
	    for (int x = 0; x < img->width; ++x)
	      {
		unsigned long pixel = XGetPixel (ximg, x, y);

		lookup_pixel_color (f, pixel);
	      }

	  /* Record colors in the image.  Free color table and XImage.  */
	  img->colors = colors_in_color_table (&img->ncolors);
	  free_color_table ();
#endif
	  XDestroyImage (ximg);

#if 0 /* This doesn't seem to be the case.  If we free the colors
	 here, we get a BadAccess later in image_clear_image when
	 freeing the colors.  */
	  /* We have allocated colors once, but Ghostscript has also
	     allocated colors on behalf of us.  So, to get the
	     reference counts right, free them once.  */
	  if (img->ncolors)
	    x_free_colors (f, img->colors, img->ncolors);
#endif
	}
      else
	image_error ("Cannot get X image of `%s'; colors will not be freed",
		     img->spec);

      unblock_input ();
    }
#endif /* HAVE_X_WINDOWS */

  /* Now that we have the pixmap, compute mask and transform the
     image if requested.  */
  block_input ();
  postprocess_image (f, img);
  unblock_input ();
}

#endif /* HAVE_GHOSTSCRIPT */


/***********************************************************************
				Tests
 ***********************************************************************/

#ifdef GLYPH_DEBUG

DEFUN ("imagep", Fimagep, Simagep, 1, 1, 0,
       doc: /* Value is non-nil if SPEC is a valid image specification.  */)
  (Lisp_Object spec)
{
  return valid_image_p (spec) ? Qt : Qnil;
}


DEFUN ("lookup-image", Flookup_image, Slookup_image, 1, 1, 0,
       doc: /* */)
  (Lisp_Object spec)
{
  ptrdiff_t id = -1;

  if (valid_image_p (spec))
    id = lookup_image (SELECTED_FRAME (), spec, -1);

  debug_print (spec);
  return make_fixnum (id);
}

#endif /* GLYPH_DEBUG */


/***********************************************************************
			    Initialization
 ***********************************************************************/

DEFUN ("image-transforms-p", Fimage_transforms_p, Simage_transforms_p, 0, 1, 0,
       doc: /* Test whether FRAME supports image transformation.
Return list of capabilities if FRAME supports native transforms, nil otherwise.
FRAME defaults to the selected frame.
The list of capabilities can include one or more of the following:

 - the symbol `scale' if FRAME supports image scaling
 - the symbol `rotate90' if FRAME supports image rotation only by angles
    that are integral multiples of 90 degrees.  */)
     (Lisp_Object frame)
{
  struct frame *f = decode_live_frame (frame);
  if (FRAME_WINDOW_P (f))
    {
#ifdef HAVE_NATIVE_TRANSFORMS
# if defined HAVE_IMAGEMAGICK || defined (USE_CAIRO) || defined (HAVE_NS)
      return list2 (Qscale, Qrotate90);
# elif defined (HAVE_X_WINDOWS) && defined (HAVE_XRENDER)
      int event_basep, error_basep;

      if (XRenderQueryExtension (FRAME_X_DISPLAY (f),
				 &event_basep, &error_basep))
	return list2 (Qscale, Qrotate90);
# elif defined (HAVE_NTGUI)
      return (w32_image_rotations_p ()
	      ? list2 (Qscale, Qrotate90)
	      : list1 (Qscale));
# endif
#endif
    }

  return Qnil;
}

DEFUN ("init-image-library", Finit_image_library, Sinit_image_library, 1, 1, 0,
       doc: /* Initialize image library implementing image type TYPE.
Return t if TYPE is a supported image type.

If image libraries are loaded dynamically (currently the case only on
MS-Windows), load the library for TYPE if it is not yet loaded, using
the library file(s) specified by `dynamic-library-alist'.  */)
  (Lisp_Object type)
{
  return lookup_image_type (type) ? Qt : Qnil;
}

static bool
initialize_image_type (struct image_type const *type)
{
#ifdef WINDOWSNT
  Lisp_Object typesym = builtin_lisp_symbol (type->type);

# if HAVE_NATIVE_IMAGE_API
  if (image_can_use_native_api (typesym))
    return true;
# endif

  Lisp_Object tested = Fassq (typesym, Vlibrary_cache);
  /* If we failed to load the library before, don't try again.  */
  if (CONSP (tested))
    return !NILP (XCDR (tested)) ? true : false;

  bool (*init) (void) = type->init;
  if (init)
    {
      bool type_valid = init ();
      Vlibrary_cache = Fcons (Fcons (typesym, type_valid ? Qt : Qnil),
			      Vlibrary_cache);
      return type_valid;
    }
#endif
  return true;
}

/* Array of supported image types.  */

static struct image_type const image_types[] =
{
#ifdef HAVE_GHOSTSCRIPT
 { SYMBOL_INDEX (Qpostscript), gs_image_p, gs_load, image_clear_image },
#endif
#ifdef HAVE_IMAGEMAGICK
 { SYMBOL_INDEX (Qimagemagick), imagemagick_image_p, imagemagick_load,
   imagemagick_clear_image },
#endif
#ifdef HAVE_RSVG
 { SYMBOL_INDEX (Qsvg), svg_image_p, svg_load, image_clear_image,
   IMAGE_TYPE_INIT (init_svg_functions) },
#endif
#if defined HAVE_PNG
 { SYMBOL_INDEX (Qpng), png_image_p, png_load, image_clear_image,
   IMAGE_TYPE_INIT (init_png_functions) },
#endif
#if defined HAVE_GIF
 { SYMBOL_INDEX (Qgif), gif_image_p, gif_load, gif_clear_image,
   IMAGE_TYPE_INIT (init_gif_functions) },
#endif
#if defined HAVE_TIFF
 { SYMBOL_INDEX (Qtiff), tiff_image_p, tiff_load, image_clear_image,
   IMAGE_TYPE_INIT (init_tiff_functions) },
#endif
#if defined HAVE_JPEG
 { SYMBOL_INDEX (Qjpeg), jpeg_image_p, jpeg_load, image_clear_image,
   IMAGE_TYPE_INIT (init_jpeg_functions) },
#endif
#if defined HAVE_XPM || defined HAVE_NS || defined USE_CAIRO
 { SYMBOL_INDEX (Qxpm), xpm_image_p, xpm_load, image_clear_image,
   IMAGE_TYPE_INIT (init_xpm_functions) },
#endif
 { SYMBOL_INDEX (Qxbm), xbm_image_p, xbm_load, image_clear_image },
 { SYMBOL_INDEX (Qpbm), pbm_image_p, pbm_load, image_clear_image },
};

#if HAVE_NATIVE_IMAGE_API
struct image_type native_image_type =
  { SYMBOL_INDEX (Qnative_image), native_image_p, native_image_load,
    image_clear_image };
#endif

/* Look up image type TYPE, and return a pointer to its image_type
   structure.  Return 0 if TYPE is not a known image type.  */

static struct image_type const *
lookup_image_type (Lisp_Object type)
{
#if HAVE_NATIVE_IMAGE_API
  if (image_can_use_native_api (type))
    return &native_image_type;
#endif

  for (int i = 0; i < ARRAYELTS (image_types); i++)
    {
      struct image_type const *r = &image_types[i];
      if (EQ (type, builtin_lisp_symbol (r->type)))
	return initialize_image_type (r) ? r : NULL;
    }
  return NULL;
}


void
syms_of_image (void)
{
  /* Must be defined now because we're going to update it below, while
     defining the supported image types.  */
  DEFVAR_LISP ("image-types", Vimage_types,
    doc: /* List of potentially supported image types.
Each element of the list is a symbol for an image type, like `jpeg' or `png'.
To check whether it is really supported, use `image-type-available-p'.  */);
  Vimage_types = Qnil;

  DEFVAR_LISP ("max-image-size", Vmax_image_size,
    doc: /* Maximum size of images.
Emacs will not load an image into memory if its pixel width or
pixel height exceeds this limit.

If the value is an integer, it directly specifies the maximum
image height and width, measured in pixels.  If it is a floating
point number, it specifies the maximum image height and width
as a ratio to the frame height and width.  If the value is
non-numeric, there is no explicit limit on the size of images.  */);
  Vmax_image_size = make_float (MAX_IMAGE_SIZE);

  /* Other symbols.  */
  DEFSYM (Qcount, "count");
  DEFSYM (Qextension_data, "extension-data");
  DEFSYM (Qdelay, "delay");

  /* Keywords.  */
  DEFSYM (QCascent, ":ascent");
  DEFSYM (QCmargin, ":margin");
  DEFSYM (QCrelief, ":relief");
  DEFSYM (QCconversion, ":conversion");
  DEFSYM (QCcolor_symbols, ":color-symbols");
  DEFSYM (QCheuristic_mask, ":heuristic-mask");
  DEFSYM (QCindex, ":index");
  DEFSYM (QCcrop, ":crop");
  DEFSYM (QCrotation, ":rotation");
  DEFSYM (QCmatrix, ":matrix");
  DEFSYM (QCscale, ":scale");
  DEFSYM (QCtransform_smoothing, ":transform-smoothing");
  DEFSYM (QCcolor_adjustment, ":color-adjustment");
  DEFSYM (QCmask, ":mask");

  /* Other symbols.  */
  DEFSYM (Qlaplace, "laplace");
  DEFSYM (Qemboss, "emboss");
  DEFSYM (Qedge_detection, "edge-detection");
  DEFSYM (Qheuristic, "heuristic");

  DEFSYM (Qpostscript, "postscript");
  DEFSYM (QCmax_width, ":max-width");
  DEFSYM (QCmax_height, ":max-height");

  DEFSYM (Qem, "em");

#ifdef HAVE_NATIVE_TRANSFORMS
  DEFSYM (Qscale, "scale");
  DEFSYM (Qrotate, "rotate");
  DEFSYM (Qrotate90, "rotate90");
  DEFSYM (Qcrop, "crop");
#endif

#ifdef HAVE_GHOSTSCRIPT
  add_image_type (Qpostscript);
  DEFSYM (QCloader, ":loader");
  DEFSYM (QCpt_width, ":pt-width");
  DEFSYM (QCpt_height, ":pt-height");
#endif /* HAVE_GHOSTSCRIPT */

#ifdef HAVE_NTGUI
  /* Versions of libpng, libgif, and libjpeg that we were compiled with,
     or -1 if no PNG/GIF support was compiled in.  This is tested by
     w32-win.el to correctly set up the alist used to search for the
     respective image libraries.  */
  DEFSYM (Qlibpng_version, "libpng-version");
  Fset (Qlibpng_version,
#if HAVE_PNG
	make_fixnum (PNG_LIBPNG_VER)
#else
	make_fixnum (-1)
#endif
	);
  DEFSYM (Qlibgif_version, "libgif-version");
  Fset (Qlibgif_version,
#ifdef HAVE_GIF
	make_fixnum (GIFLIB_MAJOR * 10000
		     + GIFLIB_MINOR * 100
		     + GIFLIB_RELEASE)
#else
	make_fixnum (-1)
#endif
        );
  DEFSYM (Qlibjpeg_version, "libjpeg-version");
  Fset (Qlibjpeg_version,
#if HAVE_JPEG
	make_fixnum (JPEG_LIB_VERSION)
#else
	make_fixnum (-1)
#endif
	);
#endif

  DEFSYM (Qpbm, "pbm");
  add_image_type (Qpbm);

  DEFSYM (Qxbm, "xbm");
  add_image_type (Qxbm);

#if defined (HAVE_XPM) || defined (HAVE_NS) || defined (USE_CAIRO)
  DEFSYM (Qxpm, "xpm");
  add_image_type (Qxpm);
#endif

#if defined (HAVE_JPEG) || defined (HAVE_NATIVE_IMAGE_API)
  DEFSYM (Qjpeg, "jpeg");
  add_image_type (Qjpeg);
#endif

#if defined (HAVE_TIFF) || defined (HAVE_NATIVE_IMAGE_API)
  DEFSYM (Qtiff, "tiff");
  add_image_type (Qtiff);
#endif

#if defined (HAVE_GIF) || defined (HAVE_NATIVE_IMAGE_API)
  DEFSYM (Qgif, "gif");
  add_image_type (Qgif);
#endif

#if defined (HAVE_PNG) || defined (HAVE_NATIVE_IMAGE_API)
  DEFSYM (Qpng, "png");
  add_image_type (Qpng);
#endif

#if defined (HAVE_IMAGEMAGICK)
  DEFSYM (Qimagemagick, "imagemagick");
  add_image_type (Qimagemagick);
#endif

#if defined (HAVE_RSVG)
  DEFSYM (Qsvg, "svg");
  DEFSYM (QCbase_uri, ":base-uri");
  DEFSYM (QCcss, ":css");
  add_image_type (Qsvg);
#ifdef HAVE_NTGUI
  /* Other libraries used directly by svg code.  */
  DEFSYM (Qgdk_pixbuf, "gdk-pixbuf");
  DEFSYM (Qglib, "glib");
# if LIBRSVG_CHECK_VERSION (2, 32, 0)
  DEFSYM (Qgio,  "gio");
# endif
  DEFSYM (Qgobject, "gobject");
#endif /* HAVE_NTGUI  */
#endif /* HAVE_RSVG  */

#if HAVE_NATIVE_IMAGE_API
  DEFSYM (Qnative_image, "native-image");
# ifdef HAVE_NTGUI
  DEFSYM (Qgdiplus, "gdiplus");
  DEFSYM (Qshlwapi, "shlwapi");
# endif
#endif

  defsubr (&Sinit_image_library);
#ifdef HAVE_IMAGEMAGICK
  defsubr (&Simagemagick_types);
#endif
  defsubr (&Sclear_image_cache);
  defsubr (&Simage_flush);
  defsubr (&Simage_size);
  defsubr (&Simage_mask_p);
  defsubr (&Simage_metadata);
  defsubr (&Simage_cache_size);

#ifdef GLYPH_DEBUG
  defsubr (&Simagep);
  defsubr (&Slookup_image);
#endif

  defsubr (&Simage_transforms_p);

  DEFVAR_BOOL ("cross-disabled-images", cross_disabled_images,
    doc: /* Non-nil means always draw a cross over disabled images.
Disabled images are those having a `:conversion disabled' property.
A cross is always drawn on black & white displays.  */);
  cross_disabled_images = 0;

  DEFVAR_LISP ("x-bitmap-file-path", Vx_bitmap_file_path,
    doc: /* List of directories to search for window system bitmap files.  */);
  Vx_bitmap_file_path = decode_env_path (0, PATH_BITMAPS, 0);

  DEFVAR_LISP ("image-cache-eviction-delay", Vimage_cache_eviction_delay,
    doc: /* Maximum time after which images are removed from the cache.
When an image has not been displayed this many seconds, Emacs
automatically removes it from the image cache.  If the cache contains
a large number of images, the actual eviction time may be shorter.
The value can also be nil, meaning the cache is never cleared.

The function `clear-image-cache' disregards this variable.  */);
  Vimage_cache_eviction_delay = make_fixnum (300);
#ifdef HAVE_IMAGEMAGICK
  DEFVAR_INT ("imagemagick-render-type", imagemagick_render_type,
    doc: /* Integer indicating which ImageMagick rendering method to use.
The options are:
  0 -- the default method (pixel pushing)
  1 -- a newer method ("MagickExportImagePixels") that may perform
       better (speed etc) in some cases, but has not been as thoroughly
       tested with Emacs as the default method.  This method requires
       ImageMagick version 6.4.6 (approximately) or later.
*/);
  /* MagickExportImagePixels is in 6.4.6-9, but not 6.4.4-10.  */
  imagemagick_render_type = 0;
#endif

}<|MERGE_RESOLUTION|>--- conflicted
+++ resolved
@@ -9383,14 +9383,10 @@
 #ifndef DONT_CREATE_TRANSFORMED_IMAGEMAGICK_IMAGE
   compute_image_size (MagickGetImageWidth (image_wand),
 		      MagickGetImageHeight (image_wand),
-<<<<<<< HEAD
-		      img->spec, &desired_width, &desired_height);
+		      img, &desired_width, &desired_height);
 #else
   desired_width = desired_height = -1;
 #endif
-=======
-		      img, &desired_width, &desired_height);
->>>>>>> 5c07cd0f
 
   if (desired_width != -1 && desired_height != -1)
     {
