/* Window creation, deletion and examination for GNU Emacs.
   Does not include redisplay.
   Copyright (C) 1985-1987, 1993-1998, 2000-2011
                 Free Software Foundation, Inc.

This file is part of GNU Emacs.

GNU Emacs is free software: you can redistribute it and/or modify
it under the terms of the GNU General Public License as published by
the Free Software Foundation, either version 3 of the License, or
(at your option) any later version.

GNU Emacs is distributed in the hope that it will be useful,
but WITHOUT ANY WARRANTY; without even the implied warranty of
MERCHANTABILITY or FITNESS FOR A PARTICULAR PURPOSE.  See the
GNU General Public License for more details.

You should have received a copy of the GNU General Public License
along with GNU Emacs.  If not, see <http://www.gnu.org/licenses/>.  */

#include <config.h>
#include <stdio.h>
#include <setjmp.h>

#include "lisp.h"
#include "buffer.h"
#include "keyboard.h"
#include "keymap.h"
#include "frame.h"
#include "window.h"
#include "commands.h"
#include "indent.h"
#include "termchar.h"
#include "disptab.h"
#include "dispextern.h"
#include "blockinput.h"
#include "intervals.h"
#include "termhooks.h"		/* For FRAME_TERMINAL.  */

#ifdef HAVE_X_WINDOWS
#include "xterm.h"
#endif	/* HAVE_X_WINDOWS */
#ifdef WINDOWSNT
#include "w32term.h"
#endif
#ifdef MSDOS
#include "msdos.h"
#endif
#ifdef HAVE_NS
#include "nsterm.h"
#endif

<<<<<<< HEAD
#include "xwidget.h"

Lisp_Object Qwindowp, Qwindow_live_p, Qwindow_configuration_p;
Lisp_Object Qdisplay_buffer;
Lisp_Object Qscroll_up, Qscroll_down, Qscroll_command;
Lisp_Object Qwindow_size_fixed;
=======
Lisp_Object Qwindowp, Qwindow_live_p;
static Lisp_Object Qwindow_configuration_p, Qrecord_window_buffer;
static Lisp_Object Qwindow_deletable_p, Qdelete_window, Qdisplay_buffer;
static Lisp_Object Qreplace_buffer_in_windows, Qget_mru_window;
static Lisp_Object Qresize_root_window, Qresize_root_window_vertically;
static Lisp_Object Qscroll_up, Qscroll_down, Qscroll_command;
static Lisp_Object Qsafe, Qabove, Qbelow;
static Lisp_Object Qauto_buffer_name;
>>>>>>> 4bba86e6

static int displayed_window_lines (struct window *);
static struct window *decode_window (Lisp_Object);
static int count_windows (struct window *);
static int get_leaf_windows (struct window *, struct window **, int);
static void window_scroll (Lisp_Object, int, int, int);
static void window_scroll_pixel_based (Lisp_Object, int, int, int);
static void window_scroll_line_based (Lisp_Object, int, int, int);
static int freeze_window_start (struct window *, void *);
static Lisp_Object window_list (void);
static int add_window_to_list (struct window *, void *);
static int candidate_window_p (Lisp_Object, Lisp_Object, Lisp_Object,
                               Lisp_Object);
static Lisp_Object next_window (Lisp_Object, Lisp_Object,
                                Lisp_Object, int);
static void decode_next_window_args (Lisp_Object *, Lisp_Object *,
                                     Lisp_Object *);
static void foreach_window (struct frame *,
				 int (* fn) (struct window *, void *),
                            void *);
static int foreach_window_1 (struct window *,
                             int (* fn) (struct window *, void *),
                             void *);
static Lisp_Object window_list_1 (Lisp_Object, Lisp_Object, Lisp_Object);
static int resize_window_check (struct window *, int);
static void resize_window_apply (struct window *, int);
static Lisp_Object select_window (Lisp_Object, Lisp_Object, int);

/* This is the window in which the terminal's cursor should
   be left when nothing is being done with it.  This must
   always be a leaf window, and its buffer is selected by
   the top level editing loop at the end of each command.

   This value is always the same as
   FRAME_SELECTED_WINDOW (selected_frame).  */
Lisp_Object selected_window;

/* A list of all windows for use by next_window and Fwindow_list.
   Functions creating or deleting windows should invalidate this cache
   by setting it to nil.  */
Lisp_Object Vwindow_list;

/* The mini-buffer window of the selected frame.
   Note that you cannot test for mini-bufferness of an arbitrary window
   by comparing against this; but you can test for mini-bufferness of
   the selected window.  */
Lisp_Object minibuf_window;

/* Non-nil means it is the window whose mode line should be
   shown as the selected window when the minibuffer is selected.  */
Lisp_Object minibuf_selected_window;

/* Hook run at end of temp_output_buffer_show.  */
static Lisp_Object Qtemp_buffer_show_hook;

/* Incremented for each window created.  */
static int sequence_number;

/* Nonzero after init_window_once has finished.  */
static int window_initialized;

/* Hook to run when window config changes.  */
static Lisp_Object Qwindow_configuration_change_hook;

/* Used by the function window_scroll_pixel_based */
static int window_scroll_pixel_based_preserve_x;
static int window_scroll_pixel_based_preserve_y;

/* Same for window_scroll_line_based.  */
static int window_scroll_preserve_hpos;
static int window_scroll_preserve_vpos;

static struct window *
decode_window (register Lisp_Object window)
{
  if (NILP (window))
    return XWINDOW (selected_window);

  CHECK_LIVE_WINDOW (window);
  return XWINDOW (window);
}

static struct window *
decode_any_window (register Lisp_Object window)
{
  if (NILP (window))
    return XWINDOW (selected_window);

  CHECK_WINDOW (window);
  return XWINDOW (window);
}

DEFUN ("windowp", Fwindowp, Swindowp, 1, 1, 0,
       doc: /* Return t if OBJECT is a window and nil otherwise.  */)
  (Lisp_Object object)
{
  return WINDOWP (object) ? Qt : Qnil;
}

DEFUN ("window-live-p", Fwindow_live_p, Swindow_live_p, 1, 1, 0,
       doc: /* Return t if OBJECT is a live window and nil otherwise.
A live window is a window that displays a buffer.  */)
  (Lisp_Object object)
{
  return WINDOW_LIVE_P (object) ? Qt : Qnil;
}

/* Frames and windows.  */
DEFUN ("window-frame", Fwindow_frame, Swindow_frame, 1, 1, 0,
       doc: /* Return the frame that window WINDOW is on.
WINDOW can be any window and defaults to the selected one.  */)
  (Lisp_Object window)
{
  return decode_any_window (window)->frame;
}

DEFUN ("frame-root-window", Fframe_root_window, Sframe_root_window, 0, 1, 0,
       doc: /* Return the root window of FRAME_OR_WINDOW.
If omitted, FRAME_OR_WINDOW defaults to the currently selected frame.
Else if FRAME_OR_WINDOW denotes any window, return the root window of
that window's frame.  If FRAME_OR_WINDOW denotes a live frame, return
the root window of that frame.  */)
  (Lisp_Object frame_or_window)
{
  Lisp_Object window;

  if (NILP (frame_or_window))
    window = SELECTED_FRAME ()->root_window;
  else if (WINDOWP (frame_or_window))
    window = XFRAME (WINDOW_FRAME (XWINDOW (frame_or_window)))->root_window;
  else
    {
      CHECK_LIVE_FRAME (frame_or_window);
      window = XFRAME (frame_or_window)->root_window;
    }

  return window;
}

DEFUN ("minibuffer-window", Fminibuffer_window, Sminibuffer_window, 0, 1, 0,
       doc: /* Return the window used now for minibuffers.
If the optional argument FRAME is specified, return the minibuffer window
used by that frame.  */)
  (Lisp_Object frame)
{
  if (NILP (frame))
    frame = selected_frame;
  CHECK_LIVE_FRAME (frame);
  return FRAME_MINIBUF_WINDOW (XFRAME (frame));
}

DEFUN ("window-minibuffer-p", Fwindow_minibuffer_p,
       Swindow_minibuffer_p, 0, 1, 0,
       doc: /* Return non-nil if WINDOW is a minibuffer window.
WINDOW can be any window and defaults to the selected one.  */)
  (Lisp_Object window)
{
  return MINI_WINDOW_P (decode_any_window (window)) ? Qt : Qnil;
}

/* Don't move this to window.el - this must be a safe routine.  */
DEFUN ("frame-first-window", Fframe_first_window, Sframe_first_window, 0, 1, 0,
       doc: /* Return the topmost, leftmost live window on FRAME_OR_WINDOW.
If omitted, FRAME_OR_WINDOW defaults to the currently selected frame.
Else if FRAME_OR_WINDOW denotes any window, return the first window of
that window's frame.  If FRAME_OR_WINDOW denotes a live frame, return
the first window of that frame.  */)
  (Lisp_Object frame_or_window)
{
  Lisp_Object window;

  if (NILP (frame_or_window))
    window = SELECTED_FRAME ()->root_window;
  else if (WINDOWP (frame_or_window))
    window = XFRAME (WINDOW_FRAME (XWINDOW (frame_or_window)))->root_window;
  else
    {
      CHECK_LIVE_FRAME (frame_or_window);
      window = XFRAME (frame_or_window)->root_window;
    }

  while (NILP (XWINDOW (window)->buffer))
    {
      if (! NILP (XWINDOW (window)->hchild))
	window = XWINDOW (window)->hchild;
      else if (! NILP (XWINDOW (window)->vchild))
	window = XWINDOW (window)->vchild;
      else
	abort ();
    }

  return window;
}

DEFUN ("frame-selected-window", Fframe_selected_window,
       Sframe_selected_window, 0, 1, 0,
       doc: /* Return the selected window of FRAME_OR_WINDOW.
If omitted, FRAME_OR_WINDOW defaults to the currently selected frame.
Else if FRAME_OR_WINDOW denotes any window, return the selected window
of that window's frame.  If FRAME_OR_WINDOW denotes a live frame, return
the selected window of that frame.  */)
  (Lisp_Object frame_or_window)
{
  Lisp_Object window;

  if (NILP (frame_or_window))
    window = SELECTED_FRAME ()->selected_window;
  else if (WINDOWP (frame_or_window))
    window = XFRAME (WINDOW_FRAME (XWINDOW (frame_or_window)))->selected_window;
  else
    {
      CHECK_LIVE_FRAME (frame_or_window);
      window = XFRAME (frame_or_window)->selected_window;
    }

  return window;
}

DEFUN ("set-frame-selected-window", Fset_frame_selected_window,
       Sset_frame_selected_window, 2, 3, 0,
       doc: /* Set selected window of FRAME to WINDOW.
FRAME must be a live frame and defaults to the selected one.  If FRAME
is the selected frame, this makes WINDOW the selected window.  Optional
argument NORECORD non-nil means to neither change the order of recently
selected windows nor the buffer list.  WINDOW must denote a live window.
Return WINDOW.  */)
  (Lisp_Object frame, Lisp_Object window, Lisp_Object norecord)
{
  if (NILP (frame))
    frame = selected_frame;

  CHECK_LIVE_FRAME (frame);
  CHECK_LIVE_WINDOW (window);

  if (! EQ (frame, WINDOW_FRAME (XWINDOW (window))))
    error ("In `set-frame-selected-window', WINDOW is not on FRAME");

  if (EQ (frame, selected_frame))
    return Fselect_window (window, norecord);
  else
    return XFRAME (frame)->selected_window = window;
}

DEFUN ("selected-window", Fselected_window, Sselected_window, 0, 0, 0,
       doc: /* Return the selected window.
The selected window is the window in which the standard cursor for
selected windows appears and to which many commands apply.  */)
  (void)
{
  return selected_window;
}

int window_select_count;

/* If select_window is called with inhibit_point_swap non-zero it will
   not store point of the old selected window's buffer back into that
   window's pointm slot.  This is needed by Fset_window_configuration to
   avoid that the display routine is called with selected_window set to
   Qnil causing a subsequent crash.  */
static Lisp_Object
select_window (Lisp_Object window, Lisp_Object norecord, int inhibit_point_swap)
{
  register struct window *w;
  register struct window *ow;
  struct frame *sf;

  CHECK_LIVE_WINDOW (window);

  w = XWINDOW (window);
  w->frozen_window_start_p = 0;

  if (NILP (norecord))
    {
      ++window_select_count;
      XSETFASTINT (w->use_time, window_select_count);
      record_buffer (w->buffer);
    }

  if (EQ (window, selected_window) && !inhibit_point_swap)
    return window;

  sf = SELECTED_FRAME ();
  if (XFRAME (WINDOW_FRAME (w)) != sf)
    {
      XFRAME (WINDOW_FRAME (w))->selected_window = window;
      /* Use this rather than Fhandle_switch_frame
	 so that FRAME_FOCUS_FRAME is moved appropriately as we
	 move around in the state where a minibuffer in a separate
	 frame is active.  */
      Fselect_frame (WINDOW_FRAME (w), norecord);
      /* Fselect_frame called us back so we've done all the work already.  */
      eassert (EQ (window, selected_window));
      return window;
    }
  else
    sf->selected_window = window;

  /* Store the current buffer's actual point into the
     old selected window.  It belongs to that window,
     and when the window is not selected, must be in the window.  */
  if (!inhibit_point_swap)
    {
      ow = XWINDOW (selected_window);
      if (! NILP (ow->buffer))
	set_marker_both (ow->pointm, ow->buffer,
			 BUF_PT (XBUFFER (ow->buffer)),
			 BUF_PT_BYTE (XBUFFER (ow->buffer)));
    }

  selected_window = window;

  Fset_buffer (w->buffer);

  BVAR (XBUFFER (w->buffer), last_selected_window) = window;

  /* Go to the point recorded in the window.
     This is important when the buffer is in more
     than one window.  It also matters when
     redisplay_window has altered point after scrolling,
     because it makes the change only in the window.  */
  {
    register EMACS_INT new_point = marker_position (w->pointm);
    if (new_point < BEGV)
      SET_PT (BEGV);
    else if (new_point > ZV)
      SET_PT (ZV);
    else
      SET_PT (new_point);
  }

  windows_or_buffers_changed++;
  return window;
}

DEFUN ("select-window", Fselect_window, Sselect_window, 1, 2, 0,
       doc: /* Select WINDOW.  Most editing will apply to WINDOW's buffer.
Also make WINDOW's buffer current and make WINDOW the frame's selected
window.  Return WINDOW.

Optional second arg NORECORD non-nil means do not put this buffer at the
front of the buffer list and do not make this window the most recently
selected one.

Note that the main editor command loop sets the current buffer to the
buffer of the selected window before each command.  */)
  (register Lisp_Object window, Lisp_Object norecord)
{
  return select_window (window, norecord, 0);
}

DEFUN ("window-clone-number", Fwindow_clone_number, Swindow_clone_number, 0, 1, 0,
       doc: /* Return WINDOW's clone number.
WINDOW can be any window and defaults to the selected one.  */)
     (Lisp_Object window)
{
  return decode_any_window (window)->clone_number;
}

DEFUN ("window-buffer", Fwindow_buffer, Swindow_buffer, 0, 1, 0,
       doc: /* Return the buffer that WINDOW is displaying.
WINDOW can be any window and defaults to the selected one.
If WINDOW is an internal window return nil.  */)
  (Lisp_Object window)
{
  return decode_any_window (window)->buffer;
}

DEFUN ("window-parent", Fwindow_parent, Swindow_parent, 0, 1, 0,
       doc: /* Return WINDOW's parent window.
WINDOW can be any window and defaults to the selected one.
Return nil if WINDOW has no parent.  */)
  (Lisp_Object window)
{
  return decode_any_window (window)->parent;
}

DEFUN ("window-vchild", Fwindow_vchild, Swindow_vchild, 0, 1, 0,
       doc: /* Return WINDOW's first vertical child window.
WINDOW can be any window and defaults to the selected one.
Return nil if WINDOW has no vertical child.  */)
  (Lisp_Object window)
{
  return decode_any_window (window)->vchild;
}

DEFUN ("window-hchild", Fwindow_hchild, Swindow_hchild, 0, 1, 0,
       doc: /* Return WINDOW's first horizontal child window.
WINDOW can be any window and defaults to the selected one.
Return nil if WINDOW has no horizontal child.  */)
  (Lisp_Object window)
{
  return decode_any_window (window)->hchild;
}

DEFUN ("window-next", Fwindow_next, Swindow_next, 0, 1, 0,
       doc: /* Return WINDOW's right sibling window.
WINDOW can be any window and defaults to the selected one.
Return nil if WINDOW has no right sibling.  */)
  (Lisp_Object window)
{
  return decode_any_window (window)->next;
}

DEFUN ("window-prev", Fwindow_prev, Swindow_prev, 0, 1, 0,
       doc: /* Return WINDOW's left sibling window.
WINDOW can be any window and defaults to the selected one.
Return nil if WINDOW has no left sibling.  */)
  (Lisp_Object window)
{
  return decode_any_window (window)->prev;
}

DEFUN ("window-splits", Fwindow_splits, Swindow_splits, 0, 1, 0,
       doc: /* Return splits status for WINDOW.
WINDOW can be any window and defaults to the selected one.

If the value returned by this function is nil and WINDOW is resized, the
corresponding space is preferably taken from (or given to) WINDOW's
right sibling.  When WINDOW is deleted, its space is given to its left
sibling.

If the value returned by this function is non-nil, resizing and deleting
WINDOW may resize all windows in the same combination.  */)
  (Lisp_Object window)
{
  return decode_any_window (window)->splits;
}

DEFUN ("set-window-splits", Fset_window_splits, Sset_window_splits, 2, 2, 0,
       doc: /* Set splits status of WINDOW to STATUS.
WINDOW can be any window and defaults to the selected one.  Return
STATUS.

If STATUS is nil and WINDOW is later resized, the corresponding space is
preferably taken from (or given to) WINDOW's right sibling.  When WINDOW
is deleted, its space is given to its left sibling.

If STATUS is non-nil, resizing and deleting WINDOW may resize all
windows in the same combination.  */)
  (Lisp_Object window, Lisp_Object status)
{
  register struct window *w = decode_any_window (window);

  w->splits = status;

  return w->splits;
}

DEFUN ("window-nest", Fwindow_nest, Swindow_nest, 0, 1, 0,
       doc: /* Return nest status of WINDOW.
WINDOW can be any window and defaults to the selected one.

If the return value is nil, subwindows of WINDOW can be recombined with
WINDOW's siblings.  A return value of non-nil means that subwindows of
WINDOW are never \(re-)combined with WINDOW's siblings.  */)
  (Lisp_Object window)
{
  return decode_any_window (window)->nest;
}

DEFUN ("set-window-nest", Fset_window_nest, Sset_window_nest, 2, 2, 0,
       doc: /* Set nest status of WINDOW to STATUS.
WINDOW can be any window and defaults to the selected one.  Return
STATUS.

If STATUS is nil, subwindows of WINDOW can be recombined with WINDOW's
siblings.  STATUS non-nil means that subwindows of WINDOW are never
\(re-)combined with WINDOW's siblings.  */)
  (Lisp_Object window, Lisp_Object status)
{
  register struct window *w = decode_any_window (window);

  w->nest = status;

  return w->nest;
}

DEFUN ("window-use-time", Fwindow_use_time, Swindow_use_time, 0, 1, 0,
       doc: /* Return WINDOW's use time.
WINDOW defaults to the selected window.  The window with the highest use
time is the most recently selected one.  The window with the lowest use
time is the least recently selected one.  */)
  (Lisp_Object window)
{
  return decode_window (window)->use_time;
}

DEFUN ("window-total-size", Fwindow_total_size, Swindow_total_size, 0, 2, 0,
       doc: /* Return the total number of lines of WINDOW.
WINDOW can be any window and defaults to the selected one.  The return
value includes WINDOW's mode line and header line, if any.  If WINDOW
is internal, the return value is the sum of the total number of lines
of WINDOW's child windows if these are vertically combined and the
height of WINDOW's first child otherwise.

Optional argument HORIZONTAL non-nil means return the total number of
columns of WINDOW.  In this case the return value includes any vertical
dividers or scrollbars of WINDOW.  If WINDOW is internal, the return
value is the sum of the total number of columns of WINDOW's child
windows if they are horizontally combined and the width of WINDOW's
first child otherwise.  */)
  (Lisp_Object window, Lisp_Object horizontal)
{
  if (NILP (horizontal))
    return decode_any_window (window)->total_lines;
  else
    return decode_any_window (window)->total_cols;
}

DEFUN ("window-new-total", Fwindow_new_total, Swindow_new_total, 0, 1, 0,
       doc: /* Return new total size of WINDOW.
WINDOW defaults to the selected window.   */)
  (Lisp_Object window)
{
  return decode_any_window (window)->new_total;
}

DEFUN ("window-normal-size", Fwindow_normal_size, Swindow_normal_size, 0, 2, 0,
       doc: /* Return normal height of WINDOW.
WINDOW can be any window and defaults to the selected one.  Optional
argument HORIZONTAL non-nil means return normal width of WINDOW.  */)
  (Lisp_Object window, Lisp_Object horizontal)
{
  if (NILP (horizontal))
    return decode_any_window (window)->normal_lines;
  else
    return decode_any_window (window)->normal_cols;
}

DEFUN ("window-new-normal", Fwindow_new_normal, Swindow_new_normal, 0, 1, 0,
       doc: /* Return new normal size of WINDOW.
WINDOW can be any window and defaults to the selected one.   */)
  (Lisp_Object window)
{
  return decode_any_window (window)->new_normal;
}

DEFUN ("window-left-column", Fwindow_left_column, Swindow_left_column, 0, 1, 0,
       doc: /* Return left column of WINDOW.
WINDOW can be any window and defaults to the selected one.  */)
  (Lisp_Object window)
{
  return decode_any_window (window)->left_col;
}

DEFUN ("window-top-line", Fwindow_top_line, Swindow_top_line, 0, 1, 0,
       doc: /* Return top line of WINDOW.
WINDOW can be any window and defaults to the selected one.  */)
  (Lisp_Object window)
{
  return decode_any_window (window)->top_line;
}

/* Return the number of lines of W's body.  Don't count any mode or
   header line of W.  */

static int
window_body_lines (struct window *w)
{
  int height = XFASTINT (w->total_lines);

  if (!MINI_WINDOW_P (w))
    {
      if (WINDOW_WANTS_MODELINE_P (w))
	--height;
      if (WINDOW_WANTS_HEADER_LINE_P (w))
	--height;
    }

  return height;
}

/* Return the number of columns of W's body.  Don't count columns
   occupied by the scroll bar or the vertical bar separating W from its
   right sibling.  On window-systems don't count fringes or display
   margins either.  */

int
window_body_cols (struct window *w)
{
  struct frame *f = XFRAME (WINDOW_FRAME (w));
  int width = XINT (w->total_cols);

  if (WINDOW_HAS_VERTICAL_SCROLL_BAR (w))
    /* Scroll bars occupy a few columns.  */
    width -= WINDOW_CONFIG_SCROLL_BAR_COLS (w);
  else if (!FRAME_WINDOW_P (f)
	   && !WINDOW_RIGHTMOST_P (w) && !WINDOW_FULL_WIDTH_P (w))
    /* The column of `|' characters separating side-by-side windows
       occupies one column only.  */
    width -= 1;

  if (FRAME_WINDOW_P (f))
    /* On window-systems, fringes and display margins cannot be
       used for normal text.  */
    width -= (WINDOW_FRINGE_COLS (w)
	      + WINDOW_LEFT_MARGIN_COLS (w)
	      + WINDOW_RIGHT_MARGIN_COLS (w));

  return width;
}

DEFUN ("window-body-size", Fwindow_body_size, Swindow_body_size, 0, 2, 0,
       doc: /* Return the number of lines of WINDOW's body.
WINDOW must be a live window and defaults to the selected one.  The
return value does not include WINDOW's mode line and header line, if
any.

Optional argument HORIZONTAL non-nil means return the number of columns
of WINDOW's body.  In this case, the return value does not include any
vertical dividers or scroll bars owned by WINDOW.  On a window-system
the return value does not include the number of columns used for
WINDOW's fringes or display margins either.  */)
  (Lisp_Object window, Lisp_Object horizontal)
{
  struct window *w = decode_any_window (window);

  if (NILP (horizontal))
    return make_number (window_body_lines (w));
  else
    return make_number (window_body_cols (w));
}

DEFUN ("window-hscroll", Fwindow_hscroll, Swindow_hscroll, 0, 1, 0,
       doc: /* Return the number of columns by which WINDOW is scrolled from left margin.
WINDOW must be a live window and defaults to the selected one.  */)
  (Lisp_Object window)
{
  return decode_window (window)->hscroll;
}

DEFUN ("set-window-hscroll", Fset_window_hscroll, Sset_window_hscroll, 2, 2, 0,
       doc: /* Set number of columns WINDOW is scrolled from left margin to NCOL.
Return NCOL.  NCOL should be zero or positive.

Note that if `automatic-hscrolling' is non-nil, you cannot scroll the
window so that the location of point moves off-window.  */)
  (Lisp_Object window, Lisp_Object ncol)
{
  struct window *w = decode_window (window);
  int hscroll;

  CHECK_NUMBER (ncol);
  hscroll = max (0, XINT (ncol));

  /* Prevent redisplay shortcuts when changing the hscroll.  */
  if (XINT (w->hscroll) != hscroll)
    XBUFFER (w->buffer)->prevent_redisplay_optimizations_p = 1;

  w->hscroll = make_number (hscroll);
  return ncol;
}

DEFUN ("window-redisplay-end-trigger", Fwindow_redisplay_end_trigger,
       Swindow_redisplay_end_trigger, 0, 1, 0,
       doc: /* Return WINDOW's redisplay end trigger value.
WINDOW defaults to the selected window.
See `set-window-redisplay-end-trigger' for more information.  */)
  (Lisp_Object window)
{
  return decode_window (window)->redisplay_end_trigger;
}

DEFUN ("set-window-redisplay-end-trigger", Fset_window_redisplay_end_trigger,
       Sset_window_redisplay_end_trigger, 2, 2, 0,
       doc: /* Set WINDOW's redisplay end trigger value to VALUE.
VALUE should be a buffer position (typically a marker) or nil.
If it is a buffer position, then if redisplay in WINDOW reaches a position
beyond VALUE, the functions in `redisplay-end-trigger-functions' are called
with two arguments: WINDOW, and the end trigger value.
Afterwards the end-trigger value is reset to nil.  */)
  (register Lisp_Object window, Lisp_Object value)
{
  register struct window *w;

  w = decode_window (window);
  w->redisplay_end_trigger = value;
  return value;
}

DEFUN ("window-edges", Fwindow_edges, Swindow_edges, 0, 1, 0,
       doc: /* Return a list of the edge coordinates of WINDOW.
The list has the form (LEFT TOP RIGHT BOTTOM).
TOP and BOTTOM count by lines, and LEFT and RIGHT count by columns,
all relative to 0, 0 at top left corner of frame.

RIGHT is one more than the rightmost column occupied by WINDOW.
BOTTOM is one more than the bottommost row occupied by WINDOW.
The edges include the space used by WINDOW's scroll bar, display
margins, fringes, header line, and/or mode line.  For the edges of
just the text area, use `window-inside-edges'.  */)
  (Lisp_Object window)
{
  register struct window *w = decode_any_window (window);

  return Fcons (make_number (WINDOW_LEFT_EDGE_COL (w)),
	 Fcons (make_number (WINDOW_TOP_EDGE_LINE (w)),
	 Fcons (make_number (WINDOW_RIGHT_EDGE_COL (w)),
	 Fcons (make_number (WINDOW_BOTTOM_EDGE_LINE (w)),
		Qnil))));
}

DEFUN ("window-pixel-edges", Fwindow_pixel_edges, Swindow_pixel_edges, 0, 1, 0,
       doc: /* Return a list of the edge pixel coordinates of WINDOW.
The list has the form (LEFT TOP RIGHT BOTTOM), all relative to 0, 0 at
the top left corner of the frame.

RIGHT is one more than the rightmost x position occupied by WINDOW.
BOTTOM is one more than the bottommost y position occupied by WINDOW.
The pixel edges include the space used by WINDOW's scroll bar, display
margins, fringes, header line, and/or mode line.  For the pixel edges
of just the text area, use `window-inside-pixel-edges'.  */)
  (Lisp_Object window)
{
  register struct window *w = decode_any_window (window);

  return Fcons (make_number (WINDOW_LEFT_EDGE_X (w)),
	 Fcons (make_number (WINDOW_TOP_EDGE_Y (w)),
	 Fcons (make_number (WINDOW_RIGHT_EDGE_X (w)),
	 Fcons (make_number (WINDOW_BOTTOM_EDGE_Y (w)),
		Qnil))));
}

static void
calc_absolute_offset(struct window *w, int *add_x, int *add_y)
{
  struct frame *f = XFRAME (w->frame);
  *add_y = f->top_pos;
#ifdef FRAME_MENUBAR_HEIGHT
  *add_y += FRAME_MENUBAR_HEIGHT (f);
#endif
#ifdef FRAME_TOOLBAR_TOP_HEIGHT
  *add_y += FRAME_TOOLBAR_TOP_HEIGHT (f);
#elif FRAME_TOOLBAR_HEIGHT
  *add_y += FRAME_TOOLBAR_HEIGHT (f);
#endif
#ifdef FRAME_NS_TITLEBAR_HEIGHT
  *add_y += FRAME_NS_TITLEBAR_HEIGHT (f);
#endif
  *add_x = f->left_pos;
#ifdef FRAME_TOOLBAR_LEFT_WIDTH
  *add_x += FRAME_TOOLBAR_LEFT_WIDTH (f);
#endif
}

DEFUN ("window-absolute-pixel-edges", Fwindow_absolute_pixel_edges,
       Swindow_absolute_pixel_edges, 0, 1, 0,
       doc: /* Return a list of the edge pixel coordinates of WINDOW.
The list has the form (LEFT TOP RIGHT BOTTOM), all relative to 0, 0 at
the top left corner of the display.

RIGHT is one more than the rightmost x position occupied by WINDOW.
BOTTOM is one more than the bottommost y position occupied by WINDOW.
The pixel edges include the space used by WINDOW's scroll bar, display
margins, fringes, header line, and/or mode line.  For the pixel edges
of just the text area, use `window-inside-absolute-pixel-edges'.  */)
  (Lisp_Object window)
{
  register struct window *w = decode_any_window (window);
  int add_x, add_y;
  calc_absolute_offset (w, &add_x, &add_y);

  return Fcons (make_number (WINDOW_LEFT_EDGE_X (w) + add_x),
         Fcons (make_number (WINDOW_TOP_EDGE_Y (w) + add_y),
	 Fcons (make_number (WINDOW_RIGHT_EDGE_X (w) + add_x),
	 Fcons (make_number (WINDOW_BOTTOM_EDGE_Y (w) + add_y),
		Qnil))));
}

DEFUN ("window-inside-edges", Fwindow_inside_edges, Swindow_inside_edges, 0, 1, 0,
       doc: /* Return a list of the edge coordinates of WINDOW.
The list has the form (LEFT TOP RIGHT BOTTOM).
TOP and BOTTOM count by lines, and LEFT and RIGHT count by columns,
all relative to 0, 0 at top left corner of frame.

RIGHT is one more than the rightmost column of WINDOW's text area.
BOTTOM is one more than the bottommost row of WINDOW's text area.
The inside edges do not include the space used by the WINDOW's scroll
bar, display margins, fringes, header line, and/or mode line.  */)
  (Lisp_Object window)
{
  register struct window *w = decode_any_window (window);

  return list4 (make_number (WINDOW_BOX_LEFT_EDGE_COL (w)
			     + WINDOW_LEFT_MARGIN_COLS (w)
			     + WINDOW_LEFT_FRINGE_COLS (w)),
		make_number (WINDOW_TOP_EDGE_LINE (w)
			     + WINDOW_HEADER_LINE_LINES (w)),
		make_number (WINDOW_BOX_RIGHT_EDGE_COL (w)
			     - WINDOW_RIGHT_MARGIN_COLS (w)
			     - WINDOW_RIGHT_FRINGE_COLS (w)),
		make_number (WINDOW_BOTTOM_EDGE_LINE (w)
			     - WINDOW_MODE_LINE_LINES (w)));
}

DEFUN ("window-inside-pixel-edges", Fwindow_inside_pixel_edges, Swindow_inside_pixel_edges, 0, 1, 0,
       doc: /* Return a list of the edge pixel coordinates of WINDOW.
The list has the form (LEFT TOP RIGHT BOTTOM), all relative to 0, 0 at
the top left corner of the frame.

RIGHT is one more than the rightmost x position of WINDOW's text area.
BOTTOM is one more than the bottommost y position of WINDOW's text area.
The inside edges do not include the space used by WINDOW's scroll bar,
display margins, fringes, header line, and/or mode line.  */)
  (Lisp_Object window)
{
  register struct window *w = decode_any_window (window);

  return list4 (make_number (WINDOW_BOX_LEFT_EDGE_X (w)
			     + WINDOW_LEFT_MARGIN_WIDTH (w)
			     + WINDOW_LEFT_FRINGE_WIDTH (w)),
		make_number (WINDOW_TOP_EDGE_Y (w)
			     + WINDOW_HEADER_LINE_HEIGHT (w)),
		make_number (WINDOW_BOX_RIGHT_EDGE_X (w)
			     - WINDOW_RIGHT_MARGIN_WIDTH (w)
			     - WINDOW_RIGHT_FRINGE_WIDTH (w)),
		make_number (WINDOW_BOTTOM_EDGE_Y (w)
			     - WINDOW_MODE_LINE_HEIGHT (w)));
}

DEFUN ("window-inside-absolute-pixel-edges",
       Fwindow_inside_absolute_pixel_edges,
       Swindow_inside_absolute_pixel_edges, 0, 1, 0,
       doc: /* Return a list of the edge pixel coordinates of WINDOW.
The list has the form (LEFT TOP RIGHT BOTTOM), all relative to 0, 0 at
the top left corner of the display.

RIGHT is one more than the rightmost x position of WINDOW's text area.
BOTTOM is one more than the bottommost y position of WINDOW's text area.
The inside edges do not include the space used by WINDOW's scroll bar,
display margins, fringes, header line, and/or mode line.  */)
  (Lisp_Object window)
{
  register struct window *w = decode_any_window (window);
  int add_x, add_y;
  calc_absolute_offset (w, &add_x, &add_y);

  return list4 (make_number (WINDOW_BOX_LEFT_EDGE_X (w)
			     + WINDOW_LEFT_MARGIN_WIDTH (w)
			     + WINDOW_LEFT_FRINGE_WIDTH (w) + add_x),
		make_number (WINDOW_TOP_EDGE_Y (w)
			     + WINDOW_HEADER_LINE_HEIGHT (w) + add_y),
		make_number (WINDOW_BOX_RIGHT_EDGE_X (w)
			     - WINDOW_RIGHT_MARGIN_WIDTH (w)
			     - WINDOW_RIGHT_FRINGE_WIDTH (w) + add_x),
		make_number (WINDOW_BOTTOM_EDGE_Y (w)
			     - WINDOW_MODE_LINE_HEIGHT (w) + add_y));
}

/* Test if the character at column X, row Y is within window W.
   If it is not, return ON_NOTHING;
   if it is in the window's text area, return ON_TEXT;
   if it is on the window's modeline, return ON_MODE_LINE;
   if it is on the border between the window and its right sibling,
      return ON_VERTICAL_BORDER.
   if it is on a scroll bar, return ON_SCROLL_BAR.
   if it is on the window's top line, return ON_HEADER_LINE;
   if it is in left or right fringe of the window,
      return ON_LEFT_FRINGE or ON_RIGHT_FRINGE;
   if it is in the marginal area to the left/right of the window,
      return ON_LEFT_MARGIN or ON_RIGHT_MARGIN.

   X and Y are frame relative pixel coordinates.  */

static enum window_part
coordinates_in_window (register struct window *w, int x, int y)
{
  struct frame *f = XFRAME (WINDOW_FRAME (w));
  int left_x, right_x;
  enum window_part part;
  int ux = FRAME_COLUMN_WIDTH (f);
  int x0 = WINDOW_LEFT_EDGE_X (w);
  int x1 = WINDOW_RIGHT_EDGE_X (w);
  /* The width of the area where the vertical line can be dragged.
     (Between mode lines for instance.  */
  int grabbable_width = ux;
  int lmargin_width, rmargin_width, text_left, text_right;
  int top_y = WINDOW_TOP_EDGE_Y (w);
  int bottom_y = WINDOW_BOTTOM_EDGE_Y (w);

  /* Outside any interesting row?  */
  if (y < top_y || y >= bottom_y)
    return ON_NOTHING;

  /* In what's below, we subtract 1 when computing right_x because we
     want the rightmost pixel, which is given by left_pixel+width-1.  */
  if (w->pseudo_window_p)
    {
      left_x = 0;
      right_x = WINDOW_TOTAL_WIDTH (w) - 1;
    }
  else
    {
      left_x = WINDOW_BOX_LEFT_EDGE_X (w);
      right_x = WINDOW_BOX_RIGHT_EDGE_X (w) - 1;
    }

  /* On the mode line or header line?  If it's near the start of
     the mode or header line of window that's has a horizontal
     sibling, say it's on the vertical line.  That's to be able
     to resize windows horizontally in case we're using toolkit
     scroll bars.  */

  if (WINDOW_WANTS_MODELINE_P (w)
      && y >= bottom_y - CURRENT_MODE_LINE_HEIGHT (w))
    {
      part = ON_MODE_LINE;

    header_vertical_border_check:
      /* We're somewhere on the mode line.  We consider the place
	 between mode lines of horizontally adjacent mode lines
	 as the vertical border.  If scroll bars on the left,
	 return the right window.  */
      if ((WINDOW_HAS_VERTICAL_SCROLL_BAR_ON_LEFT (w)
	   || WINDOW_RIGHTMOST_P (w))
	  && !WINDOW_LEFTMOST_P (w)
	  && eabs (x - x0) < grabbable_width)
	return ON_VERTICAL_BORDER;

      /* Make sure we're not at the rightmost position of a
	 mode-/header-line and there's yet another window on the
	 right.  (Bug#1372)  */
      else if ((WINDOW_RIGHTMOST_P (w) || x < x1)
	       && eabs (x - x1) < grabbable_width)
	return ON_VERTICAL_BORDER;

      if (x < x0 || x >= x1)
	return ON_NOTHING;

      return part;
    }

  if (WINDOW_WANTS_HEADER_LINE_P (w)
      && y < top_y + CURRENT_HEADER_LINE_HEIGHT (w))
    {
      part = ON_HEADER_LINE;
      goto header_vertical_border_check;
    }

  if (x < x0 || x >= x1) return ON_NOTHING;

  /* Outside any interesting column?  */
  if (x < left_x || x > right_x)
    return ON_SCROLL_BAR;

  lmargin_width = window_box_width (w, LEFT_MARGIN_AREA);
  rmargin_width = window_box_width (w, RIGHT_MARGIN_AREA);

  text_left = window_box_left (w, TEXT_AREA);
  text_right = text_left + window_box_width (w, TEXT_AREA);

  if (FRAME_WINDOW_P (f))
    {
      if (!w->pseudo_window_p
	  && !WINDOW_HAS_VERTICAL_SCROLL_BAR (w)
	  && !WINDOW_RIGHTMOST_P (w)
	  && (eabs (x - right_x) < grabbable_width))
	return ON_VERTICAL_BORDER;
    }
  /* Need to say "x > right_x" rather than >=, since on character
     terminals, the vertical line's x coordinate is right_x.  */
  else if (!w->pseudo_window_p
	   && !WINDOW_RIGHTMOST_P (w)
	   && x > right_x - ux)
    return ON_VERTICAL_BORDER;

  if (x < text_left)
    {
      if (lmargin_width > 0
	  && (WINDOW_HAS_FRINGES_OUTSIDE_MARGINS (w)
	      ? (x >= left_x + WINDOW_LEFT_FRINGE_WIDTH (w))
	      : (x < left_x + lmargin_width)))
	return ON_LEFT_MARGIN;

      return ON_LEFT_FRINGE;
    }

  if (x >= text_right)
    {
      if (rmargin_width > 0
	  && (WINDOW_HAS_FRINGES_OUTSIDE_MARGINS (w)
	      ? (x < right_x - WINDOW_RIGHT_FRINGE_WIDTH (w))
	      : (x >= right_x - rmargin_width)))
	return ON_RIGHT_MARGIN;

      return ON_RIGHT_FRINGE;
    }

  /* Everything special ruled out - must be on text area */
  return ON_TEXT;
}

/* Take X is the frame-relative pixel x-coordinate, and return the
   x-coordinate relative to part PART of window W. */
int
window_relative_x_coord (struct window *w, enum window_part part, int x)
{
  int left_x = (w->pseudo_window_p) ? 0 : WINDOW_BOX_LEFT_EDGE_X (w);

  switch (part)
    {
    case ON_TEXT:
      return x - window_box_left (w, TEXT_AREA);

    case ON_LEFT_FRINGE:
      return x - left_x;

    case ON_RIGHT_FRINGE:
      return x - left_x - WINDOW_LEFT_FRINGE_WIDTH (w);

    case ON_LEFT_MARGIN:
      return (x - left_x
	      - ((WINDOW_HAS_FRINGES_OUTSIDE_MARGINS (w))
		 ? WINDOW_LEFT_FRINGE_WIDTH (w) : 0));

    case ON_RIGHT_MARGIN:
      return (x + 1
	      - ((w->pseudo_window_p)
		 ? WINDOW_TOTAL_WIDTH (w)
		 : WINDOW_BOX_RIGHT_EDGE_X (w))
	      + window_box_width (w, RIGHT_MARGIN_AREA)
	      + ((WINDOW_HAS_FRINGES_OUTSIDE_MARGINS (w))
		 ? WINDOW_RIGHT_FRINGE_WIDTH (w) : 0));
    }

  /* ON_SCROLL_BAR, ON_NOTHING, and ON_VERTICAL_BORDER:  */
  return 0;
}


DEFUN ("coordinates-in-window-p", Fcoordinates_in_window_p,
       Scoordinates_in_window_p, 2, 2, 0,
       doc: /* Return non-nil if COORDINATES are in WINDOW.
COORDINATES is a cons of the form (X . Y), X and Y being distances
measured in characters from the upper-left corner of the frame.
\(0 . 0) denotes the character in the upper left corner of the
frame.
If COORDINATES are in the text portion of WINDOW,
   the coordinates relative to the window are returned.
If they are in the mode line of WINDOW, `mode-line' is returned.
If they are in the top mode line of WINDOW, `header-line' is returned.
If they are in the left fringe of WINDOW, `left-fringe' is returned.
If they are in the right fringe of WINDOW, `right-fringe' is returned.
If they are on the border between WINDOW and its right sibling,
  `vertical-line' is returned.
If they are in the windows's left or right marginal areas, `left-margin'\n\
  or `right-margin' is returned.  */)
  (register Lisp_Object coordinates, Lisp_Object window)
{
  struct window *w;
  struct frame *f;
  int x, y;
  Lisp_Object lx, ly;

  CHECK_WINDOW (window);
  w = XWINDOW (window);
  f = XFRAME (w->frame);
  CHECK_CONS (coordinates);
  lx = Fcar (coordinates);
  ly = Fcdr (coordinates);
  CHECK_NUMBER_OR_FLOAT (lx);
  CHECK_NUMBER_OR_FLOAT (ly);
  x = FRAME_PIXEL_X_FROM_CANON_X (f, lx) + FRAME_INTERNAL_BORDER_WIDTH (f);
  y = FRAME_PIXEL_Y_FROM_CANON_Y (f, ly) + FRAME_INTERNAL_BORDER_WIDTH (f);

  switch (coordinates_in_window (w, x, y))
    {
    case ON_NOTHING:
      return Qnil;

    case ON_TEXT:
      /* Convert X and Y to window relative pixel coordinates, and
	 return the canonical char units.  */
      x -= window_box_left (w, TEXT_AREA);
      y -= WINDOW_TOP_EDGE_Y (w);
      return Fcons (FRAME_CANON_X_FROM_PIXEL_X (f, x),
		    FRAME_CANON_Y_FROM_PIXEL_Y (f, y));

    case ON_MODE_LINE:
      return Qmode_line;

    case ON_VERTICAL_BORDER:
      return Qvertical_line;

    case ON_HEADER_LINE:
      return Qheader_line;

    case ON_LEFT_FRINGE:
      return Qleft_fringe;

    case ON_RIGHT_FRINGE:
      return Qright_fringe;

    case ON_LEFT_MARGIN:
      return Qleft_margin;

    case ON_RIGHT_MARGIN:
      return Qright_margin;

    case ON_SCROLL_BAR:
      /* Historically we are supposed to return nil in this case.  */
      return Qnil;

    default:
      abort ();
    }
}


/* Callback for foreach_window, used in window_from_coordinates.
   Check if window W contains coordinates specified by USER_DATA which
   is actually a pointer to a struct check_window_data CW.

   Check if window W contains coordinates *CW->x and *CW->y.  If it
   does, return W in *CW->window, as Lisp_Object, and return in
   *CW->part the part of the window under coordinates *X,*Y.  Return
   zero from this function to stop iterating over windows.  */

struct check_window_data
{
  Lisp_Object *window;
  int x, y;
  enum window_part *part;
};

static int
check_window_containing (struct window *w, void *user_data)
{
  struct check_window_data *cw = (struct check_window_data *) user_data;
  enum window_part found;
  int continue_p = 1;

  found = coordinates_in_window (w, cw->x, cw->y);
  if (found != ON_NOTHING)
    {
      *cw->part = found;
      XSETWINDOW (*cw->window, w);
      continue_p = 0;
    }

  return continue_p;
}


/* Find the window containing frame-relative pixel position X/Y and
   return it as a Lisp_Object.

   If X, Y is on one of the window's special `window_part' elements,
   set *PART to the id of that element.

   If there is no window under X, Y return nil and leave *PART
   unmodified.  TOOL_BAR_P non-zero means detect tool-bar windows.

   This function was previously implemented with a loop cycling over
   windows with Fnext_window, and starting with the frame's selected
   window.  It turned out that this doesn't work with an
   implementation of next_window using Vwindow_list, because
   FRAME_SELECTED_WINDOW (F) is not always contained in the window
   tree of F when this function is called asynchronously from
   note_mouse_highlight.  The original loop didn't terminate in this
   case.  */

Lisp_Object
window_from_coordinates (struct frame *f, int x, int y,
			 enum window_part *part, int tool_bar_p)
{
  Lisp_Object window;
  struct check_window_data cw;
  enum window_part dummy;

  if (part == 0)
    part = &dummy;

  window = Qnil;
  cw.window = &window, cw.x = x, cw.y = y; cw.part = part;
  foreach_window (f, check_window_containing, &cw);

  /* If not found above, see if it's in the tool bar window, if a tool
     bar exists.  */
  if (NILP (window)
      && tool_bar_p
      && WINDOWP (f->tool_bar_window)
      && WINDOW_TOTAL_LINES (XWINDOW (f->tool_bar_window)) > 0
      && (coordinates_in_window (XWINDOW (f->tool_bar_window), x, y)
	  != ON_NOTHING))
    {
      *part = ON_TEXT;
      window = f->tool_bar_window;
    }

  return window;
}

DEFUN ("window-at", Fwindow_at, Swindow_at, 2, 3, 0,
       doc: /* Return window containing coordinates X and Y on FRAME.
FRAME must be a live frame and defaults to the selected one.
The top left corner of the frame is considered to be row 0,
column 0.  */)
  (Lisp_Object x, Lisp_Object y, Lisp_Object frame)
{
  struct frame *f;

  if (NILP (frame))
    frame = selected_frame;
  CHECK_LIVE_FRAME (frame);
  f = XFRAME (frame);

  /* Check that arguments are integers or floats.  */
  CHECK_NUMBER_OR_FLOAT (x);
  CHECK_NUMBER_OR_FLOAT (y);

  return window_from_coordinates (f,
				  (FRAME_PIXEL_X_FROM_CANON_X (f, x)
				   + FRAME_INTERNAL_BORDER_WIDTH (f)),
				  (FRAME_PIXEL_Y_FROM_CANON_Y (f, y)
				   + FRAME_INTERNAL_BORDER_WIDTH (f)),
				  0, 0);
}

DEFUN ("window-point", Fwindow_point, Swindow_point, 0, 1, 0,
       doc: /* Return current value of point in WINDOW.
WINDOW must be a live window and defaults to the selected one.

For a nonselected window, this is the value point would have
if that window were selected.

Note that, when WINDOW is the selected window and its buffer
is also currently selected, the value returned is the same as (point).
It would be more strictly correct to return the `top-level' value
of point, outside of any save-excursion forms.
But that is hard to define.  */)
  (Lisp_Object window)
{
  register struct window *w = decode_window (window);

  if (w == XWINDOW (selected_window)
      && current_buffer == XBUFFER (w->buffer))
    return Fpoint ();
  return Fmarker_position (w->pointm);
}

DEFUN ("window-start", Fwindow_start, Swindow_start, 0, 1, 0,
       doc: /* Return position at which display currently starts in WINDOW.
WINDOW must be a live window and defaults to the selected one.
This is updated by redisplay or by calling `set-window-start'.  */)
  (Lisp_Object window)
{
  return Fmarker_position (decode_window (window)->start);
}

/* This is text temporarily removed from the doc string below.

This function returns nil if the position is not currently known.
That happens when redisplay is preempted and doesn't finish.
If in that case you want to compute where the end of the window would
have been if redisplay had finished, do this:
    (save-excursion
      (goto-char (window-start window))
      (vertical-motion (1- (window-height window)) window)
      (point))")  */

DEFUN ("window-end", Fwindow_end, Swindow_end, 0, 2, 0,
       doc: /* Return position at which display currently ends in WINDOW.
WINDOW must be a live window and defaults to the selected one.
This is updated by redisplay, when it runs to completion.
Simply changing the buffer text or setting `window-start'
does not update this value.
Return nil if there is no recorded value.  \(This can happen if the
last redisplay of WINDOW was preempted, and did not finish.)
If UPDATE is non-nil, compute the up-to-date position
if it isn't already recorded.  */)
  (Lisp_Object window, Lisp_Object update)
{
  Lisp_Object value;
  struct window *w = decode_window (window);
  Lisp_Object buf;
  struct buffer *b;

  buf = w->buffer;
  CHECK_BUFFER (buf);
  b = XBUFFER (buf);

#if 0 /* This change broke some things.  We should make it later.  */
  /* If we don't know the end position, return nil.
     The user can compute it with vertical-motion if he wants to.
     It would be nicer to do it automatically,
     but that's so slow that it would probably bother people.  */
  if (NILP (w->window_end_valid))
    return Qnil;
#endif

  if (! NILP (update)
      && ! (! NILP (w->window_end_valid)
	    && XFASTINT (w->last_modified) >= BUF_MODIFF (b)
	    && XFASTINT (w->last_overlay_modified) >= BUF_OVERLAY_MODIFF (b))
      && !noninteractive)
    {
      struct text_pos startp;
      struct it it;
      struct buffer *old_buffer = NULL;

      /* Cannot use Fvertical_motion because that function doesn't
	 cope with variable-height lines.  */
      if (b != current_buffer)
	{
	  old_buffer = current_buffer;
	  set_buffer_internal (b);
	}

      /* In case W->start is out of the range, use something
         reasonable.  This situation occurred when loading a file with
         `-l' containing a call to `rmail' with subsequent other
         commands.  At the end, W->start happened to be BEG, while
         rmail had already narrowed the buffer.  */
      if (XMARKER (w->start)->charpos < BEGV)
	SET_TEXT_POS (startp, BEGV, BEGV_BYTE);
      else if (XMARKER (w->start)->charpos > ZV)
	SET_TEXT_POS (startp, ZV, ZV_BYTE);
      else
	SET_TEXT_POS_FROM_MARKER (startp, w->start);

      start_display (&it, w, startp);
      move_it_vertically (&it, window_box_height (w));
      if (it.current_y < it.last_visible_y)
	move_it_past_eol (&it);
      value = make_number (IT_CHARPOS (it));

      if (old_buffer)
	set_buffer_internal (old_buffer);
    }
  else
    XSETINT (value, BUF_Z (b) - XFASTINT (w->window_end_pos));

  return value;
}

DEFUN ("set-window-point", Fset_window_point, Sset_window_point, 2, 2, 0,
       doc: /* Make point value in WINDOW be at position POS in WINDOW's buffer.
Return POS.  */)
  (Lisp_Object window, Lisp_Object pos)
{
  register struct window *w = decode_window (window);

  CHECK_NUMBER_COERCE_MARKER (pos);
  if (w == XWINDOW (selected_window)
      && XBUFFER (w->buffer) == current_buffer)
    Fgoto_char (pos);
  else
    set_marker_restricted (w->pointm, pos, w->buffer);

  /* We have to make sure that redisplay updates the window to show
     the new value of point.  */
  if (!EQ (window, selected_window))
    ++windows_or_buffers_changed;

  return pos;
}

DEFUN ("set-window-start", Fset_window_start, Sset_window_start, 2, 3, 0,
       doc: /* Make display in WINDOW start at position POS in WINDOW's buffer.
WINDOW defaults to the selected window.  Return POS.
Optional third arg NOFORCE non-nil inhibits next redisplay from
overriding motion of point in order to display at this exact start.  */)
  (Lisp_Object window, Lisp_Object pos, Lisp_Object noforce)
{
  register struct window *w = decode_window (window);

  CHECK_NUMBER_COERCE_MARKER (pos);
  set_marker_restricted (w->start, pos, w->buffer);
  /* this is not right, but much easier than doing what is right. */
  w->start_at_line_beg = Qnil;
  if (NILP (noforce))
    w->force_start = Qt;
  w->update_mode_line = Qt;
  XSETFASTINT (w->last_modified, 0);
  XSETFASTINT (w->last_overlay_modified, 0);
  if (!EQ (window, selected_window))
    windows_or_buffers_changed++;

  return pos;
}

DEFUN ("pos-visible-in-window-p", Fpos_visible_in_window_p,
       Spos_visible_in_window_p, 0, 3, 0,
       doc: /* Return non-nil if position POS is currently on the frame in WINDOW.
Return nil if that position is scrolled vertically out of view.
If a character is only partially visible, nil is returned, unless the
optional argument PARTIALLY is non-nil.
If POS is only out of view because of horizontal scrolling, return non-nil.
If POS is t, it specifies the position of the last visible glyph in WINDOW.
POS defaults to point in WINDOW; WINDOW defaults to the selected window.

If POS is visible, return t if PARTIALLY is nil; if PARTIALLY is non-nil,
return value is a list of 2 or 6 elements (X Y [RTOP RBOT ROWH VPOS]),
where X and Y are the pixel coordinates relative to the top left corner
of the window.  The remaining elements are omitted if the character after
POS is fully visible; otherwise, RTOP and RBOT are the number of pixels
off-window at the top and bottom of the row, ROWH is the height of the
display row, and VPOS is the row number (0-based) containing POS.  */)
  (Lisp_Object pos, Lisp_Object window, Lisp_Object partially)
{
  register struct window *w;
  register EMACS_INT posint;
  register struct buffer *buf;
  struct text_pos top;
  Lisp_Object in_window = Qnil;
  int rtop, rbot, rowh, vpos, fully_p = 1;
  int x, y;

  w = decode_window (window);
  buf = XBUFFER (w->buffer);
  SET_TEXT_POS_FROM_MARKER (top, w->start);

  if (EQ (pos, Qt))
    posint = -1;
  else if (!NILP (pos))
    {
      CHECK_NUMBER_COERCE_MARKER (pos);
      posint = XINT (pos);
    }
  else if (w == XWINDOW (selected_window))
    posint = PT;
  else
    posint = XMARKER (w->pointm)->charpos;

  /* If position is above window start or outside buffer boundaries,
     or if window start is out of range, position is not visible.  */
  if ((EQ (pos, Qt)
       || (posint >= CHARPOS (top) && posint <= BUF_ZV (buf)))
      && CHARPOS (top) >= BUF_BEGV (buf)
      && CHARPOS (top) <= BUF_ZV (buf)
      && pos_visible_p (w, posint, &x, &y, &rtop, &rbot, &rowh, &vpos)
      && (fully_p = !rtop && !rbot, (!NILP (partially) || fully_p)))
    in_window = Qt;

  if (!NILP (in_window) && !NILP (partially))
    {
      Lisp_Object part = Qnil;
      if (!fully_p)
	part = list4 (make_number (rtop), make_number (rbot),
			make_number (rowh), make_number (vpos));
      in_window = Fcons (make_number (x),
			 Fcons (make_number (y), part));
    }

  return in_window;
}

DEFUN ("window-line-height", Fwindow_line_height,
       Swindow_line_height, 0, 2, 0,
       doc: /* Return height in pixels of text line LINE in window WINDOW.
WINDOW defaults to the selected window.

Return height of current line if LINE is omitted or nil.  Return height of
header or mode line if LINE is `header-line' or `mode-line'.
Otherwise, LINE is a text line number starting from 0.  A negative number
counts from the end of the window.

Value is a list (HEIGHT VPOS YPOS OFFBOT), where HEIGHT is the height
in pixels of the visible part of the line, VPOS and YPOS are the
vertical position in lines and pixels of the line, relative to the top
of the first text line, and OFFBOT is the number of off-window pixels at
the bottom of the text line.  If there are off-window pixels at the top
of the (first) text line, YPOS is negative.

Return nil if window display is not up-to-date.  In that case, use
`pos-visible-in-window-p' to obtain the information.  */)
  (Lisp_Object line, Lisp_Object window)
{
  register struct window *w;
  register struct buffer *b;
  struct glyph_row *row, *end_row;
  int max_y, crop, i, n;

  w = decode_window (window);

  if (noninteractive || w->pseudo_window_p)
    return Qnil;

  CHECK_BUFFER (w->buffer);
  b = XBUFFER (w->buffer);

  /* Fail if current matrix is not up-to-date.  */
  if (NILP (w->window_end_valid)
      || current_buffer->clip_changed
      || current_buffer->prevent_redisplay_optimizations_p
      || XFASTINT (w->last_modified) < BUF_MODIFF (b)
      || XFASTINT (w->last_overlay_modified) < BUF_OVERLAY_MODIFF (b))
    return Qnil;

  if (NILP (line))
    {
      i = w->cursor.vpos;
      if (i < 0 || i >= w->current_matrix->nrows
	  || (row = MATRIX_ROW (w->current_matrix, i), !row->enabled_p))
	return Qnil;
      max_y = window_text_bottom_y (w);
      goto found_row;
    }

  if (EQ (line, Qheader_line))
    {
      if (!WINDOW_WANTS_HEADER_LINE_P (w))
	return Qnil;
      row = MATRIX_HEADER_LINE_ROW (w->current_matrix);
      if (!row->enabled_p)
	return Qnil;
      return list4 (make_number (row->height),
		    make_number (0), make_number (0),
		    make_number (0));
    }

  if (EQ (line, Qmode_line))
    {
      row = MATRIX_MODE_LINE_ROW (w->current_matrix);
      if (!row->enabled_p)
	return Qnil;
      return list4 (make_number (row->height),
		    make_number (0), /* not accurate */
		    make_number (WINDOW_HEADER_LINE_HEIGHT (w)
				 + window_text_bottom_y (w)),
		    make_number (0));
    }

  CHECK_NUMBER (line);
  n = XINT (line);

  row = MATRIX_FIRST_TEXT_ROW (w->current_matrix);
  end_row = MATRIX_BOTTOM_TEXT_ROW (w->current_matrix, w);
  max_y = window_text_bottom_y (w);
  i = 0;

  while ((n < 0 || i < n)
	 && row <= end_row && row->enabled_p
	 && row->y + row->height < max_y)
    row++, i++;

  if (row > end_row || !row->enabled_p)
    return Qnil;

  if (++n < 0)
    {
      if (-n > i)
	return Qnil;
      row += n;
      i += n;
    }

 found_row:
  crop = max (0, (row->y + row->height) - max_y);
  return list4 (make_number (row->height + min (0, row->y) - crop),
		make_number (i),
		make_number (row->y),
		make_number (crop));
}

DEFUN ("window-dedicated-p", Fwindow_dedicated_p, Swindow_dedicated_p,
       0, 1, 0,
       doc: /* Return non-nil when WINDOW is dedicated to its buffer.
More precisely, return the value assigned by the last call of
`set-window-dedicated-p' for WINDOW.  Return nil if that function was
never called with WINDOW as its argument, or the value set by that
function was internally reset since its last call.  WINDOW defaults to
the selected window.

When a window is dedicated to its buffer, `display-buffer' will refrain
from displaying another buffer in it.  `get-lru-window' and
`get-largest-window' treat dedicated windows specially.
`delete-windows-on', `replace-buffer-in-windows', `quit-window' and
`kill-buffer' can delete a dedicated window and the containing frame.

Functions like `set-window-buffer' may change the buffer displayed by a
window, unless that window is "strongly" dedicated to its buffer, that
is the value returned by `window-dedicated-p' is t.  */)
  (Lisp_Object window)
{
  return decode_window (window)->dedicated;
}

DEFUN ("set-window-dedicated-p", Fset_window_dedicated_p,
       Sset_window_dedicated_p, 2, 2, 0,
       doc: /* Mark WINDOW as dedicated according to FLAG.
WINDOW must be a live window and defaults to the selected one.  FLAG
non-nil means mark WINDOW as dedicated to its buffer.  FLAG nil means
mark WINDOW as non-dedicated.  Return FLAG.

When a window is dedicated to its buffer, `display-buffer' will refrain
from displaying another buffer in it.  `get-lru-window' and
`get-largest-window' treat dedicated windows specially.
`delete-windows-on', `replace-buffer-in-windows', `quit-window',
`quit-restore-window' and `kill-buffer' can delete a dedicated window
and the containing frame.

As a special case, if FLAG is t, mark WINDOW as "strongly" dedicated to
its buffer.  Functions like `set-window-buffer' may change the buffer
displayed by a window, unless that window is strongly dedicated to its
buffer.  If and when `set-window-buffer' displays another buffer in a
window, it also makes sure that the window is no more dedicated.  */)
  (Lisp_Object window, Lisp_Object flag)
{
  register struct window *w = decode_window (window);

  w->dedicated = flag;
  return w->dedicated;
}

DEFUN ("window-prev-buffers", Fwindow_prev_buffers, Swindow_prev_buffers,
       0, 1, 0,
       doc:  /* Return buffers previously shown in WINDOW.
WINDOW must be a live window and defaults to the selected one.

The return value is either nil or a list of <buffer, window-start,
window-point> triples where buffer was previously shown in WINDOW.  */)
  (Lisp_Object window)
{
  return decode_window (window)->prev_buffers;
}

DEFUN ("set-window-prev-buffers", Fset_window_prev_buffers,
       Sset_window_prev_buffers, 2, 2, 0,
       doc: /* Set WINDOW's previous buffers to PREV-BUFFERS.
WINDOW must be a live window and defaults to the selected one.  Return
PREV-BUFFERS.

PREV-BUFFERS should be either nil or a list of <buffer, window-start,
window-point> triples where buffer was previously shown in WINDOW.  */)
     (Lisp_Object window, Lisp_Object prev_buffers)
{
  return decode_any_window (window)->prev_buffers = prev_buffers;
}

DEFUN ("window-next-buffers", Fwindow_next_buffers, Swindow_next_buffers,
       0, 1, 0,
       doc:  /* Return list of buffers recently re-shown in WINDOW.
WINDOW must be a live window and defaults to the selected one.  */)
     (Lisp_Object window)
{
  return decode_window (window)->next_buffers;
}

DEFUN ("set-window-next-buffers", Fset_window_next_buffers,
       Sset_window_next_buffers, 2, 2, 0,
       doc: /* Set WINDOW's next buffers to NEXT-BUFFERS.
WINDOW must be a live window and defaults to the selected one.  Return
NEXT-BUFFERS.

NEXT-BUFFERS should be either nil or a list of buffers that have been
recently re-shown in WINDOW.  */)
     (Lisp_Object window, Lisp_Object next_buffers)
{
  return decode_any_window (window)->next_buffers = next_buffers;
}

DEFUN ("window-parameters", Fwindow_parameters, Swindow_parameters,
       0, 1, 0,
       doc: /* Return the parameters of WINDOW and their values.
WINDOW defaults to the selected window.  The return value is a list of
elements of the form (PARAMETER . VALUE). */)
  (Lisp_Object window)
{
  return Fcopy_alist (decode_any_window (window)->window_parameters);
}

DEFUN ("window-parameter", Fwindow_parameter, Swindow_parameter,
       2, 2, 0,
       doc:  /* Return WINDOW's value for PARAMETER.
WINDOW defaults to the selected window.  */)
  (Lisp_Object window, Lisp_Object parameter)
{
  Lisp_Object result;

  result = Fassq (parameter, decode_any_window (window)->window_parameters);
  return CDR_SAFE (result);
}

DEFUN ("set-window-parameter", Fset_window_parameter,
       Sset_window_parameter, 3, 3, 0,
       doc: /* Set WINDOW's value of PARAMETER to VALUE.
WINDOW defaults to the selected window.  Return VALUE.  */)
  (Lisp_Object window, Lisp_Object parameter, Lisp_Object value)
{
  register struct window *w = decode_any_window (window);
  Lisp_Object old_alist_elt;

  old_alist_elt = Fassq (parameter, w->window_parameters);
  if (NILP (old_alist_elt))
    w->window_parameters = Fcons (Fcons (parameter, value), w->window_parameters);
  else
    Fsetcdr (old_alist_elt, value);
  return value;
}

DEFUN ("window-display-table", Fwindow_display_table, Swindow_display_table,
       0, 1, 0,
       doc: /* Return the display-table that WINDOW is using.
WINDOW defaults to the selected window.  */)
  (Lisp_Object window)
{
  return decode_window (window)->display_table;
}

/* Get the display table for use on window W.  This is either W's
   display table or W's buffer's display table.  Ignore the specified
   tables if they are not valid; if no valid table is specified,
   return 0.  */

struct Lisp_Char_Table *
window_display_table (struct window *w)
{
  struct Lisp_Char_Table *dp = NULL;

  if (DISP_TABLE_P (w->display_table))
    dp = XCHAR_TABLE (w->display_table);
  else if (BUFFERP (w->buffer))
    {
      struct buffer *b = XBUFFER (w->buffer);

      if (DISP_TABLE_P (BVAR (b, display_table)))
	dp = XCHAR_TABLE (BVAR (b, display_table));
      else if (DISP_TABLE_P (Vstandard_display_table))
	dp = XCHAR_TABLE (Vstandard_display_table);
    }

  return dp;
}

DEFUN ("set-window-display-table", Fset_window_display_table, Sset_window_display_table, 2, 2, 0,
       doc: /* Set WINDOW's display-table to TABLE.  */)
  (register Lisp_Object window, Lisp_Object table)
{
  register struct window *w;

  w = decode_window (window);
  w->display_table = table;
  return table;
}

/* Record info on buffer window W is displaying
   when it is about to cease to display that buffer.  */
static void
unshow_buffer (register struct window *w)
{
  Lisp_Object buf;
  struct buffer *b;

  buf = w->buffer;
  b = XBUFFER (buf);
  if (b != XMARKER (w->pointm)->buffer)
    abort ();

#if 0
  if (w == XWINDOW (selected_window)
      || ! EQ (buf, XWINDOW (selected_window)->buffer))
    /* Do this except when the selected window's buffer
       is being removed from some other window.  */
#endif
    /* last_window_start records the start position that this buffer
       had in the last window to be disconnected from it.
       Now that this statement is unconditional,
       it is possible for the buffer to be displayed in the
       selected window, while last_window_start reflects another
       window which was recently showing the same buffer.
       Some people might say that might be a good thing.  Let's see.  */
    b->last_window_start = marker_position (w->start);

  /* Point in the selected window's buffer
     is actually stored in that buffer, and the window's pointm isn't used.
     So don't clobber point in that buffer.  */
  if (! EQ (buf, XWINDOW (selected_window)->buffer)
      /* This line helps to fix Horsley's testbug.el bug.  */
      && !(WINDOWP (BVAR (b, last_selected_window))
	   && w != XWINDOW (BVAR (b, last_selected_window))
	   && EQ (buf, XWINDOW (BVAR (b, last_selected_window))->buffer)))
    temp_set_point_both (b,
			 clip_to_bounds (BUF_BEGV (b),
					 XMARKER (w->pointm)->charpos,
					 BUF_ZV (b)),
			 clip_to_bounds (BUF_BEGV_BYTE (b),
					 marker_byte_position (w->pointm),
					 BUF_ZV_BYTE (b)));

  if (WINDOWP (BVAR (b, last_selected_window))
      && w == XWINDOW (BVAR (b, last_selected_window)))
    BVAR (b, last_selected_window) = Qnil;
}

/* Put NEW into the window structure in place of OLD.  SETFLAG zero
   means change window structure only.  Otherwise store geometry and
   other settings as well.  */
static void
replace_window (Lisp_Object old, Lisp_Object new, int setflag)
{
  register Lisp_Object tem;
  register struct window *o = XWINDOW (old), *n = XWINDOW (new);

  /* If OLD is its frame's root window, then NEW is the new
     root window for that frame.  */
  if (EQ (old, FRAME_ROOT_WINDOW (XFRAME (o->frame))))
    FRAME_ROOT_WINDOW (XFRAME (o->frame)) = new;

  if (setflag)
    {
      n->left_col = o->left_col;
      n->top_line = o->top_line;
      n->total_cols = o->total_cols;
      n->total_lines = o->total_lines;
      n->normal_cols = o->normal_cols;
      o->normal_cols = make_float (1.0);
      n->normal_lines = o->normal_lines;
      o->normal_lines = make_float (1.0);
      n->desired_matrix = n->current_matrix = 0;
      n->vscroll = 0;
      memset (&n->cursor, 0, sizeof (n->cursor));
      memset (&n->last_cursor, 0, sizeof (n->last_cursor));
      memset (&n->phys_cursor, 0, sizeof (n->phys_cursor));
      n->phys_cursor_type = -1;
      n->phys_cursor_width = -1;
      n->must_be_updated_p = 0;
      n->pseudo_window_p = 0;
      XSETFASTINT (n->window_end_vpos, 0);
      XSETFASTINT (n->window_end_pos, 0);
      n->window_end_valid = Qnil;
      n->frozen_window_start_p = 0;
    }

  n->next = tem = o->next;
  if (!NILP (tem))
    XWINDOW (tem)->prev = new;

  n->prev = tem = o->prev;
  if (!NILP (tem))
    XWINDOW (tem)->next = new;

  n->parent = tem = o->parent;
  if (!NILP (tem))
    {
      if (EQ (XWINDOW (tem)->vchild, old))
	XWINDOW (tem)->vchild = new;
      if (EQ (XWINDOW (tem)->hchild, old))
	XWINDOW (tem)->hchild = new;
    }
}

/* If window WINDOW and its parent window are iso-combined, merge
   WINDOW's children into those of its parent window and mark WINDOW as
   deleted.  */

static void
recombine_windows (Lisp_Object window)
{
  struct window *w, *p, *c;
  Lisp_Object parent, child;
  int horflag;

  w = XWINDOW (window);
  parent = w->parent;
  if (!NILP (parent) && NILP (w->nest))
    {
      p = XWINDOW (parent);
      if (((!NILP (p->vchild) && !NILP (w->vchild))
	   || (!NILP (p->hchild) && !NILP (w->hchild))))
	/* WINDOW and PARENT are both either a vertical or a horizontal
	   combination.  */
	{
	  horflag = NILP (w->vchild);
	  child = horflag ? w->hchild : w->vchild;
	  c = XWINDOW (child);

	  /* Splice WINDOW's children into its parent's children and
	     assign new normal sizes.  */
	  if (NILP (w->prev))
	    if (horflag)
	      p->hchild = child;
	    else
	      p->vchild = child;
	  else
	    {
	      c->prev = w->prev;
	      XWINDOW (w->prev)->next = child;
	    }

	  while (c)
	    {
	      c->parent = parent;

	      if (horflag)
		c->normal_cols
		  = make_float (XFLOATINT (c->total_cols)
				/ XFLOATINT (p->total_cols));
	      else
		c->normal_lines
		  = make_float (XFLOATINT (c->total_lines)
				/ XFLOATINT (p->total_lines));

	      if (NILP (c->next))
		{
		  if (!NILP (w->next))
		    {
		      c->next = w->next;
		      XWINDOW (c->next)->prev = child;
		    }

		  c = 0;
		}
	      else
		{
		  child = c->next;
		  c = XWINDOW (child);
		}
	    }

	  /* WINDOW can be deleted now.  */
	  w->vchild = w->hchild = Qnil;
	}
    }
}

/* If WINDOW can be deleted, delete it.  */
static void
delete_deletable_window (Lisp_Object window)
{
  if (!NILP (call1 (Qwindow_deletable_p, window)))
    call1 (Qdelete_window, window);
}

/***********************************************************************
			     Window List
 ***********************************************************************/

/* Add window W to *USER_DATA.  USER_DATA is actually a Lisp_Object
   pointer.  This is a callback function for foreach_window, used in
   the window_list function.  */

static int
add_window_to_list (struct window *w, void *user_data)
{
  Lisp_Object *list = (Lisp_Object *) user_data;
  Lisp_Object window;
  XSETWINDOW (window, w);
  *list = Fcons (window, *list);
  return 1;
}


/* Return a list of all windows, for use by next_window.  If
   Vwindow_list is a list, return that list.  Otherwise, build a new
   list, cache it in Vwindow_list, and return that.  */

static Lisp_Object
window_list (void)
{
  if (!CONSP (Vwindow_list))
    {
      Lisp_Object tail;

      Vwindow_list = Qnil;
      for (tail = Vframe_list; CONSP (tail); tail = XCDR (tail))
	{
	  Lisp_Object args[2];

	  /* We are visiting windows in canonical order, and add
	     new windows at the front of args[1], which means we
	     have to reverse this list at the end.  */
	  args[1] = Qnil;
	  foreach_window (XFRAME (XCAR (tail)), add_window_to_list, &args[1]);
	  args[0] = Vwindow_list;
	  args[1] = Fnreverse (args[1]);
	  Vwindow_list = Fnconc (2, args);
	}
    }

  return Vwindow_list;
}


/* Value is non-zero if WINDOW satisfies the constraints given by
   OWINDOW, MINIBUF and ALL_FRAMES.

   MINIBUF	t means WINDOW may be minibuffer windows.
		`lambda' means WINDOW may not be a minibuffer window.
		a window means a specific minibuffer window

   ALL_FRAMES	t means search all frames,
		nil means search just current frame,
		`visible' means search just visible frames on the
                current terminal,
		0 means search visible and iconified frames on the
                current terminal,
		a window means search the frame that window belongs to,
		a frame means consider windows on that frame, only.  */

static int
candidate_window_p (Lisp_Object window, Lisp_Object owindow, Lisp_Object minibuf, Lisp_Object all_frames)
{
  struct window *w = XWINDOW (window);
  struct frame *f = XFRAME (w->frame);
  int candidate_p = 1;

  if (!BUFFERP (w->buffer))
    candidate_p = 0;
  else if (MINI_WINDOW_P (w)
           && (EQ (minibuf, Qlambda)
	       || (WINDOWP (minibuf) && !EQ (minibuf, window))))
    {
      /* If MINIBUF is `lambda' don't consider any mini-windows.
         If it is a window, consider only that one.  */
      candidate_p = 0;
    }
  else if (EQ (all_frames, Qt))
    candidate_p = 1;
  else if (NILP (all_frames))
    {
      xassert (WINDOWP (owindow));
      candidate_p = EQ (w->frame, XWINDOW (owindow)->frame);
    }
  else if (EQ (all_frames, Qvisible))
    {
      FRAME_SAMPLE_VISIBILITY (f);
      candidate_p = FRAME_VISIBLE_P (f)
	&& (FRAME_TERMINAL (XFRAME (w->frame))
	    == FRAME_TERMINAL (XFRAME (selected_frame)));

    }
  else if (INTEGERP (all_frames) && XINT (all_frames) == 0)
    {
      FRAME_SAMPLE_VISIBILITY (f);
      candidate_p = (FRAME_VISIBLE_P (f) || FRAME_ICONIFIED_P (f)
#ifdef HAVE_X_WINDOWS
		     /* Yuck!!  If we've just created the frame and the
			window-manager requested the user to place it
			manually, the window may still not be considered
			`visible'.  I'd argue it should be at least
			something like `iconified', but don't know how to do
			that yet.  --Stef  */
		     || (FRAME_X_P (f) && f->output_data.x->asked_for_visible
			 && !f->output_data.x->has_been_visible)
#endif
		     )
	&& (FRAME_TERMINAL (XFRAME (w->frame))
	    == FRAME_TERMINAL (XFRAME (selected_frame)));
    }
  else if (WINDOWP (all_frames))
    candidate_p = (EQ (FRAME_MINIBUF_WINDOW (f), all_frames)
		   || EQ (XWINDOW (all_frames)->frame, w->frame)
		   || EQ (XWINDOW (all_frames)->frame, FRAME_FOCUS_FRAME (f)));
  else if (FRAMEP (all_frames))
    candidate_p = EQ (all_frames, w->frame);

  return candidate_p;
}


/* Decode arguments as allowed by Fnext_window, Fprevious_window, and
   Fwindow_list.  See candidate_window_p for the meaning of WINDOW,
   MINIBUF, and ALL_FRAMES.  */

static void
decode_next_window_args (Lisp_Object *window, Lisp_Object *minibuf, Lisp_Object *all_frames)
{
  if (NILP (*window))
    *window = selected_window;
  else
    CHECK_LIVE_WINDOW (*window);

  /* MINIBUF nil may or may not include minibuffers.  Decide if it
     does.  */
  if (NILP (*minibuf))
    *minibuf = minibuf_level ? minibuf_window : Qlambda;
  else if (!EQ (*minibuf, Qt))
    *minibuf = Qlambda;

  /* Now *MINIBUF can be t => count all minibuffer windows, `lambda'
     => count none of them, or a specific minibuffer window (the
     active one) to count.  */

  /* ALL_FRAMES nil doesn't specify which frames to include.  */
  if (NILP (*all_frames))
    *all_frames = (!EQ (*minibuf, Qlambda)
		   ? FRAME_MINIBUF_WINDOW (XFRAME (XWINDOW (*window)->frame))
		   : Qnil);
  else if (EQ (*all_frames, Qvisible))
    ;
  else if (EQ (*all_frames, make_number (0)))
    ;
  else if (FRAMEP (*all_frames))
    ;
  else if (!EQ (*all_frames, Qt))
    *all_frames = Qnil;
}


/* Return the next or previous window of WINDOW in cyclic ordering
   of windows.  NEXT_P non-zero means return the next window.  See the
   documentation string of next-window for the meaning of MINIBUF and
   ALL_FRAMES.  */

static Lisp_Object
next_window (Lisp_Object window, Lisp_Object minibuf, Lisp_Object all_frames, int next_p)
{
  decode_next_window_args (&window, &minibuf, &all_frames);

  /* If ALL_FRAMES is a frame, and WINDOW isn't on that frame, just
     return the first window on the frame.  */
  if (FRAMEP (all_frames)
      && !EQ (all_frames, XWINDOW (window)->frame))
    return Fframe_first_window (all_frames);

  if (next_p)
    {
      Lisp_Object list;

      /* Find WINDOW in the list of all windows.  */
      list = Fmemq (window, window_list ());

      /* Scan forward from WINDOW to the end of the window list.  */
      if (CONSP (list))
	for (list = XCDR (list); CONSP (list); list = XCDR (list))
	  if (candidate_window_p (XCAR (list), window, minibuf, all_frames))
	    break;

      /* Scan from the start of the window list up to WINDOW.  */
      if (!CONSP (list))
	for (list = Vwindow_list;
	     CONSP (list) && !EQ (XCAR (list), window);
	     list = XCDR (list))
	  if (candidate_window_p (XCAR (list), window, minibuf, all_frames))
	    break;

      if (CONSP (list))
	window = XCAR (list);
    }
  else
    {
      Lisp_Object candidate, list;

      /* Scan through the list of windows for candidates.  If there are
	 candidate windows in front of WINDOW, the last one of these
	 is the one we want.  If there are candidates following WINDOW
	 in the list, again the last one of these is the one we want.  */
      candidate = Qnil;
      for (list = window_list (); CONSP (list); list = XCDR (list))
	{
	  if (EQ (XCAR (list), window))
	    {
	      if (WINDOWP (candidate))
		break;
	    }
	  else if (candidate_window_p (XCAR (list), window, minibuf,
				       all_frames))
	    candidate = XCAR (list);
	}

      if (WINDOWP (candidate))
	window = candidate;
    }

  return window;
}


DEFUN ("next-window", Fnext_window, Snext_window, 0, 3, 0,
       doc: /* Return window following WINDOW in cyclic ordering of windows.
WINDOW must be a live window and defaults to the selected one. The
optional arguments MINIBUF and ALL-FRAMES specify the set of windows to
consider.

MINIBUF nil or omitted means consider the minibuffer window only if the
minibuffer is active.  MINIBUF t means consider the minibuffer window
even if the minibuffer is not active.  Any other value means do not
consider the minibuffer window even if the minibuffer is active.

ALL-FRAMES nil or omitted means consider all windows on WINDOW's frame,
plus the minibuffer window if specified by the MINIBUF argument.  If the
minibuffer counts, consider all windows on all frames that share that
minibuffer too.  The following non-nil values of ALL-FRAMES have special
meanings:

- t means consider all windows on all existing frames.

- `visible' means consider all windows on all visible frames.

- 0 (the number zero) means consider all windows on all visible and
  iconified frames.

- A frame means consider all windows on that frame only.

Anything else means consider all windows on WINDOW's frame and no
others.

If you use consistent values for MINIBUF and ALL-FRAMES, you can use
`next-window' to iterate through the entire cycle of acceptable
windows, eventually ending up back at the window you started with.
`previous-window' traverses the same cycle, in the reverse order.  */)
  (Lisp_Object window, Lisp_Object minibuf, Lisp_Object all_frames)
{
  return next_window (window, minibuf, all_frames, 1);
}


DEFUN ("previous-window", Fprevious_window, Sprevious_window, 0, 3, 0,
       doc: /* Return window preceding WINDOW in cyclic ordering of windows.
WINDOW must be a live window and defaults to the selected one.  The
optional arguments MINIBUF and ALL-FRAMES specify the set of windows to
consider.

MINIBUF nil or omitted means consider the minibuffer window only if the
minibuffer is active.  MINIBUF t means consider the minibuffer window
even if the minibuffer is not active.  Any other value means do not
consider the minibuffer window even if the minibuffer is active.

ALL-FRAMES nil or omitted means consider all windows on WINDOW's frame,
plus the minibuffer window if specified by the MINIBUF argument.  If the
minibuffer counts, consider all windows on all frames that share that
minibuffer too.  The following non-nil values of ALL-FRAMES have special
meanings:

- t means consider all windows on all existing frames.

- `visible' means consider all windows on all visible frames.

- 0 (the number zero) means consider all windows on all visible and
  iconified frames.

- A frame means consider all windows on that frame only.

Anything else means consider all windows on WINDOW's frame and no
others.

If you use consistent values for MINIBUF and ALL-FRAMES, you can
use `previous-window' to iterate through the entire cycle of
acceptable windows, eventually ending up back at the window you
started with.  `next-window' traverses the same cycle, in the
reverse order.  */)
  (Lisp_Object window, Lisp_Object minibuf, Lisp_Object all_frames)
{
  return next_window (window, minibuf, all_frames, 0);
}


/* Return a list of windows in cyclic ordering.  Arguments are like
   for `next-window'.  */

static Lisp_Object
window_list_1 (Lisp_Object window, Lisp_Object minibuf, Lisp_Object all_frames)
{
  Lisp_Object tail, list, rest;

  decode_next_window_args (&window, &minibuf, &all_frames);
  list = Qnil;

  for (tail = window_list (); CONSP (tail); tail = XCDR (tail))
    if (candidate_window_p (XCAR (tail), window, minibuf, all_frames))
      list = Fcons (XCAR (tail), list);

  /* Rotate the list to start with WINDOW.  */
  list = Fnreverse (list);
  rest = Fmemq (window, list);
  if (!NILP (rest) && !EQ (rest, list))
    {
      for (tail = list; !EQ (XCDR (tail), rest); tail = XCDR (tail))
	;
      XSETCDR (tail, Qnil);
      list = nconc2 (rest, list);
    }
  return list;
}


DEFUN ("window-list", Fwindow_list, Swindow_list, 0, 3, 0,
       doc: /* Return a list of windows on FRAME, starting with WINDOW.
FRAME nil or omitted means use the selected frame.
WINDOW nil or omitted means use the selected window.
MINIBUF t means include the minibuffer window, even if it isn't active.
MINIBUF nil or omitted means include the minibuffer window only
if it's active.
MINIBUF neither nil nor t means never include the minibuffer window.  */)
  (Lisp_Object frame, Lisp_Object minibuf, Lisp_Object window)
{
  if (NILP (window))
    window = FRAMEP (frame) ? XFRAME (frame)->selected_window : selected_window;
  CHECK_WINDOW (window);
  if (NILP (frame))
    frame = selected_frame;

  if (!EQ (frame, XWINDOW (window)->frame))
    error ("Window is on a different frame");

  return window_list_1 (window, minibuf, frame);
}


DEFUN ("window-list-1", Fwindow_list_1, Swindow_list_1, 0, 3, 0,
       doc: /* Return a list of all live windows.
WINDOW specifies the first window to list and defaults to the selected
window.

Optional argument MINIBUF nil or omitted means consider the minibuffer
window only if the minibuffer is active.  MINIBUF t means consider the
minibuffer window even if the minibuffer is not active.  Any other value
means do not consider the minibuffer window even if the minibuffer is
active.

Optional argument ALL-FRAMES nil or omitted means consider all windows
on WINDOW's frame, plus the minibuffer window if specified by the
MINIBUF argument.  If the minibuffer counts, consider all windows on all
frames that share that minibuffer too.  The following non-nil values of
ALL-FRAMES have special meanings:

- t means consider all windows on all existing frames.

- `visible' means consider all windows on all visible frames.

- 0 (the number zero) means consider all windows on all visible and
  iconified frames.

- A frame means consider all windows on that frame only.

Anything else means consider all windows on WINDOW's frame and no
others.

If WINDOW is not on the list of windows returned, some other window will
be listed first but no error is signalled.  */)
  (Lisp_Object window, Lisp_Object minibuf, Lisp_Object all_frames)
{
  return window_list_1 (window, minibuf, all_frames);
}

/* Look at all windows, performing an operation specified by TYPE
   with argument OBJ.
   If FRAMES is Qt, look at all frames;
                Qnil, look at just the selected frame;
		Qvisible, look at visible frames;
	        a frame, just look at windows on that frame.
   If MINI is non-zero, perform the operation on minibuffer windows too.  */

enum window_loop
{
  WINDOW_LOOP_UNUSED,
  GET_BUFFER_WINDOW,		    /* Arg is buffer */
  REPLACE_BUFFER_IN_WINDOWS_SAFELY, /* Arg is buffer */
  REDISPLAY_BUFFER_WINDOWS,	    /* Arg is buffer */
  CHECK_ALL_WINDOWS
};

static Lisp_Object
window_loop (enum window_loop type, Lisp_Object obj, int mini, Lisp_Object frames)
{
  Lisp_Object window, windows, best_window, frame_arg;
  int frame_best_window_flag = 0;
  struct frame *f;
  struct gcpro gcpro1;

  /* If we're only looping through windows on a particular frame,
     frame points to that frame.  If we're looping through windows
     on all frames, frame is 0.  */
  if (FRAMEP (frames))
    f = XFRAME (frames);
  else if (NILP (frames))
    f = SELECTED_FRAME ();
  else
    f = NULL;

  if (f)
    frame_arg = Qlambda;
  else if (EQ (frames, make_number (0)))
    frame_arg = frames;
  else if (EQ (frames, Qvisible))
    frame_arg = frames;
  else
    frame_arg = Qt;

  /* frame_arg is Qlambda to stick to one frame,
     Qvisible to consider all visible frames,
     or Qt otherwise.  */

  /* Pick a window to start with.  */
  if (WINDOWP (obj))
    window = obj;
  else if (f)
    window = FRAME_SELECTED_WINDOW (f);
  else
    window = FRAME_SELECTED_WINDOW (SELECTED_FRAME ());

  windows = window_list_1 (window, mini ? Qt : Qnil, frame_arg);
  GCPRO1 (windows);
  best_window = Qnil;

  for (; CONSP (windows); windows = XCDR (windows))
    {
      struct window *w;

      window = XCAR (windows);
      w = XWINDOW (window);

      /* Note that we do not pay attention here to whether the frame
	 is visible, since Fwindow_list skips non-visible frames if
	 that is desired, under the control of frame_arg.  */
      if (!MINI_WINDOW_P (w)
	  /* For REPLACE_BUFFER_IN_WINDOWS_SAFELY, we must always
	     consider all windows.  */
	  || type == REPLACE_BUFFER_IN_WINDOWS_SAFELY
	  || (mini && minibuf_level > 0))
	switch (type)
	  {
	  case GET_BUFFER_WINDOW:
	    if (EQ (w->buffer, obj)
		/* Don't find any minibuffer window except the one that
		   is currently in use.  */
		&& (MINI_WINDOW_P (w) ? EQ (window, minibuf_window) : 1))
	      {
		if (EQ (window, selected_window))
		  /* Preferably return the selected window.  */
		  RETURN_UNGCPRO (window);
		else if (EQ (XWINDOW (window)->frame, selected_frame)
			 && !frame_best_window_flag)
		  /* Prefer windows on the current frame (but don't
		     choose another one if we have one already).  */
		  {
		    best_window = window;
		    frame_best_window_flag = 1;
		  }
		else if (NILP (best_window))
		  best_window = window;
	      }
	    break;

	  case REPLACE_BUFFER_IN_WINDOWS_SAFELY:
	    /* We could simply check whether the buffer shown by window
	       is live, and show another buffer in case it isn't.  */
	    if (EQ (w->buffer, obj))
	      {
		/* Undedicate WINDOW.  */
		w->dedicated = Qnil;
		/* Make WINDOW show the buffer returned by
		   other_buffer_safely, don't run any hooks.  */
		set_window_buffer
		  (window, other_buffer_safely (w->buffer), 0, 0);
		/* If WINDOW is the selected window, make its buffer
		   current.  But do so only if the window shows the
		   current buffer (Bug#6454).  */
		if (EQ (window, selected_window)
		    && XBUFFER (w->buffer) == current_buffer)
		  Fset_buffer (w->buffer);
	      }
	    break;

	  case REDISPLAY_BUFFER_WINDOWS:
	    if (EQ (w->buffer, obj))
	      {
		mark_window_display_accurate (window, 0);
		w->update_mode_line = Qt;
		XBUFFER (obj)->prevent_redisplay_optimizations_p = 1;
		++update_mode_lines;
		best_window = window;
	      }
	    break;

	    /* Check for a window that has a killed buffer.  */
	  case CHECK_ALL_WINDOWS:
	    if (! NILP (w->buffer)
		&& NILP (BVAR (XBUFFER (w->buffer), name)))
	      abort ();
	    break;

	  case WINDOW_LOOP_UNUSED:
	    break;
	  }
    }

  UNGCPRO;
  return best_window;
}

/* Used for debugging.  Abort if any window has a dead buffer.  */

extern void check_all_windows (void) EXTERNALLY_VISIBLE;
void
check_all_windows (void)
{
  window_loop (CHECK_ALL_WINDOWS, Qnil, 1, Qt);
}

DEFUN ("get-buffer-window", Fget_buffer_window, Sget_buffer_window, 0, 2, 0,
       doc: /* Return a window currently displaying BUFFER-OR-NAME, or nil if none.
BUFFER-OR-NAME may be a buffer or a buffer name and defaults to
the current buffer.

The optional argument ALL-FRAMES specifies the frames to consider:

- t means consider all windows on all existing frames.

- `visible' means consider all windows on all visible frames.

- 0 (the number zero) means consider all windows on all visible
    and iconified frames.

- A frame means consider all windows on that frame only.

Any other value of ALL-FRAMES means consider all windows on the
selected frame and no others.  */)
     (Lisp_Object buffer_or_name, Lisp_Object all_frames)
{
  Lisp_Object buffer;

  if (NILP (buffer_or_name))
    buffer = Fcurrent_buffer ();
  else
    buffer = Fget_buffer (buffer_or_name);

  if (BUFFERP (buffer))
    return window_loop (GET_BUFFER_WINDOW, buffer, 1, all_frames);
  else
    return Qnil;
}

static Lisp_Object
resize_root_window (Lisp_Object window, Lisp_Object delta, Lisp_Object horizontal, Lisp_Object ignore)
{
  return call4 (Qresize_root_window, window, delta, horizontal, ignore);
}


DEFUN ("delete-other-windows-internal", Fdelete_other_windows_internal,
       Sdelete_other_windows_internal, 0, 2, "",
       doc: /* Make WINDOW fill its frame.
Only the frame WINDOW is on is affected.  WINDOW may be any window and
defaults to the selected one.

Optional argument ROOT, if non-nil, must specify an internal window
containing WINDOW as a subwindow.  If this is the case, replace ROOT by
WINDOW and leave alone any windows not contained in ROOT.

When WINDOW is live try to reduce display jumps by keeping the text
previously visible in WINDOW in the same place on the frame.  Doing this
depends on the value of (window-start WINDOW), so if calling this
function in a program gives strange scrolling, make sure the
window-start value is reasonable when this function is called.  */)
     (Lisp_Object window, Lisp_Object root)
{
  struct window *w, *r, *s;
  struct frame *f;
  Lisp_Object sibling, pwindow, swindow IF_LINT (= Qnil), delta;
  EMACS_INT startpos IF_LINT (= 0);
  int top IF_LINT (= 0), new_top, resize_failed;

  w = decode_any_window (window);
  XSETWINDOW (window, w);
  f = XFRAME (w->frame);

  if (NILP (root))
    /* ROOT is the frame's root window.  */
    {
      root = FRAME_ROOT_WINDOW (f);
      r = XWINDOW (root);
    }
  else
    /* ROOT must be an ancestor of WINDOW.  */
    {
      r = decode_any_window (root);
      pwindow = XWINDOW (window)->parent;
      while (!NILP (pwindow))
	if (EQ (pwindow, root))
	  break;
	else
	  pwindow = XWINDOW (pwindow)->parent;
      if (!EQ (pwindow, root))
	error ("Specified root is not an ancestor of specified window");
    }

  if (EQ (window, root))
    /* A noop.  */
    return Qnil;
  /* I don't understand the "top > 0" part below.  If we deal with a
     standalone minibuffer it would have been caught by the preceding
     test.  */
  else if (MINI_WINDOW_P (w)) /* && top > 0) */
    error ("Can't expand minibuffer to full frame");

  if (!NILP (w->buffer))
    {
      startpos = marker_position (w->start);
      top = WINDOW_TOP_EDGE_LINE (w)
	- FRAME_TOP_MARGIN (XFRAME (WINDOW_FRAME (w)));
      /* Make sure WINDOW is the frame's selected window.  */
      if (!EQ (window, FRAME_SELECTED_WINDOW (f)))
	{
	  if (EQ (selected_frame, w->frame))
	    Fselect_window (window, Qnil);
	  else
	    FRAME_SELECTED_WINDOW (f) = window;
	}
    }
  else
    {
      /* See if the frame's selected window is a subwindow of WINDOW, by
	 finding all the selected window's parents and comparing each
	 one with WINDOW.  If it isn't we need a new selected window for
	 this frame.  */
      swindow = FRAME_SELECTED_WINDOW (f);
      while (1)
	{
	  pwindow = swindow;
	  while (!NILP (pwindow) && !EQ (window, pwindow))
	    pwindow = XWINDOW (pwindow)->parent;

	  if (EQ (window, pwindow))
	    /* If WINDOW is an ancestor of SWINDOW, then SWINDOW is ok
	       as the new selected window.  */
	    break;
	  else
	    /* Else try the previous window of SWINDOW.  */
	    swindow = Fprevious_window (swindow, Qlambda, Qnil);
	}

      if (!EQ (swindow, FRAME_SELECTED_WINDOW (f)))
	{
	  if (EQ (selected_frame, w->frame))
	    Fselect_window (swindow, Qnil);
	  else
	    FRAME_SELECTED_WINDOW (f) = swindow;
	}
    }

  BLOCK_INPUT;
  free_window_matrices (r);

  windows_or_buffers_changed++;
  Vwindow_list = Qnil;
  FRAME_WINDOW_SIZES_CHANGED (f) = 1;
  resize_failed = 0;

  if (NILP (w->buffer))
    {
      /* Resize subwindows vertically.  */
      XSETINT (delta, XINT (r->total_lines) - XINT (w->total_lines));
      w->top_line = r->top_line;
      resize_root_window (window, delta, Qnil, Qnil);
      if (resize_window_check (w, 0))
	resize_window_apply (w, 0);
      else
	{
	  resize_root_window (window, delta, Qnil, Qt);
	  if (resize_window_check (w, 0))
	    resize_window_apply (w, 0);
	  else
	    resize_failed = 1;
	}

      /* Resize subwindows horizontally.  */
      if (!resize_failed)
	{
	  w->left_col = r->left_col;
	  XSETINT (delta, XINT (r->total_cols) - XINT (w->total_cols));
	  w->left_col = r->left_col;
	  resize_root_window (window, delta, Qt, Qnil);
	  if (resize_window_check (w, 1))
	    resize_window_apply (w, 1);
	  else
	    {
	      resize_root_window (window, delta, Qt, Qt);
	      if (resize_window_check (w, 1))
		resize_window_apply (w, 1);
	      else
		resize_failed = 1;
	    }
	}

      if (resize_failed)
	/* Play safe, if we still can ...  */
	{
	  window = swindow;
	  w = XWINDOW (window);
	}
    }

  /* Cleanly unlink WINDOW from window-tree.  */
  if (!NILP (w->prev))
    /* Get SIBLING above (on the left of) WINDOW.  */
    {
      sibling = w->prev;
      s = XWINDOW (sibling);
      s->next = w->next;
      if (!NILP (s->next))
	XWINDOW (s->next)->prev = sibling;
    }
  else
    /* Get SIBLING below (on the right of) WINDOW.  */
    {
      sibling = w->next;
      s = XWINDOW (sibling);
      s->prev = Qnil;
      if (!NILP (XWINDOW (w->parent)->vchild))
	XWINDOW (w->parent)->vchild = sibling;
      else
	XWINDOW (w->parent)->hchild = sibling;
    }

  /* Delete ROOT and all subwindows of ROOT.  */
  if (!NILP (r->vchild))
    {
      delete_all_subwindows (r->vchild);
      r->vchild = Qnil;
    }
  else if (!NILP (r->hchild))
    {
      delete_all_subwindows (r->hchild);
      r->hchild = Qnil;
    }

  replace_window (root, window, 1);

  /* Reset WINDOW's splits status.  */
  w->splits = Qnil;

  /* This must become SWINDOW anyway ....... */
  if (!NILP (w->buffer) && !resize_failed)
    {
      /* Try to minimize scrolling, by setting the window start to the
	 point will cause the text at the old window start to be at the
	 same place on the frame.  But don't try to do this if the
	 window start is outside the visible portion (as might happen
	 when the display is not current, due to typeahead).  */
      new_top = WINDOW_TOP_EDGE_LINE (w) - FRAME_TOP_MARGIN (XFRAME (WINDOW_FRAME (w)));
      if (new_top != top
	  && startpos >= BUF_BEGV (XBUFFER (w->buffer))
	  && startpos <= BUF_ZV (XBUFFER (w->buffer)))
	{
	  struct position pos;
	  struct buffer *obuf = current_buffer;

	  Fset_buffer (w->buffer);
	  /* This computation used to temporarily move point, but that
	     can have unwanted side effects due to text properties.  */
	  pos = *vmotion (startpos, -top, w);

	  set_marker_both (w->start, w->buffer, pos.bufpos, pos.bytepos);
	  w->window_end_valid = Qnil;
	  w->start_at_line_beg = ((pos.bytepos == BEGV_BYTE
				   || FETCH_BYTE (pos.bytepos - 1) == '\n') ? Qt
				  : Qnil);
	  /* We need to do this, so that the window-scroll-functions
	     get called.  */
	  w->optional_new_start = Qt;

	  set_buffer_internal (obuf);
	}
    }

  adjust_glyphs (f);
  UNBLOCK_INPUT;

  run_window_configuration_change_hook (f);

  return Qnil;
}


void
replace_buffer_in_windows (Lisp_Object buffer)
{
  call1 (Qreplace_buffer_in_windows, buffer);
}


/* Safely replace BUFFER with some other buffer in all windows of all
   frames, even those on other keyboards.  */

void
replace_buffer_in_windows_safely (Lisp_Object buffer)
{
  Lisp_Object tail, frame;

  /* A single call to window_loop won't do the job because it only
     considers frames on the current keyboard.  So loop manually over
     frames, and handle each one.  */
  FOR_EACH_FRAME (tail, frame)
    window_loop (REPLACE_BUFFER_IN_WINDOWS_SAFELY, buffer, 1, frame);
}

/* If *ROWS or *COLS are too small a size for FRAME, set them to the
   minimum allowable size.  */

void
check_frame_size (FRAME_PTR frame, int *rows, int *cols)
{
  /* For height, we have to see:
     how many windows the frame has at minimum (one or two),
     and whether it has a menu bar or other special stuff at the top.  */
  int min_height
    = ((FRAME_MINIBUF_ONLY_P (frame) || ! FRAME_HAS_MINIBUF_P (frame))
       ? MIN_SAFE_WINDOW_HEIGHT
       : 2 * MIN_SAFE_WINDOW_HEIGHT);

  if (FRAME_TOP_MARGIN (frame) > 0)
    min_height += FRAME_TOP_MARGIN (frame);

  if (*rows < min_height)
    *rows = min_height;
  if (*cols  < MIN_SAFE_WINDOW_WIDTH)
    *cols = MIN_SAFE_WINDOW_WIDTH;
}

/* Adjust the margins of window W if text area is too small.
   Return 1 if window width is ok after adjustment; 0 if window
   is still too narrow.  */

static int
adjust_window_margins (struct window *w)
{
  int box_cols = (WINDOW_TOTAL_COLS (w)
		  - WINDOW_FRINGE_COLS (w)
		  - WINDOW_SCROLL_BAR_COLS (w));
  int margin_cols = (WINDOW_LEFT_MARGIN_COLS (w)
		     + WINDOW_RIGHT_MARGIN_COLS (w));

  if (box_cols - margin_cols >= MIN_SAFE_WINDOW_WIDTH)
    return 1;

  if (margin_cols < 0 || box_cols < MIN_SAFE_WINDOW_WIDTH)
    return 0;

  /* Window's text area is too narrow, but reducing the window
     margins will fix that.  */
  margin_cols = box_cols - MIN_SAFE_WINDOW_WIDTH;
  if (WINDOW_RIGHT_MARGIN_COLS (w) > 0)
    {
      if (WINDOW_LEFT_MARGIN_COLS (w) > 0)
	w->left_margin_cols = w->right_margin_cols
	  = make_number (margin_cols/2);
      else
	w->right_margin_cols = make_number (margin_cols);
    }
  else
    w->left_margin_cols = make_number (margin_cols);
  return 1;
}

static Lisp_Object Fset_window_margins (Lisp_Object, Lisp_Object, Lisp_Object);
static Lisp_Object Fset_window_fringes (Lisp_Object, Lisp_Object, Lisp_Object,
					Lisp_Object);
static Lisp_Object Fset_window_scroll_bars (Lisp_Object, Lisp_Object,
					    Lisp_Object, Lisp_Object);
static Lisp_Object Fset_window_vscroll (Lisp_Object, Lisp_Object, Lisp_Object);

/* The following three routines are needed for running a window's
   configuration change hook.  */
static void
run_funs (Lisp_Object funs)
{
  for (; CONSP (funs); funs = XCDR (funs))
    if (!EQ (XCAR (funs), Qt))
      call0 (XCAR (funs));
}

static Lisp_Object
select_window_norecord (Lisp_Object window)
{
  return WINDOW_LIVE_P (window)
    ? Fselect_window (window, Qt) : selected_window;
}

static Lisp_Object
select_frame_norecord (Lisp_Object frame)
{
  return FRAME_LIVE_P (XFRAME (frame))
    ? Fselect_frame (frame, Qt) : selected_frame;
}

void
run_window_configuration_change_hook (struct frame *f)
{
  int count = SPECPDL_INDEX ();
  Lisp_Object frame, global_wcch
    = Fdefault_value (Qwindow_configuration_change_hook);
  XSETFRAME (frame, f);

  if (NILP (Vrun_hooks))
    return;

  /* Use the right buffer.  Matters when running the local hooks.  */
  if (current_buffer != XBUFFER (Fwindow_buffer (Qnil)))
    {
      record_unwind_protect (Fset_buffer, Fcurrent_buffer ());
      Fset_buffer (Fwindow_buffer (Qnil));
    }

  if (SELECTED_FRAME () != f)
    {
      record_unwind_protect (select_frame_norecord, Fselected_frame ());
      select_frame_norecord (frame);
    }

  /* Look for buffer-local values.  */
  {
    Lisp_Object windows = Fwindow_list (frame, Qlambda, Qnil);
    for (; CONSP (windows); windows = XCDR (windows))
      {
	Lisp_Object window = XCAR (windows);
	Lisp_Object buffer = Fwindow_buffer (window);
	if (!NILP (Flocal_variable_p (Qwindow_configuration_change_hook,
				      buffer)))
	  {
	    int inner_count = SPECPDL_INDEX ();
	    record_unwind_protect (select_window_norecord, Fselected_window ());
	    select_window_norecord (window);
	    run_funs (Fbuffer_local_value (Qwindow_configuration_change_hook,
					   buffer));
	    unbind_to (inner_count, Qnil);
	  }
      }
  }

  run_funs (global_wcch);
  unbind_to (count, Qnil);
}

DEFUN ("run-window-configuration-change-hook", Frun_window_configuration_change_hook,
       Srun_window_configuration_change_hook, 1, 1, 0,
       doc: /* Run `window-configuration-change-hook' for FRAME.  */)
     (Lisp_Object frame)
{
  CHECK_LIVE_FRAME (frame);
  run_window_configuration_change_hook (XFRAME (frame));
  return Qnil;
}

/* Make WINDOW display BUFFER as its contents.  RUN_HOOKS_P non-zero
   means it's allowed to run hooks.  See make_frame for a case where
   it's not allowed.  KEEP_MARGINS_P non-zero means that the current
   margins, fringes, and scroll-bar settings of the window are not
   reset from the buffer's local settings.  */

void
set_window_buffer (Lisp_Object window, Lisp_Object buffer, int run_hooks_p, int keep_margins_p)
{
  struct window *w = XWINDOW (window);
  struct buffer *b = XBUFFER (buffer);
  int count = SPECPDL_INDEX ();
  int samebuf = EQ (buffer, w->buffer);

  w->buffer = buffer;

  if (EQ (window, selected_window))
    BVAR (b, last_selected_window) = window;

  /* Let redisplay errors through.  */
  b->display_error_modiff = 0;

  /* Update time stamps of buffer display.  */
  if (INTEGERP (BVAR (b, display_count)))
    XSETINT (BVAR (b, display_count), XINT (BVAR (b, display_count)) + 1);
  BVAR (b, display_time) = Fcurrent_time ();

  XSETFASTINT (w->window_end_pos, 0);
  XSETFASTINT (w->window_end_vpos, 0);
  memset (&w->last_cursor, 0, sizeof w->last_cursor);
  w->window_end_valid = Qnil;
  if (!(keep_margins_p && samebuf))
    { /* If we're not actually changing the buffer, don't reset hscroll and
	 vscroll.  This case happens for example when called from
	 change_frame_size_1, where we use a dummy call to
	 Fset_window_buffer on the frame's selected window (and no other)
	 just in order to run window-configuration-change-hook.
	 Resetting hscroll and vscroll here is problematic for things like
	 image-mode and doc-view-mode since it resets the image's position
	 whenever we resize the frame.  */
      w->hscroll = w->min_hscroll = make_number (0);
      w->vscroll = 0;
      set_marker_both (w->pointm, buffer, BUF_PT (b), BUF_PT_BYTE (b));
      set_marker_restricted (w->start,
			     make_number (b->last_window_start),
			     buffer);
      w->start_at_line_beg = Qnil;
      w->force_start = Qnil;
      XSETFASTINT (w->last_modified, 0);
      XSETFASTINT (w->last_overlay_modified, 0);
    }
  /* Maybe we could move this into the `if' but it's not obviously safe and
     I doubt it's worth the trouble.  */
  windows_or_buffers_changed++;

  /* We must select BUFFER for running the window-scroll-functions.  */
  /* We can't check ! NILP (Vwindow_scroll_functions) here
     because that might itself be a local variable.  */
  if (window_initialized)
    {
      record_unwind_protect (Fset_buffer, Fcurrent_buffer ());
      Fset_buffer (buffer);
    }

  XMARKER (w->pointm)->insertion_type = !NILP (Vwindow_point_insertion_type);

  if (!keep_margins_p)
    {
      /* Set left and right marginal area width etc. from buffer.  */

      /* This may call adjust_window_margins three times, so
	 temporarily disable window margins.  */
      Lisp_Object save_left = w->left_margin_cols;
      Lisp_Object save_right = w->right_margin_cols;

      w->left_margin_cols = w->right_margin_cols = Qnil;

      Fset_window_fringes (window,
			   BVAR (b, left_fringe_width), BVAR (b, right_fringe_width),
			   BVAR (b, fringes_outside_margins));

      Fset_window_scroll_bars (window,
			       BVAR (b, scroll_bar_width),
			       BVAR (b, vertical_scroll_bar_type), Qnil);

      w->left_margin_cols = save_left;
      w->right_margin_cols = save_right;

      Fset_window_margins (window,
			   BVAR (b, left_margin_cols), BVAR (b, right_margin_cols));
    }

  if (run_hooks_p)
    {
      if (! NILP (Vwindow_scroll_functions))
	run_hook_with_args_2 (Qwindow_scroll_functions, window,
			      Fmarker_position (w->start));
      run_window_configuration_change_hook (XFRAME (WINDOW_FRAME (w)));
    }

  unbind_to (count, Qnil);
}

DEFUN ("set-window-clone-number", Fset_window_clone_number, Sset_window_clone_number, 2, 2, 0,
       doc: /* Set WINDOW's clone number to CLONE-NUMBER.
WINDOW can be any window and defaults to the selected one.  */)
     (Lisp_Object window, Lisp_Object clone_number)
{
  register struct window *w = decode_any_window (window);

  CHECK_NUMBER (clone_number);
  w->clone_number = clone_number;
  return w->clone_number;
}

DEFUN ("set-window-buffer", Fset_window_buffer, Sset_window_buffer, 2, 3, 0,
       doc: /* Make WINDOW display BUFFER-OR-NAME as its contents.
WINDOW has to be a live window and defaults to the selected one.
BUFFER-OR-NAME must be a buffer or the name of an existing buffer.

Optional third argument KEEP-MARGINS non-nil means that WINDOW's current
display margins, fringe widths, and scroll bar settings are preserved;
the default is to reset these from the local settings for BUFFER-OR-NAME
or the frame defaults.  Return nil.

This function throws an error when WINDOW is strongly dedicated to its
buffer (that is `window-dedicated-p' returns t for WINDOW) and does not
already display BUFFER-OR-NAME.

This function runs `window-scroll-functions' before running
`window-configuration-change-hook'.  */)
  (register Lisp_Object window, Lisp_Object buffer_or_name, Lisp_Object keep_margins)
{
  register Lisp_Object tem, buffer;
  register struct window *w = decode_window (window);

  XSETWINDOW (window, w);
  buffer = Fget_buffer (buffer_or_name);
  CHECK_BUFFER (buffer);
  if (NILP (BVAR (XBUFFER (buffer), name)))
    error ("Attempt to display deleted buffer");

  tem = w->buffer;
  if (NILP (tem))
    error ("Window is deleted");
  else if (!EQ (tem, Qt))
    /* w->buffer is t when the window is first being set up.  */
    {
      if (!EQ (tem, buffer))
	{
	  if (EQ (w->dedicated, Qt))
	    /* WINDOW is strongly dedicated to its buffer, signal an
	       error.  */
	    error ("Window is dedicated to `%s'", SDATA (BVAR (XBUFFER (tem), name)));
	  else
	    /* WINDOW is weakly dedicated to its buffer, reset
	       dedicatedness.  */
	    w->dedicated = Qnil;

	  call1 (Qrecord_window_buffer, window);
	}

      unshow_buffer (w);
    }

  set_window_buffer (window, buffer, 1, !NILP (keep_margins));

<<<<<<< HEAD
  selected_window = window;

  Fset_buffer (w->buffer);

  XBUFFER (w->buffer)->last_selected_window = window;

  /* Go to the point recorded in the window.
     This is important when the buffer is in more
     than one window.  It also matters when
     redisplay_window has altered point after scrolling,
     because it makes the change only in the window.  */
  {
    register EMACS_INT new_point = marker_position (w->pointm);
    if (new_point < BEGV)
      SET_PT (BEGV);
    else if (new_point > ZV)
      SET_PT (ZV);
    else
      SET_PT (new_point);
  }

  xwidget_invalidate();
  windows_or_buffers_changed++;
  return window;
}


/* Note that selected_window can be nil when this is called from
   Fset_window_configuration.  */

DEFUN ("select-window", Fselect_window, Sselect_window, 1, 2, 0,
       doc: /* Select WINDOW.  Most editing will apply to WINDOW's buffer.
If WINDOW is not already selected, make WINDOW's buffer current
and make WINDOW the frame's selected window.  Return WINDOW.
Optional second arg NORECORD non-nil means do not put this buffer
at the front of the list of recently selected ones and do not
make this window the most recently selected one.

Note that the main editor command loop selects the buffer of the
selected window before each command.  */)
     (register Lisp_Object window, Lisp_Object norecord)
{
  select_window (window, norecord, 0);
}

static Lisp_Object
select_window_norecord (Lisp_Object window)
{
  return WINDOW_LIVE_P (window)
    ? Fselect_window (window, Qt) : selected_window;
}

static Lisp_Object
select_frame_norecord (Lisp_Object frame)
{
  return FRAME_LIVE_P (XFRAME (frame))
    ? Fselect_frame (frame, Qt) : selected_frame;
=======
  return Qnil;
>>>>>>> 4bba86e6
}

static Lisp_Object
display_buffer (Lisp_Object buffer, Lisp_Object not_this_window_p, Lisp_Object override_frame)
{
  return call3 (Qdisplay_buffer, buffer, not_this_window_p, override_frame);
}

DEFUN ("force-window-update", Fforce_window_update, Sforce_window_update,
       0, 1, 0,
       doc: /* Force all windows to be updated on next redisplay.
If optional arg OBJECT is a window, force redisplay of that window only.
If OBJECT is a buffer or buffer name, force redisplay of all windows
displaying that buffer.  */)
  (Lisp_Object object)
{
  if (NILP (object))
    {
      windows_or_buffers_changed++;
      update_mode_lines++;
      return Qt;
    }

  if (WINDOWP (object))
    {
      struct window *w = XWINDOW (object);
      mark_window_display_accurate (object, 0);
      w->update_mode_line = Qt;
      if (BUFFERP (w->buffer))
	XBUFFER (w->buffer)->prevent_redisplay_optimizations_p = 1;
      ++update_mode_lines;
      return Qt;
    }

  if (STRINGP (object))
    object = Fget_buffer (object);
  if (BUFFERP (object) && !NILP (BVAR (XBUFFER (object), name)))
    {
      /* Walk all windows looking for buffer, and force update
	 of each of those windows.  */

      object = window_loop (REDISPLAY_BUFFER_WINDOWS, object, 0, Qvisible);
      return NILP (object) ? Qnil : Qt;
    }

  /* If nothing suitable was found, just return.
     We could signal an error, but this feature will typically be used
     asynchronously in timers or process sentinels, so we don't.  */
  return Qnil;
}


void
temp_output_buffer_show (register Lisp_Object buf)
{
  register struct buffer *old = current_buffer;
  register Lisp_Object window;
  register struct window *w;

  BVAR (XBUFFER (buf), directory) = BVAR (current_buffer, directory);

  Fset_buffer (buf);
  BUF_SAVE_MODIFF (XBUFFER (buf)) = MODIFF;
  BEGV = BEG;
  ZV = Z;
  SET_PT (BEG);
  set_buffer_internal (old);

  if (!NILP (Vtemp_buffer_show_function))
    call1 (Vtemp_buffer_show_function, buf);
  else
    {
      window = display_buffer (buf, Vtemp_buffer_show_specifiers, Qnil);
      /* Reset Vtemp_buffer_show_specifiers immediately so it won't
	 affect subsequent calls.  */
      Vtemp_buffer_show_specifiers = Qnil;

      if (!EQ (XWINDOW (window)->frame, selected_frame))
	Fmake_frame_visible (WINDOW_FRAME (XWINDOW (window)));
      Vminibuf_scroll_window = window;
      w = XWINDOW (window);
      XSETFASTINT (w->hscroll, 0);
      XSETFASTINT (w->min_hscroll, 0);
      set_marker_restricted_both (w->start, buf, BEG, BEG);
      set_marker_restricted_both (w->pointm, buf, BEG, BEG);

      /* Run temp-buffer-show-hook, with the chosen window selected
	 and its buffer current.  */
      {
        int count = SPECPDL_INDEX ();
        Lisp_Object prev_window, prev_buffer;
        prev_window = selected_window;
        XSETBUFFER (prev_buffer, old);

        /* Select the window that was chosen, for running the hook.
           Note: Both Fselect_window and select_window_norecord may
           set-buffer to the buffer displayed in the window,
           so we need to save the current buffer.  --stef  */
        record_unwind_protect (Fset_buffer, prev_buffer);
        record_unwind_protect (select_window_norecord, prev_window);
        Fselect_window (window, Qt);
        Fset_buffer (w->buffer);
        Frun_hooks (1, &Qtemp_buffer_show_hook);
        unbind_to (count, Qnil);
      }
    }
}

DEFUN ("internal-temp-output-buffer-show",
       Ftemp_output_buffer_show, Stemp_output_buffer_show,
       1, 1, 0,
       doc: /* Internal function for `with-output-to-temp-buffer''.  */)
     (Lisp_Object buf)
{
  temp_output_buffer_show (buf);
  return Qnil;
}

/* Make new window, have it replace WINDOW in window-tree, and make
   WINDOW its only vertical child (HORFLAG 1 means make WINDOW its only
   horizontal child).   */
static void
make_parent_window (Lisp_Object window, int horflag)
{
  Lisp_Object parent;
  register struct window *o, *p;
  int i;

  o = XWINDOW (window);
  p = allocate_window ();
  for (i = 0; i < VECSIZE (struct window); ++i)
    ((struct Lisp_Vector *) p)->contents[i]
      = ((struct Lisp_Vector *) o)->contents[i];
  XSETWINDOW (parent, p);

  ++sequence_number;
  XSETFASTINT (p->sequence_number, sequence_number);
  XSETFASTINT (p->clone_number, sequence_number);

  replace_window (window, parent, 1);

  o->next = Qnil;
  o->prev = Qnil;
  o->parent = parent;

  p->hchild = horflag ? window : Qnil;
  p->vchild = horflag ? Qnil : window;
  p->start = Qnil;
  p->pointm = Qnil;
  p->buffer = Qnil;
  p->splits = Qnil;
  p->nest = Qnil;
  p->window_parameters = Qnil;
}

/* Make new window from scratch.  */
Lisp_Object
make_window (void)
{
  Lisp_Object window;
  register struct window *w;

  w = allocate_window ();
  /* Initialize all Lisp data.  */
  w->frame = w->mini_p = Qnil;
  w->next = w->prev = w->hchild = w->vchild = w->parent = Qnil;
  XSETFASTINT (w->left_col, 0);
  XSETFASTINT (w->top_line, 0);
  XSETFASTINT (w->total_lines, 0);
  XSETFASTINT (w->total_cols, 0);
  w->normal_lines = make_float (1.0);
  w->normal_cols = make_float (1.0);
  XSETFASTINT (w->new_total, 0);
  XSETFASTINT (w->new_normal, 0);
  w->buffer = Qnil;
  w->start = Fmake_marker ();
  w->pointm = Fmake_marker ();
  w->force_start = w->optional_new_start = Qnil;
  XSETFASTINT (w->hscroll, 0);
  XSETFASTINT (w->min_hscroll, 0);
  XSETFASTINT (w->use_time, 0);
  ++sequence_number;
  XSETFASTINT (w->sequence_number, sequence_number);
  XSETFASTINT (w->clone_number, sequence_number);
  w->temslot = w->last_modified = w->last_overlay_modified = Qnil;
  XSETFASTINT (w->last_point, 0);
  w->last_had_star = w->vertical_scroll_bar = Qnil;
  w->left_margin_cols = w->right_margin_cols = Qnil;
  w->left_fringe_width = w->right_fringe_width = Qnil;
  w->fringes_outside_margins = Qnil;
  w->scroll_bar_width = Qnil;
  w->vertical_scroll_bar_type = Qt;
  w->last_mark_x = w->last_mark_y = Qnil;
  XSETFASTINT (w->window_end_pos, 0);
  XSETFASTINT (w->window_end_vpos, 0);
  w->window_end_valid = w->update_mode_line = Qnil;
  w->start_at_line_beg = w->display_table = w->dedicated = Qnil;
  w->base_line_number = w->base_line_pos = w->region_showing = Qnil;
  w->column_number_displayed = w->redisplay_end_trigger = Qnil;
  w->splits = w->nest = w->window_parameters = Qnil;
  w->prev_buffers = w->next_buffers = Qnil;
  /* Initialize non-Lisp data.  */
  w->desired_matrix = w->current_matrix = 0;
  w->nrows_scale_factor = w->ncols_scale_factor = 1;
  memset (&w->cursor, 0, sizeof (w->cursor));
  memset (&w->last_cursor, 0, sizeof (w->last_cursor));
  memset (&w->phys_cursor, 0, sizeof (w->phys_cursor));
  w->phys_cursor_type = -1;
  w->phys_cursor_width = -1;
  w->last_cursor_off_p = w->cursor_off_p = 0;
  w->must_be_updated_p = 0;
  w->pseudo_window_p = 0;
  w->frozen_window_start_p = 0;
  w->vscroll = 0;
  /* Reset window_list.  */
  Vwindow_list = Qnil;
  /* Return window.  */
  XSETWINDOW (window, w);
  return window;
}

DEFUN ("set-window-new-total", Fset_window_new_total, Sset_window_new_total, 2, 3, 0,
       doc: /* Set new total size of WINDOW to SIZE.
Return SIZE.

Optional argument ADD non-nil means add SIZE to the new total size of
WINDOW and return the sum.

Note: This function does not operate on any subwindows of WINDOW.  */)
     (Lisp_Object window, Lisp_Object size, Lisp_Object add)
{
  struct window *w = decode_any_window (window);

  CHECK_NUMBER (size);
  if (NILP (add))
    XSETINT (w->new_total, XINT (size));
  else
    XSETINT (w->new_total, XINT (w->new_total) + XINT (size));

  return w->new_total;
}

DEFUN ("set-window-new-normal", Fset_window_new_normal, Sset_window_new_normal, 1, 2, 0,
       doc: /* Set new normal size of WINDOW to SIZE.
Return SIZE.

Note: This function does not operate on any subwindows of WINDOW.  */)
     (Lisp_Object window, Lisp_Object size)
{
  struct window *w = decode_any_window (window);

  w->new_normal = size;
  return w->new_normal;
}

/* Return 1 if setting w->total_lines (w->total_cols if HORFLAG is
   non-zero) to w->new_total would result in correct heights (widths)
   for window W and recursively all subwindows of W.

   Note: This function does not check any of `window-fixed-size-p',
   `window-min-height' or `window-min-width'.  It does check that window
   sizes do not drop below one line (two columns). */
static int
resize_window_check (struct window *w, int horflag)
{
  struct window *c;

  if (!NILP (w->vchild))
    /* W is a vertical combination.  */
    {
      c = XWINDOW (w->vchild);
      if (horflag)
	/* All subwindows of W must have the same width as W.  */
	{
	  while (c)
	    {
	      if ((XINT (c->new_total) != XINT (w->new_total))
		  || !resize_window_check (c, horflag))
		return 0;
	      c = NILP (c->next) ? 0 : XWINDOW (c->next);
	    }
	  return 1;
	}
      else
	/* The sum of the heights of the subwindows of W must equal W's
	   height.  */
	{
	  int sum_of_sizes = 0;
	  while (c)
	    {
	      if (!resize_window_check (c, horflag))
		return 0;
	      sum_of_sizes = sum_of_sizes + XINT (c->new_total);
	      c = NILP (c->next) ? 0 : XWINDOW (c->next);
	    }
	  return (sum_of_sizes == XINT (w->new_total));
	}
    }
  else if (!NILP (w->hchild))
    /* W is a horizontal combination.  */
    {
      c = XWINDOW (w->hchild);
      if (horflag)
	/* The sum of the widths of the subwindows of W must equal W's
	   width.  */
	{
	  int sum_of_sizes = 0;
	  while (c)
	    {
	      if (!resize_window_check (c, horflag))
		return 0;
	      sum_of_sizes = sum_of_sizes + XINT (c->new_total);
	      c = NILP (c->next) ? 0 : XWINDOW (c->next);
	    }
	  return (sum_of_sizes == XINT (w->new_total));
	}
      else
	/* All subwindows of W must have the same height as W.  */
	{
	  while (c)
	    {
	      if ((XINT (c->new_total) != XINT (w->new_total))
		  || !resize_window_check (c, horflag))
		return 0;
	      c = NILP (c->next) ? 0 : XWINDOW (c->next);
	    }
	  return 1;
	}
    }
  else
    /* A leaf window.  Make sure it's not too small.  The following
       hardcodes the values of `window-safe-min-width' (2) and
       `window-safe-min-height' (1) which are defined in window.el.  */
    return XINT (w->new_total) >= (horflag ? 2 : 1);
}

/* Set w->total_lines (w->total_cols if HORIZONTAL is non-zero) to
   w->new_total for window W and recursively all subwindows of W.  Also
   calculate and assign the new vertical (horizontal) start positions of
   each of these windows.

   This function does not perform any error checks.  Make sure you have
   run resize_window_check on W before applying this function.  */
static void
resize_window_apply (struct window *w, int horflag)
{
  struct window *c;
  int pos;

  /* Note: Assigning new_normal requires that the new total size of the
     parent window has been set *before*.  */
  if (horflag)
    {
      w->total_cols = w->new_total;
      if (NUMBERP (w->new_normal))
	w->normal_cols = w->new_normal;

      pos = XINT (w->left_col);
    }
  else
    {
      w->total_lines = w->new_total;
      if (NUMBERP (w->new_normal))
	w->normal_lines = w->new_normal;

      pos = XINT (w->top_line);
    }

  if (!NILP (w->vchild))
    /* W is a vertical combination.  */
    {
      c = XWINDOW (w->vchild);
      while (c)
	{
	  if (horflag)
	    XSETFASTINT (c->left_col, pos);
	  else
	    XSETFASTINT (c->top_line, pos);
	  resize_window_apply (c, horflag);
	  if (!horflag)
	    pos = pos + XINT (c->total_lines);
	  c = NILP (c->next) ? 0 : XWINDOW (c->next);
	}
    }
  else if (!NILP (w->hchild))
    /* W is a horizontal combination.  */
    {
      c = XWINDOW (w->hchild);
      while (c)
	{
	  if (horflag)
	    XSETFASTINT (c->left_col, pos);
	  else
	    XSETFASTINT (c->top_line, pos);
	  resize_window_apply (c, horflag);
	  if (horflag)
	    pos = pos + XINT (c->total_cols);
	  c = NILP (c->next) ? 0 : XWINDOW (c->next);
	}
    }

  /* Clear out some redisplay caches.  */
  XSETFASTINT (w->last_modified, 0);
  XSETFASTINT (w->last_overlay_modified, 0);
}


DEFUN ("resize-window-apply", Fresize_window_apply, Sresize_window_apply, 1, 2, 0,
       doc: /* Apply requested size values for window-tree of FRAME.
Optional argument HORIZONTAL omitted or nil means apply requested height
values.  HORIZONTAL non-nil means apply requested width values.

This function checks whether the requested values sum up to a valid
window layout, recursively assigns the new sizes of all subwindows and
calculates and assigns the new start positions of these windows.

Note: This function does not check any of `window-fixed-size-p',
`window-min-height' or `window-min-width'.  All these checks have to
be applied on the Elisp level.  */)
     (Lisp_Object frame, Lisp_Object horizontal)
{
  struct frame *f;
  struct window *r;
  int horflag = !NILP (horizontal);

  if (NILP (frame))
    frame = selected_frame;
  CHECK_LIVE_FRAME (frame);

  f = XFRAME (frame);
  r = XWINDOW (FRAME_ROOT_WINDOW (f));

  if (!resize_window_check (r, horflag)
      || ! EQ (r->new_total, (horflag ? r->total_cols : r->total_lines)))
    return Qnil;

  BLOCK_INPUT;
  resize_window_apply (r, horflag);

  windows_or_buffers_changed++;
  FRAME_WINDOW_SIZES_CHANGED (f) = 1;

  adjust_glyphs (f);
  UNBLOCK_INPUT;

  run_window_configuration_change_hook (f);

  return Qt;
}


/* Resize frame F's windows when number of lines of F is set to SIZE.
   HORFLAG 1 means resize windows when number of columns of F is set to
   SIZE.

   This function can delete all windows but the selected one in order to
   satisfy the request.  The result will be meaningful if and only if
   F's windows have meaningful sizes when you call this.  */
void
resize_frame_windows (struct frame *f, int size, int horflag)
{
  Lisp_Object root = f->root_window;
  struct window *r = XWINDOW (root);
  Lisp_Object mini = f->minibuffer_window;
  struct window *m;
  /* new_size is the new size of the frame's root window.  */
  int new_size = (horflag
		  ? size
		  : (size
		     - FRAME_TOP_MARGIN (f)
		     - ((FRAME_HAS_MINIBUF_P (f) && !FRAME_MINIBUF_ONLY_P (f))
			? 1 : 0)));

  XSETFASTINT (r->top_line, FRAME_TOP_MARGIN (f));
  if (NILP (r->vchild) && NILP (r->hchild))
    /* For a leaf root window just set the size.  */
    if (horflag)
      XSETFASTINT (r->total_cols, new_size);
    else
      XSETFASTINT (r->total_lines, new_size);
  else
    {
      /* old_size is the old size of the frame's root window.  */
      int old_size = XFASTINT (horflag ? r->total_cols : r->total_lines);
      Lisp_Object delta;

      XSETINT (delta, new_size - old_size);
      /* Try a "normal" resize first.  */
      resize_root_window (root, delta, horflag ? Qt : Qnil, Qnil);
      if (resize_window_check (r, horflag) && new_size == XINT (r->new_total))
	resize_window_apply (r, horflag);
      else
	{
	  /* Try with "reasonable" minimum sizes next.  */
	  resize_root_window (root, delta, horflag ? Qt : Qnil, Qt);
	  if (resize_window_check (r, horflag)
	      && new_size == XINT (r->new_total))
	    resize_window_apply (r, horflag);
	  else
	    {
	      /* Finally, try with "safe" minimum sizes.  */
	      resize_root_window (root, delta, horflag ? Qt : Qnil, Qsafe);
	      if (resize_window_check (r, horflag)
		  && new_size == XINT (r->new_total))
		resize_window_apply (r, horflag);
	      else
		{
		  /* We lost.  Delete all windows but the frame's
		     selected one.  */
		  root = f->selected_window;
		  Fdelete_other_windows_internal (root, Qnil);
		  if (horflag)
		    XSETFASTINT (XWINDOW (root)->total_cols, new_size);
		  else
		    XSETFASTINT (XWINDOW (root)->total_lines, new_size);
		}
	    }
	}
    }

  if (FRAME_HAS_MINIBUF_P (f) && !FRAME_MINIBUF_ONLY_P (f))
    {
      m = XWINDOW (mini);
      if (horflag)
	XSETFASTINT (m->total_cols, size);
      else
	{
	  /* Are we sure we always want 1 line here?  */
	  XSETFASTINT (m->total_lines, 1);
	  XSETFASTINT (m->top_line, XINT (r->top_line) + XINT (r->total_lines));
	}
    }
}


DEFUN ("split-window-internal", Fsplit_window_internal, Ssplit_window_internal, 4, 4, 0,
       doc: /* Split window OLD.
Second argument TOTAL-SIZE specifies the number of lines or columns of the
new window.  In any case TOTAL-SIZE must be a positive integer.

Third argument SIDE nil (or `below') specifies that the new window shall
be located below WINDOW.  SIDE `above' means the new window shall be
located above WINDOW.  In both cases TOTAL-SIZE specifies the number of
lines of the new window including space reserved for the mode and/or
header line.

SIDE t (or `right') specifies that the new window shall be located on
the right side of WINDOW.  SIDE `left' means the new window shall be
located on the left of WINDOW.  In both cases TOTAL-SIZE specifies the
number of columns of the new window including space reserved for fringes
and the scrollbar or a divider column.

Fourth argument NORMAL-SIZE specifies the normal size of the new window
according to the SIDE argument.

The new total and normal sizes of all involved windows must have been
set correctly.  See the code of `split-window' for how this is done.  */)
  (Lisp_Object old, Lisp_Object total_size, Lisp_Object side, Lisp_Object normal_size)
{
  /* OLD (*o) is the window we have to split.  (*p) is either OLD's
     parent window or an internal window we have to install as OLD's new
     parent.  REFERENCE (*r) must denote a live window, or is set to OLD
     provided OLD is a leaf window, or to the frame's selected window.
     NEW (*n) is the new window created with some parameters taken from
     REFERENCE (*r).  */
  register Lisp_Object new, frame, reference;
  register struct window *o, *p, *n, *r;
  struct frame *f;
  int horflag
    /* HORFLAG is 1 when we split side-by-side, 0 otherwise.  */
    = EQ (side, Qt) || EQ (side, Qleft) || EQ (side, Qright);
  int do_nest = 0;

  CHECK_WINDOW (old);
  o = XWINDOW (old);
  frame = WINDOW_FRAME (o);
  f = XFRAME (frame);

  CHECK_NUMBER (total_size);

  /* Set do_nest to 1 if we have to make a new parent window.  We do
     that if either `window-nest' is non-nil, or OLD has no parent, or
     OLD is ortho-combined.  */
  do_nest =
    !NILP (Vwindow_nest)
    || NILP (o->parent)
    || NILP (horflag
	     ? (XWINDOW (o->parent)->hchild)
	     : (XWINDOW (o->parent)->vchild));

  /* We need a live reference window to initialize some parameters.  */
  if (WINDOW_LIVE_P (old))
    /* OLD is live, use it as reference window.  */
    reference = old;
  else
    /* Use the frame's selected window as reference window.  */
    reference = FRAME_SELECTED_WINDOW (f);
  r = XWINDOW (reference);

  /* The following bugs are caught by `split-window'.  */
  if (MINI_WINDOW_P (o))
    error ("Attempt to split minibuffer window");
  else if (XINT (total_size) < (horflag ? 2 : 1))
    error ("Size of new window too small (after split)");
  else if (!do_nest && !NILP (Vwindow_splits))
    /* `window-splits' non-nil means try to resize OLD's siblings
       proportionally.  */
    {
      p = XWINDOW (o->parent);
      /* Temporarily pretend we split the parent window.  */
      XSETINT (p->new_total,
	       XINT (horflag ? p->total_cols : p->total_lines)
	       - XINT (total_size));
      if (!resize_window_check (p, horflag))
	error ("Window sizes don't fit");
      else
	/* Undo the temporary pretension.  */
	p->new_total = horflag ? p->total_cols : p->total_lines;
    }
  else
    {
      if (!resize_window_check (o, horflag))
	error ("Resizing old window failed");
      else if (XINT (total_size) + XINT (o->new_total)
	       != XINT (horflag ? o->total_cols : o->total_lines))
	error ("Sum of sizes of old and new window don't fit");
    }

  /* This is our point of no return. */
  if (do_nest)
    {
      /* Save the old value of o->normal_cols/lines.  It gets corrupted
	 by make_parent_window and we need it below for assigning it to
	 p->new_normal.  */
      Lisp_Object new_normal = horflag ? o->normal_cols : o->normal_lines;

      make_parent_window (old, horflag);
      p = XWINDOW (o->parent);
      /* Store value of `window-nest' in new parent's nest slot.  */
      p->nest = Vwindow_nest;
      /* Have PARENT inherit splits slot value from OLD.  */
      p->splits = o->splits;
      /* Store value of `window-splits' in OLD's splits slot.  */
      o->splits = Vwindow_splits;
      /* These get applied below.  */
      p->new_total = horflag ? o->total_cols : o->total_lines;
      p->new_normal = new_normal;
    }
  else
    p = XWINDOW (o->parent);

  windows_or_buffers_changed++;
  FRAME_WINDOW_SIZES_CHANGED (f) = 1;
  new = make_window ();
  n = XWINDOW (new);
  n->frame = frame;
  n->parent = o->parent;
  n->vchild = n->hchild = Qnil;

  if (EQ (side, Qabove) || EQ (side, Qleft))
    {
      n->prev = o->prev;
      if (NILP (n->prev))
	if (horflag)
	  p->hchild = new;
	else
	  p->vchild = new;
      else
	XWINDOW (n->prev)->next = new;
      n->next = old;
      o->prev = new;
    }
  else
    {
      n->next = o->next;
      if (!NILP (n->next))
	XWINDOW (n->next)->prev = new;
      n->prev = old;
      o->next = new;
    }

  n->buffer = Qt;
  n->window_end_valid = Qnil;
  memset (&n->last_cursor, 0, sizeof n->last_cursor);

  /* Get special geometry settings from reference window.  */
  n->left_margin_cols = r->left_margin_cols;
  n->right_margin_cols = r->right_margin_cols;
  n->left_fringe_width = r->left_fringe_width;
  n->right_fringe_width = r->right_fringe_width;
  n->fringes_outside_margins = r->fringes_outside_margins;
  n->scroll_bar_width = r->scroll_bar_width;
  n->vertical_scroll_bar_type = r->vertical_scroll_bar_type;

  /* Store `window-splits' in NEW's splits slot.  */
  n->splits = Vwindow_splits;

  /* Directly assign orthogonal coordinates and sizes.  */
  if (horflag)
    {
      n->top_line = o->top_line;
      n->total_lines = o->total_lines;
    }
  else
    {
      n->left_col = o->left_col;
      n->total_cols = o->total_cols;
    }

  /* Iso-coordinates and sizes are assigned by resize_window_apply,
     get them ready here.  */
  n->new_total = total_size;
  n->new_normal = normal_size;

  BLOCK_INPUT;
  resize_window_apply (p, horflag);
  adjust_glyphs (f);
  /* Set buffer of NEW to buffer of reference window.  Don't run
     any hooks.  */
  set_window_buffer (new, r->buffer, 0, 1);
  UNBLOCK_INPUT;

  /* Maybe we should run the scroll functions in Elisp (which already
     runs the configuration change hook).  */
  if (! NILP (Vwindow_scroll_functions))
    run_hook_with_args_2 (Qwindow_scroll_functions, new,
			  Fmarker_position (n->start));
  /* Return NEW.  */
  return new;
}


DEFUN ("delete-window-internal", Fdelete_window_internal, Sdelete_window_internal, 1, 1, 0,
       doc: /* Remove WINDOW from its frame.
WINDOW defaults to the selected window.  Return nil. Signal an error
when WINDOW is the only window on its frame.  */)
     (register Lisp_Object window)
{
  register Lisp_Object parent, sibling, frame, root;
  struct window *w, *p, *s, *r;
  struct frame *f;
  int horflag;
  int before_sibling = 0;

  w = decode_any_window (window);
  XSETWINDOW (window, w);
  if (NILP (w->buffer) && NILP (w->hchild) && NILP (w->vchild))
    /* It's a no-op to delete an already deleted window.  */
    return Qnil;

  parent = w->parent;
  if (NILP (parent))
    /* Never delete a minibuffer or frame root window.  */
    error ("Attempt to delete minibuffer or sole ordinary window");
  else if (NILP (w->prev) && NILP (w->next))
    /* Rather bow out here, this case should be handled on the Elisp
       level.  */
    error ("Attempt to delete sole window of parent");

  p = XWINDOW (parent);
  horflag = NILP (p->vchild);

  frame = WINDOW_FRAME (w);
  f = XFRAME (frame);

  root = FRAME_ROOT_WINDOW (f);
  r = XWINDOW (root);

  /* Unlink WINDOW from window tree.  */
  if (NILP (w->prev))
    /* Get SIBLING below (on the right of) WINDOW.  */
    {
      /* before_sibling 1 means WINDOW is the first child of its
	 parent and thus before the sibling.  */
      before_sibling = 1;
      sibling = w->next;
      s = XWINDOW (sibling);
      s->prev = Qnil;
      if (horflag)
	p->hchild = sibling;
      else
	p->vchild = sibling;
    }
  else
    /* Get SIBLING above (on the left of) WINDOW.  */
    {
      sibling = w->prev;
      s = XWINDOW (sibling);
      s->next = w->next;
      if (!NILP (s->next))
	XWINDOW (s->next)->prev = sibling;
    }

  if (resize_window_check (r, horflag)
      && EQ (r->new_total, (horflag ? r->total_cols : r->total_lines)))
    /* We can delete WINDOW now.  */
    {
      /* Block input.  */
      BLOCK_INPUT;
      resize_window_apply (p, horflag);

      windows_or_buffers_changed++;
      Vwindow_list = Qnil;
      FRAME_WINDOW_SIZES_CHANGED (f) = 1;

      w->next = Qnil;  /* Don't delete w->next too.  */
      free_window_matrices (w);

      if (!NILP (w->vchild))
	{
	  delete_all_subwindows (w->vchild);
	  w->vchild = Qnil;
	}
      else if (!NILP (w->hchild))
	{
	  delete_all_subwindows (w->hchild);
	  w->hchild = Qnil;
	}
      else if (!NILP (w->buffer))
	{
	  unshow_buffer (w);
	  unchain_marker (XMARKER (w->pointm));
	  unchain_marker (XMARKER (w->start));
	  w->buffer = Qnil;
	}

      if (NILP (s->prev) && NILP (s->next))
	  /* A matrjoshka where SIBLING has become the only child of
	     PARENT.  */
	{
	  /* Put SIBLING into PARENT's place.  */
	  replace_window (parent, sibling, 0);
	  /* Have SIBLING inherit the following three slot values from
	     PARENT (the nest slot is not inherited).  */
	  s->normal_cols = p->normal_cols;
	  s->normal_lines = p->normal_lines;
	  s->splits = p->splits;
	  /* Mark PARENT as deleted.  */
	  p->vchild = p->hchild = Qnil;
	  /* Try to merge SIBLING into its new parent.  */
	  recombine_windows (sibling);
	}

      adjust_glyphs (f);

      if (!WINDOW_LIVE_P (FRAME_SELECTED_WINDOW (f)))
	/* We deleted the frame's selected window.  */
	{
	  /* Use the frame's first window as fallback ...  */
	  Lisp_Object new_selected_window = Fframe_first_window (frame);
	  /* ... but preferably use its most recently used window.  */
	  Lisp_Object mru_window;

	  /* `get-mru-window' might fail for some reason so play it safe
	  - promote the first window _without recording it_ first.  */
	  if (EQ (FRAME_SELECTED_WINDOW (f), selected_window))
	    Fselect_window (new_selected_window, Qt);
	  else
	    FRAME_SELECTED_WINDOW (f) = new_selected_window;

	  UNBLOCK_INPUT;

	  /* Now look whether `get-mru-window' gets us something.  */
	  mru_window = call1 (Qget_mru_window, frame);
	  if (WINDOW_LIVE_P (mru_window)
	      && EQ (XWINDOW (mru_window)->frame, frame))
	    new_selected_window = mru_window;

	  /* If all ended up well, we now promote the mru window.  */
	  if (EQ (FRAME_SELECTED_WINDOW (f), selected_window))
	    Fselect_window (new_selected_window, Qnil);
	  else
	    FRAME_SELECTED_WINDOW (f) = new_selected_window;
	}
      else
	UNBLOCK_INPUT;

      /* Must be run by the caller:
	 run_window_configuration_change_hook (f);  */
    }
  else
    /* We failed: Relink WINDOW into window tree.  */
    {
      if (before_sibling)
	{
	  s->prev = window;
	  if (horflag)
	    p->hchild = window;
	  else
	    p->vchild = window;
	}
      else
	{
	  s->next = window;
	  if (!NILP (w->next))
	    XWINDOW (w->next)->prev = window;
	}
      error ("Deletion failed");
    }

  return Qnil;
}

/***********************************************************************
			Resizing Mini-Windows
 ***********************************************************************/

/* Grow mini-window W by DELTA lines, DELTA >= 0, or as much as we
   can.  */
void
grow_mini_window (struct window *w, int delta)
{
  struct frame *f = XFRAME (w->frame);
  struct window *r;
  Lisp_Object root, value;

  xassert (MINI_WINDOW_P (w));
  xassert (delta >= 0);

  root = FRAME_ROOT_WINDOW (f);
  r = XWINDOW (root);
  value = call2 (Qresize_root_window_vertically, root, make_number (- delta));
  if (INTEGERP (value) && resize_window_check (r, 0))
    {
      BLOCK_INPUT;
      resize_window_apply (r, 0);

      /* Grow the mini-window.  */
      XSETFASTINT (w->top_line, XFASTINT (r->top_line) + XFASTINT (r->total_lines));
      XSETFASTINT (w->total_lines, XFASTINT (w->total_lines) - XINT (value));
      XSETFASTINT (w->last_modified, 0);
      XSETFASTINT (w->last_overlay_modified, 0);

      adjust_glyphs (f);
      UNBLOCK_INPUT;
    }
}


/* Shrink mini-window W.  */
void
shrink_mini_window (struct window *w)
{
  struct frame *f = XFRAME (w->frame);
  struct window *r;
  Lisp_Object root, value;
  EMACS_INT size;

  xassert (MINI_WINDOW_P (w));

  size = XINT (w->total_lines);
  if (size > 1)
    {
      root = FRAME_ROOT_WINDOW (f);
      r = XWINDOW (root);
      value = call2 (Qresize_root_window_vertically,
		     root, make_number (size - 1));
      if (INTEGERP (value) && resize_window_check (r, 0))
	{
	  BLOCK_INPUT;
	  resize_window_apply (r, 0);

	  /* Shrink the mini-window.  */
	  XSETFASTINT (w->top_line, XFASTINT (r->top_line) + XFASTINT (r->total_lines));
	  XSETFASTINT (w->total_lines, 1);

	  XSETFASTINT (w->last_modified, 0);
	  XSETFASTINT (w->last_overlay_modified, 0);

	  adjust_glyphs (f);
	  UNBLOCK_INPUT;
	}
      /* If the above failed for whatever strange reason we must make a
	 one window frame here.  The same routine will be needed when
	 shrinking the frame (and probably when making the initial
	 *scratch* window).  For the moment leave things as they are.  */
    }
}

DEFUN ("resize-mini-window-internal", Fresize_mini_window_internal, Sresize_mini_window_internal, 1, 1, 0,
       doc: /* Resize minibuffer window WINDOW.  */)
     (Lisp_Object window)
{
  struct window *w = XWINDOW (window);
  struct window *r;
  struct frame *f;
  int height;

  CHECK_WINDOW (window);
  f = XFRAME (w->frame);

  if (!EQ (FRAME_MINIBUF_WINDOW (XFRAME (w->frame)), window))
    error ("Not a valid minibuffer window");
  else if (FRAME_MINIBUF_ONLY_P (f))
    error ("Cannot resize a minibuffer-only frame");

  r = XWINDOW (FRAME_ROOT_WINDOW (f));
  height = XINT (r->total_lines) + XINT (w->total_lines);
  if (resize_window_check (r, 0)
      && XINT (w->new_total) > 0
      && height == XINT (r->new_total) + XINT (w->new_total))
    {
      BLOCK_INPUT;
      resize_window_apply (r, 0);

      w->total_lines = w->new_total;
      XSETFASTINT (w->top_line, XINT (r->top_line) + XINT (r->total_lines));

      windows_or_buffers_changed++;
      FRAME_WINDOW_SIZES_CHANGED (f) = 1;
      adjust_glyphs (f);
      UNBLOCK_INPUT;

      run_window_configuration_change_hook (f);
      return Qt;
    }
  else error ("Failed to resize minibuffer window");
}

/* Mark window cursors off for all windows in the window tree rooted
   at W by setting their phys_cursor_on_p flag to zero.  Called from
   xterm.c, e.g. when a frame is cleared and thereby all cursors on
   the frame are cleared.  */

void
mark_window_cursors_off (struct window *w)
{
  while (w)
    {
      if (!NILP (w->hchild))
	mark_window_cursors_off (XWINDOW (w->hchild));
      else if (!NILP (w->vchild))
	mark_window_cursors_off (XWINDOW (w->vchild));
      else
	w->phys_cursor_on_p = 0;

      w = NILP (w->next) ? 0 : XWINDOW (w->next);
    }
}


/* Return number of lines of text (not counting mode lines) in W.  */

int
window_internal_height (struct window *w)
{
  int ht = XFASTINT (w->total_lines);

  if (!MINI_WINDOW_P (w))
    {
      if (!NILP (w->parent)
	  || !NILP (w->vchild)
	  || !NILP (w->hchild)
	  || !NILP (w->next)
	  || !NILP (w->prev)
	  || WINDOW_WANTS_MODELINE_P (w))
	--ht;

      if (WINDOW_WANTS_HEADER_LINE_P (w))
	--ht;
    }

  return ht;
}

/************************************************************************
			   Window Scrolling
 ***********************************************************************/

/* Scroll contents of window WINDOW up.  If WHOLE is non-zero, scroll
   N screen-fulls, which is defined as the height of the window minus
   next_screen_context_lines.  If WHOLE is zero, scroll up N lines
   instead.  Negative values of N mean scroll down.  NOERROR non-zero
   means don't signal an error if we try to move over BEGV or ZV,
   respectively.  */

static void
window_scroll (Lisp_Object window, int n, int whole, int noerror)
{
  immediate_quit = 1;

  /* If we must, use the pixel-based version which is much slower than
     the line-based one but can handle varying line heights.  */
  if (FRAME_WINDOW_P (XFRAME (XWINDOW (window)->frame)))
    window_scroll_pixel_based (window, n, whole, noerror);
  else
    window_scroll_line_based (window, n, whole, noerror);

  immediate_quit = 0;
}


/* Implementation of window_scroll that works based on pixel line
   heights.  See the comment of window_scroll for parameter
   descriptions.  */

static void
window_scroll_pixel_based (Lisp_Object window, int n, int whole, int noerror)
{
  struct it it;
  struct window *w = XWINDOW (window);
  struct text_pos start;
  int this_scroll_margin;
  /* True if we fiddled the window vscroll field without really scrolling.  */
  int vscrolled = 0;
  int x, y, rtop, rbot, rowh, vpos;

  SET_TEXT_POS_FROM_MARKER (start, w->start);

  /* If PT is not visible in WINDOW, move back one half of
     the screen.  Allow PT to be partially visible, otherwise
     something like (scroll-down 1) with PT in the line before
     the partially visible one would recenter. */

  if (!pos_visible_p (w, PT, &x, &y, &rtop, &rbot, &rowh, &vpos))
    {
      /* Move backward half the height of the window.  Performance note:
	 vmotion used here is about 10% faster, but would give wrong
	 results for variable height lines.  */
      init_iterator (&it, w, PT, PT_BYTE, NULL, DEFAULT_FACE_ID);
      it.current_y = it.last_visible_y;
      move_it_vertically_backward (&it, window_box_height (w) / 2);

      /* The function move_iterator_vertically may move over more than
	 the specified y-distance.  If it->w is small, e.g. a
	 mini-buffer window, we may end up in front of the window's
	 display area.  This is the case when Start displaying at the
	 start of the line containing PT in this case.  */
      if (it.current_y <= 0)
	{
	  init_iterator (&it, w, PT, PT_BYTE, NULL, DEFAULT_FACE_ID);
	  move_it_vertically_backward (&it, 0);
	  it.current_y = 0;
	}

      start = it.current.pos;
    }
  else if (auto_window_vscroll_p)
    {
      if (rtop || rbot)		/* partially visible */
	{
	  int px;
	  int dy = WINDOW_FRAME_LINE_HEIGHT (w);
	  if (whole)
	    dy = max ((window_box_height (w)
		       - next_screen_context_lines * dy),
		      dy);
	  dy *= n;

	  if (n < 0)
	    {
	      /* Only vscroll backwards if already vscrolled forwards.  */
	      if (w->vscroll < 0 && rtop > 0)
		{
		  px = max (0, -w->vscroll - min (rtop, -dy));
		  Fset_window_vscroll (window, make_number (px), Qt);
		  return;
		}
	    }
	  if (n > 0)
	    {
	      /* Do vscroll if already vscrolled or only display line.  */
	      if (rbot > 0 && (w->vscroll < 0 || vpos == 0))
		{
		  px = max (0, -w->vscroll + min (rbot, dy));
		  Fset_window_vscroll (window, make_number (px), Qt);
		  return;
		}

	      /* Maybe modify window start instead of scrolling.  */
	      if (rbot > 0 || w->vscroll < 0)
		{
		  EMACS_INT spos;

		  Fset_window_vscroll (window, make_number (0), Qt);
		  /* If there are other text lines above the current row,
		     move window start to current row.  Else to next row. */
		  if (rbot > 0)
		    spos = XINT (Fline_beginning_position (Qnil));
		  else
		    spos = min (XINT (Fline_end_position (Qnil)) + 1, ZV);
		  set_marker_restricted (w->start, make_number (spos),
					 w->buffer);
		  w->start_at_line_beg = Qt;
		  w->update_mode_line = Qt;
		  XSETFASTINT (w->last_modified, 0);
		  XSETFASTINT (w->last_overlay_modified, 0);
		  /* Set force_start so that redisplay_window will run the
		     window-scroll-functions.  */
		  w->force_start = Qt;
		  return;
		}
	    }
	}
      /* Cancel previous vscroll.  */
      Fset_window_vscroll (window, make_number (0), Qt);
    }

  /* If scroll_preserve_screen_position is non-nil, we try to set
     point in the same window line as it is now, so get that line.  */
  if (!NILP (Vscroll_preserve_screen_position))
    {
      /* We preserve the goal pixel coordinate across consecutive
	 calls to scroll-up, scroll-down and other commands that
	 have the `scroll-command' property.  This avoids the
	 possibility of point becoming "stuck" on a tall line when
	 scrolling by one line.  */
      if (window_scroll_pixel_based_preserve_y < 0
	  || !SYMBOLP (KVAR (current_kboard, Vlast_command))
	  || NILP (Fget (KVAR (current_kboard, Vlast_command), Qscroll_command)))
	{
	  start_display (&it, w, start);
	  move_it_to (&it, PT, -1, -1, -1, MOVE_TO_POS);
	  window_scroll_pixel_based_preserve_y = it.current_y;
	  window_scroll_pixel_based_preserve_x = it.current_x;
	}
    }
  else
    window_scroll_pixel_based_preserve_y
      = window_scroll_pixel_based_preserve_x = -1;

  /* Move iterator it from start the specified distance forward or
     backward.  The result is the new window start.  */
  start_display (&it, w, start);
  if (whole)
    {
      EMACS_INT start_pos = IT_CHARPOS (it);
      int dy = WINDOW_FRAME_LINE_HEIGHT (w);
      dy = max ((window_box_height (w)
		 - next_screen_context_lines * dy),
		dy) * n;

      /* Note that move_it_vertically always moves the iterator to the
         start of a line.  So, if the last line doesn't have a newline,
	 we would end up at the start of the line ending at ZV.  */
      if (dy <= 0)
	{
	  move_it_vertically_backward (&it, -dy);
	  /* Ensure we actually do move, e.g. in case we are currently
	     looking at an image that is taller that the window height.  */
	  while (start_pos == IT_CHARPOS (it)
		 && start_pos > BEGV)
	    move_it_by_lines (&it, -1);
	}
      else if (dy > 0)
	{
	  move_it_to (&it, ZV, -1, it.current_y + dy, -1,
		      MOVE_TO_POS | MOVE_TO_Y);
	  /* Ensure we actually do move, e.g. in case we are currently
	     looking at an image that is taller that the window height.  */
	  while (start_pos == IT_CHARPOS (it)
		 && start_pos < ZV)
	    move_it_by_lines (&it, 1);
	}
    }
  else
    move_it_by_lines (&it, n);

  /* We failed if we find ZV is already on the screen (scrolling up,
     means there's nothing past the end), or if we can't start any
     earlier (scrolling down, means there's nothing past the top).  */
  if ((n > 0 && IT_CHARPOS (it) == ZV)
      || (n < 0 && IT_CHARPOS (it) == CHARPOS (start)))
    {
      if (IT_CHARPOS (it) == ZV)
	{
	  if (it.current_y < it.last_visible_y
	      && (it.current_y + it.max_ascent + it.max_descent
		  > it.last_visible_y))
	    {
	      /* The last line was only partially visible, make it fully
		 visible.  */
	      w->vscroll = (it.last_visible_y
			    - it.current_y + it.max_ascent + it.max_descent);
	      adjust_glyphs (it.f);
	    }
	  else if (noerror)
	    return;
	  else if (n < 0)	/* could happen with empty buffers */
	    xsignal0 (Qbeginning_of_buffer);
	  else
	    xsignal0 (Qend_of_buffer);
	}
      else
	{
	  if (w->vscroll != 0)
	    /* The first line was only partially visible, make it fully
	       visible. */
	    w->vscroll = 0;
	  else if (noerror)
	    return;
	  else
	    xsignal0 (Qbeginning_of_buffer);
	}

      /* If control gets here, then we vscrolled.  */

      XBUFFER (w->buffer)->prevent_redisplay_optimizations_p = 1;

      /* Don't try to change the window start below.  */
      vscrolled = 1;
    }

  if (! vscrolled)
    {
      EMACS_INT pos = IT_CHARPOS (it);
      EMACS_INT bytepos;

      /* If in the middle of a multi-glyph character move forward to
	 the next character.  */
      if (in_display_vector_p (&it))
	{
	  ++pos;
	  move_it_to (&it, pos, -1, -1, -1, MOVE_TO_POS);
	}

      /* Set the window start, and set up the window for redisplay.  */
      set_marker_restricted (w->start, make_number (pos),
			     w->buffer);
      bytepos = XMARKER (w->start)->bytepos;
      w->start_at_line_beg = ((pos == BEGV || FETCH_BYTE (bytepos - 1) == '\n')
			      ? Qt : Qnil);
      w->update_mode_line = Qt;
      XSETFASTINT (w->last_modified, 0);
      XSETFASTINT (w->last_overlay_modified, 0);
      /* Set force_start so that redisplay_window will run the
	 window-scroll-functions.  */
      w->force_start = Qt;
    }

  /* The rest of this function uses current_y in a nonstandard way,
     not including the height of the header line if any.  */
  it.current_y = it.vpos = 0;

  /* Move PT out of scroll margins.
     This code wants current_y to be zero at the window start position
     even if there is a header line.  */
  this_scroll_margin = max (0, scroll_margin);
  this_scroll_margin = min (this_scroll_margin, XFASTINT (w->total_lines) / 4);
  this_scroll_margin *= FRAME_LINE_HEIGHT (it.f);

  if (n > 0)
    {
      /* We moved the window start towards ZV, so PT may be now
	 in the scroll margin at the top.  */
      move_it_to (&it, PT, -1, -1, -1, MOVE_TO_POS);
      if (IT_CHARPOS (it) == PT && it.current_y >= this_scroll_margin
          && (NILP (Vscroll_preserve_screen_position)
	      || EQ (Vscroll_preserve_screen_position, Qt)))
	/* We found PT at a legitimate height.  Leave it alone.  */
	;
      else if (window_scroll_pixel_based_preserve_y >= 0)
	{
	  /* If we have a header line, take account of it.
	     This is necessary because we set it.current_y to 0, above.  */
	  move_it_to (&it, -1,
		      window_scroll_pixel_based_preserve_x,
		      window_scroll_pixel_based_preserve_y
		      - (WINDOW_WANTS_HEADER_LINE_P (w) ? 1 : 0 ),
		      -1, MOVE_TO_Y | MOVE_TO_X);
	  SET_PT_BOTH (IT_CHARPOS (it), IT_BYTEPOS (it));
	}
      else
	{
	  while (it.current_y < this_scroll_margin)
	    {
	      int prev = it.current_y;
	      move_it_by_lines (&it, 1);
	      if (prev == it.current_y)
		break;
	    }
	  SET_PT_BOTH (IT_CHARPOS (it), IT_BYTEPOS (it));
	}
    }
  else if (n < 0)
    {
      EMACS_INT charpos, bytepos;
      int partial_p;

      /* Save our position, for the
	 window_scroll_pixel_based_preserve_y case.  */
      charpos = IT_CHARPOS (it);
      bytepos = IT_BYTEPOS (it);

      /* We moved the window start towards BEGV, so PT may be now
	 in the scroll margin at the bottom.  */
      move_it_to (&it, PT, -1,
		  (it.last_visible_y - CURRENT_HEADER_LINE_HEIGHT (w)
		   - this_scroll_margin - 1),
		  -1,
		  MOVE_TO_POS | MOVE_TO_Y);

      /* Save our position, in case it's correct.  */
      charpos = IT_CHARPOS (it);
      bytepos = IT_BYTEPOS (it);

      /* See if point is on a partially visible line at the end.  */
      if (it.what == IT_EOB)
	partial_p = it.current_y + it.ascent + it.descent > it.last_visible_y;
      else
	{
	  move_it_by_lines (&it, 1);
	  partial_p = it.current_y > it.last_visible_y;
	}

      if (charpos == PT && !partial_p
          && (NILP (Vscroll_preserve_screen_position)
	      || EQ (Vscroll_preserve_screen_position, Qt)))
	/* We found PT before we found the display margin, so PT is ok.  */
	;
      else if (window_scroll_pixel_based_preserve_y >= 0)
	{
	  SET_TEXT_POS_FROM_MARKER (start, w->start);
	  start_display (&it, w, start);
	  /* It would be wrong to subtract CURRENT_HEADER_LINE_HEIGHT
	     here because we called start_display again and did not
	     alter it.current_y this time.  */
	  move_it_to (&it, -1, window_scroll_pixel_based_preserve_x,
		      window_scroll_pixel_based_preserve_y, -1,
		      MOVE_TO_Y | MOVE_TO_X);
	  SET_PT_BOTH (IT_CHARPOS (it), IT_BYTEPOS (it));
	}
      else
	{
	  if (partial_p)
	    /* The last line was only partially visible, so back up two
	       lines to make sure we're on a fully visible line.  */
	    {
	      move_it_by_lines (&it, -2);
	      SET_PT_BOTH (IT_CHARPOS (it), IT_BYTEPOS (it));
	    }
	  else
	    /* No, the position we saved is OK, so use it.  */
	    SET_PT_BOTH (charpos, bytepos);
	}
    }
}


/* Implementation of window_scroll that works based on screen lines.
   See the comment of window_scroll for parameter descriptions.  */

static void
window_scroll_line_based (Lisp_Object window, int n, int whole, int noerror)
{
  register struct window *w = XWINDOW (window);
  /* Fvertical_motion enters redisplay, which can trigger
     fontification, which in turn can modify buffer text (e.g., if the
     fontification functions replace escape sequences with faces, as
     in `grep-mode-font-lock-keywords').  So we use a marker to record
     the old point position, to prevent crashes in SET_PT_BOTH.  */
  Lisp_Object opoint_marker = Fpoint_marker ();
  register EMACS_INT pos, pos_byte;
  register int ht = window_internal_height (w);
  register Lisp_Object tem;
  int lose;
  Lisp_Object bolp;
  EMACS_INT startpos;
  Lisp_Object original_pos = Qnil;

  /* If scrolling screen-fulls, compute the number of lines to
     scroll from the window's height.  */
  if (whole)
    n *= max (1, ht - next_screen_context_lines);

  startpos = marker_position (w->start);

  if (!NILP (Vscroll_preserve_screen_position))
    {
      if (window_scroll_preserve_vpos <= 0
	  || !SYMBOLP (KVAR (current_kboard, Vlast_command))
	  || NILP (Fget (KVAR (current_kboard, Vlast_command), Qscroll_command)))
	{
	  struct position posit
	    = *compute_motion (startpos, 0, 0, 0,
			       PT, ht, 0,
			       -1, XINT (w->hscroll),
			       0, w);
	  window_scroll_preserve_vpos = posit.vpos;
	  window_scroll_preserve_hpos = posit.hpos + XINT (w->hscroll);
	}

      original_pos = Fcons (make_number (window_scroll_preserve_hpos),
			    make_number (window_scroll_preserve_vpos));
    }

  XSETFASTINT (tem, PT);
  tem = Fpos_visible_in_window_p (tem, window, Qnil);

  if (NILP (tem))
    {
      Fvertical_motion (make_number (- (ht / 2)), window);
      startpos = PT;
    }

  SET_PT (startpos);
  lose = n < 0 && PT == BEGV;
  Fvertical_motion (make_number (n), window);
  pos = PT;
  pos_byte = PT_BYTE;
  bolp = Fbolp ();
  SET_PT_BOTH (marker_position (opoint_marker),
	       marker_byte_position (opoint_marker));

  if (lose)
    {
      if (noerror)
	return;
      else
	xsignal0 (Qbeginning_of_buffer);
    }

  if (pos < ZV)
    {
      int this_scroll_margin = scroll_margin;

      /* Don't use a scroll margin that is negative or too large.  */
      if (this_scroll_margin < 0)
	this_scroll_margin = 0;

      if (XINT (w->total_lines) < 4 * scroll_margin)
	this_scroll_margin = XINT (w->total_lines) / 4;

      set_marker_restricted_both (w->start, w->buffer, pos, pos_byte);
      w->start_at_line_beg = bolp;
      w->update_mode_line = Qt;
      XSETFASTINT (w->last_modified, 0);
      XSETFASTINT (w->last_overlay_modified, 0);
      /* Set force_start so that redisplay_window will run
	 the window-scroll-functions.  */
      w->force_start = Qt;

      if (!NILP (Vscroll_preserve_screen_position)
	  && (whole || !EQ (Vscroll_preserve_screen_position, Qt)))
	{
	  SET_PT_BOTH (pos, pos_byte);
	  Fvertical_motion (original_pos, window);
	}
      /* If we scrolled forward, put point enough lines down
	 that it is outside the scroll margin.  */
      else if (n > 0)
	{
	  int top_margin;

	  if (this_scroll_margin > 0)
	    {
	      SET_PT_BOTH (pos, pos_byte);
	      Fvertical_motion (make_number (this_scroll_margin), window);
	      top_margin = PT;
	    }
	  else
	    top_margin = pos;

	  if (top_margin <= marker_position (opoint_marker))
	    SET_PT_BOTH (marker_position (opoint_marker),
			 marker_byte_position (opoint_marker));
	  else if (!NILP (Vscroll_preserve_screen_position))
	    {
	      SET_PT_BOTH (pos, pos_byte);
	      Fvertical_motion (original_pos, window);
	    }
	  else
	    SET_PT (top_margin);
	}
      else if (n < 0)
	{
	  int bottom_margin;

	  /* If we scrolled backward, put point near the end of the window
	     but not within the scroll margin.  */
	  SET_PT_BOTH (pos, pos_byte);
	  tem = Fvertical_motion (make_number (ht - this_scroll_margin), window);
	  if (XFASTINT (tem) == ht - this_scroll_margin)
	    bottom_margin = PT;
	  else
	    bottom_margin = PT + 1;

	  if (bottom_margin > marker_position (opoint_marker))
	    SET_PT_BOTH (marker_position (opoint_marker),
			 marker_byte_position (opoint_marker));
	  else
	    {
	      if (!NILP (Vscroll_preserve_screen_position))
		{
		  SET_PT_BOTH (pos, pos_byte);
		  Fvertical_motion (original_pos, window);
		}
	      else
		Fvertical_motion (make_number (-1), window);
	    }
	}
    }
  else
    {
      if (noerror)
	return;
      else
	xsignal0 (Qend_of_buffer);
    }
}


/* Scroll selected_window up or down.  If N is nil, scroll a
   screen-full which is defined as the height of the window minus
   next_screen_context_lines.  If N is the symbol `-', scroll.
   DIRECTION may be 1 meaning to scroll down, or -1 meaning to scroll
   up.  This is the guts of Fscroll_up and Fscroll_down.  */

static void
scroll_command (Lisp_Object n, int direction)
{
  int count = SPECPDL_INDEX ();

  xassert (eabs (direction) == 1);

  /* If selected window's buffer isn't current, make it current for
     the moment.  But don't screw up if window_scroll gets an error.  */
  if (XBUFFER (XWINDOW (selected_window)->buffer) != current_buffer)
    {
      record_unwind_protect (save_excursion_restore, save_excursion_save ());
      Fset_buffer (XWINDOW (selected_window)->buffer);

      /* Make redisplay consider other windows than just selected_window.  */
      ++windows_or_buffers_changed;
    }

  if (NILP (n))
    window_scroll (selected_window, direction, 1, 0);
  else if (EQ (n, Qminus))
    window_scroll (selected_window, -direction, 1, 0);
  else
    {
      n = Fprefix_numeric_value (n);
      window_scroll (selected_window, XINT (n) * direction, 0, 0);
    }

  unbind_to (count, Qnil);
}

DEFUN ("scroll-up", Fscroll_up, Sscroll_up, 0, 1, "^P",
       doc: /* Scroll text of selected window upward ARG lines.
If ARG is omitted or nil, scroll upward by a near full screen.
A near full screen is `next-screen-context-lines' less than a full screen.
Negative ARG means scroll downward.
If ARG is the atom `-', scroll downward by nearly full screen.
When calling from a program, supply as argument a number, nil, or `-'.  */)
  (Lisp_Object arg)
{
  scroll_command (arg, 1);
  return Qnil;
}

DEFUN ("scroll-down", Fscroll_down, Sscroll_down, 0, 1, "^P",
       doc: /* Scroll text of selected window down ARG lines.
If ARG is omitted or nil, scroll down by a near full screen.
A near full screen is `next-screen-context-lines' less than a full screen.
Negative ARG means scroll upward.
If ARG is the atom `-', scroll upward by nearly full screen.
When calling from a program, supply as argument a number, nil, or `-'.  */)
  (Lisp_Object arg)
{
  scroll_command (arg, -1);
  return Qnil;
}

DEFUN ("other-window-for-scrolling", Fother_window_for_scrolling, Sother_window_for_scrolling, 0, 0, 0,
       doc: /* Return the other window for \"other window scroll\" commands.
If `other-window-scroll-buffer' is non-nil, a window
showing that buffer is used.
If in the minibuffer, `minibuffer-scroll-window' if non-nil
specifies the window.  This takes precedence over
`other-window-scroll-buffer'.  */)
  (void)
{
  Lisp_Object window;

  if (MINI_WINDOW_P (XWINDOW (selected_window))
      && !NILP (Vminibuf_scroll_window))
    window = Vminibuf_scroll_window;
  /* If buffer is specified, scroll that buffer.  */
  else if (!NILP (Vother_window_scroll_buffer))
    {
      window = Fget_buffer_window (Vother_window_scroll_buffer, Qnil);
      if (NILP (window))
	window = display_buffer (Vother_window_scroll_buffer, Qt, Qnil);
    }
  else
    {
      /* Nothing specified; look for a neighboring window on the same
	 frame.  */
      window = Fnext_window (selected_window, Qnil, Qnil);

      if (EQ (window, selected_window))
	/* That didn't get us anywhere; look for a window on another
           visible frame.  */
	do
	  window = Fnext_window (window, Qnil, Qt);
	while (! FRAME_VISIBLE_P (XFRAME (WINDOW_FRAME (XWINDOW (window))))
	       && ! EQ (window, selected_window));
    }

  CHECK_LIVE_WINDOW (window);

  if (EQ (window, selected_window))
    error ("There is no other window");

  return window;
}

DEFUN ("scroll-other-window", Fscroll_other_window, Sscroll_other_window, 0, 1, "P",
       doc: /* Scroll next window upward ARG lines; or near full screen if no ARG.
A near full screen is `next-screen-context-lines' less than a full screen.
The next window is the one below the current one; or the one at the top
if the current one is at the bottom.  Negative ARG means scroll downward.
If ARG is the atom `-', scroll downward by nearly full screen.
When calling from a program, supply as argument a number, nil, or `-'.

If `other-window-scroll-buffer' is non-nil, scroll the window
showing that buffer, popping the buffer up if necessary.
If in the minibuffer, `minibuffer-scroll-window' if non-nil
specifies the window to scroll.  This takes precedence over
`other-window-scroll-buffer'.  */)
  (Lisp_Object arg)
{
  Lisp_Object window;
  struct window *w;
  int count = SPECPDL_INDEX ();

  window = Fother_window_for_scrolling ();
  w = XWINDOW (window);

  /* Don't screw up if window_scroll gets an error.  */
  record_unwind_protect (save_excursion_restore, save_excursion_save ());
  ++windows_or_buffers_changed;

  Fset_buffer (w->buffer);
  SET_PT (marker_position (w->pointm));

  if (NILP (arg))
    window_scroll (window, 1, 1, 1);
  else if (EQ (arg, Qminus))
    window_scroll (window, -1, 1, 1);
  else
    {
      if (CONSP (arg))
	arg = Fcar (arg);
      CHECK_NUMBER (arg);
      window_scroll (window, XINT (arg), 0, 1);
    }

  set_marker_both (w->pointm, Qnil, PT, PT_BYTE);
  unbind_to (count, Qnil);

  return Qnil;
}

DEFUN ("scroll-left", Fscroll_left, Sscroll_left, 0, 2, "^P\np",
       doc: /* Scroll selected window display ARG columns left.
Default for ARG is window width minus 2.
Value is the total amount of leftward horizontal scrolling in
effect after the change.
If SET-MINIMUM is non-nil, the new scroll amount becomes the
lower bound for automatic scrolling, i.e. automatic scrolling
will not scroll a window to a column less than the value returned
by this function.  This happens in an interactive call.  */)
  (register Lisp_Object arg, Lisp_Object set_minimum)
{
  Lisp_Object result;
  int hscroll;
  struct window *w = XWINDOW (selected_window);

  if (NILP (arg))
    XSETFASTINT (arg, window_body_cols (w) - 2);
  else
    arg = Fprefix_numeric_value (arg);

  hscroll = XINT (w->hscroll) + XINT (arg);
  result = Fset_window_hscroll (selected_window, make_number (hscroll));

  if (!NILP (set_minimum))
    w->min_hscroll = w->hscroll;

  return result;
}

DEFUN ("scroll-right", Fscroll_right, Sscroll_right, 0, 2, "^P\np",
       doc: /* Scroll selected window display ARG columns right.
Default for ARG is window width minus 2.
Value is the total amount of leftward horizontal scrolling in
effect after the change.
If SET-MINIMUM is non-nil, the new scroll amount becomes the
lower bound for automatic scrolling, i.e. automatic scrolling
will not scroll a window to a column less than the value returned
by this function.  This happens in an interactive call.  */)
  (register Lisp_Object arg, Lisp_Object set_minimum)
{
  Lisp_Object result;
  int hscroll;
  struct window *w = XWINDOW (selected_window);

  if (NILP (arg))
    XSETFASTINT (arg, window_body_cols (w) - 2);
  else
    arg = Fprefix_numeric_value (arg);

  hscroll = XINT (w->hscroll) - XINT (arg);
  result = Fset_window_hscroll (selected_window, make_number (hscroll));

  if (!NILP (set_minimum))
    w->min_hscroll = w->hscroll;

  return result;
}

DEFUN ("minibuffer-selected-window", Fminibuffer_selected_window, Sminibuffer_selected_window, 0, 0, 0,
       doc: /* Return the window which was selected when entering the minibuffer.
Returns nil, if selected window is not a minibuffer window.  */)
  (void)
{
  if (minibuf_level > 0
      && MINI_WINDOW_P (XWINDOW (selected_window))
      && WINDOW_LIVE_P (minibuf_selected_window))
    return minibuf_selected_window;

  return Qnil;
}

/* Value is the number of lines actually displayed in window W,
   as opposed to its height.  */

static int
displayed_window_lines (struct window *w)
{
  struct it it;
  struct text_pos start;
  int height = window_box_height (w);
  struct buffer *old_buffer;
  int bottom_y;

  if (XBUFFER (w->buffer) != current_buffer)
    {
      old_buffer = current_buffer;
      set_buffer_internal (XBUFFER (w->buffer));
    }
  else
    old_buffer = NULL;

  /* In case W->start is out of the accessible range, do something
     reasonable.  This happens in Info mode when Info-scroll-down
     calls (recenter -1) while W->start is 1.  */
  if (XMARKER (w->start)->charpos < BEGV)
    SET_TEXT_POS (start, BEGV, BEGV_BYTE);
  else if (XMARKER (w->start)->charpos > ZV)
    SET_TEXT_POS (start, ZV, ZV_BYTE);
  else
    SET_TEXT_POS_FROM_MARKER (start, w->start);

  start_display (&it, w, start);
  move_it_vertically (&it, height);
  bottom_y = line_bottom_y (&it);

  /* rms: On a non-window display,
     the value of it.vpos at the bottom of the screen
     seems to be 1 larger than window_box_height (w).
     This kludge fixes a bug whereby (move-to-window-line -1)
     when ZV is on the last screen line
     moves to the previous screen line instead of the last one.  */
  if (! FRAME_WINDOW_P (XFRAME (w->frame)))
    height++;

  /* Add in empty lines at the bottom of the window.  */
  if (bottom_y < height)
    {
      int uy = FRAME_LINE_HEIGHT (it.f);
      it.vpos += (height - bottom_y + uy - 1) / uy;
    }

  if (old_buffer)
    set_buffer_internal (old_buffer);

  return it.vpos;
}


DEFUN ("recenter", Frecenter, Srecenter, 0, 1, "P",
       doc: /* Center point in selected window and maybe redisplay frame.
With prefix argument ARG, recenter putting point on screen line ARG
relative to the selected window.  If ARG is negative, it counts up from the
bottom of the window.  (ARG should be less than the height of the window.)

If ARG is omitted or nil, then recenter with point on the middle line of
the selected window; if the variable `recenter-redisplay' is non-nil,
also erase the entire frame and redraw it (when `auto-resize-tool-bars'
is set to `grow-only', this resets the tool-bar's height to the minimum
height needed); if `recenter-redisplay' has the special value `tty',
then only tty frame are redrawn.

Just C-u as prefix means put point in the center of the window
and redisplay normally--don't erase and redraw the frame.  */)
  (register Lisp_Object arg)
{
  struct window *w = XWINDOW (selected_window);
  struct buffer *buf = XBUFFER (w->buffer);
  struct buffer *obuf = current_buffer;
  int center_p = 0;
  EMACS_INT charpos, bytepos;
  int iarg IF_LINT (= 0);
  int this_scroll_margin;

  /* If redisplay is suppressed due to an error, try again.  */
  obuf->display_error_modiff = 0;

  if (NILP (arg))
    {
      if (!NILP (Vrecenter_redisplay)
	  && (!EQ (Vrecenter_redisplay, Qtty)
	      || !NILP (Ftty_type (selected_frame))))
	{
	  int i;

	  /* Invalidate pixel data calculated for all compositions.  */
	  for (i = 0; i < n_compositions; i++)
	    composition_table[i]->font = NULL;

	  WINDOW_XFRAME (w)->minimize_tool_bar_window_p = 1;

	  Fredraw_frame (WINDOW_FRAME (w));
	  SET_FRAME_GARBAGED (WINDOW_XFRAME (w));
	}

      center_p = 1;
    }
  else if (CONSP (arg)) /* Just C-u. */
    center_p = 1;
  else
    {
      arg = Fprefix_numeric_value (arg);
      CHECK_NUMBER (arg);
      iarg = XINT (arg);
    }

  set_buffer_internal (buf);

  /* Do this after making BUF current
     in case scroll_margin is buffer-local.  */
  this_scroll_margin = max (0, scroll_margin);
  this_scroll_margin = min (this_scroll_margin,
			    XFASTINT (w->total_lines) / 4);

  /* Handle centering on a graphical frame specially.  Such frames can
     have variable-height lines and centering point on the basis of
     line counts would lead to strange effects.  */
  if (FRAME_WINDOW_P (XFRAME (w->frame)))
    {
      if (center_p)
	{
	  struct it it;
	  struct text_pos pt;

	  SET_TEXT_POS (pt, PT, PT_BYTE);
	  start_display (&it, w, pt);
	  move_it_vertically_backward (&it, window_box_height (w) / 2);
	  charpos = IT_CHARPOS (it);
	  bytepos = IT_BYTEPOS (it);
	}
      else if (iarg < 0)
	{
	  struct it it;
	  struct text_pos pt;
	  int nlines = -iarg;
	  int extra_line_spacing;
	  int h = window_box_height (w);

	  iarg = - max (-iarg, this_scroll_margin);

	  SET_TEXT_POS (pt, PT, PT_BYTE);
	  start_display (&it, w, pt);

	  /* Be sure we have the exact height of the full line containing PT.  */
	  move_it_by_lines (&it, 0);

	  /* The amount of pixels we have to move back is the window
	     height minus what's displayed in the line containing PT,
	     and the lines below.  */
	  it.current_y = 0;
	  it.vpos = 0;
	  move_it_by_lines (&it, nlines);

	  if (it.vpos == nlines)
	    h -= it.current_y;
	  else
	    {
	      /* Last line has no newline */
	      h -= line_bottom_y (&it);
	      it.vpos++;
	    }

	  /* Don't reserve space for extra line spacing of last line.  */
	  extra_line_spacing = it.max_extra_line_spacing;

	  /* If we can't move down NLINES lines because we hit
	     the end of the buffer, count in some empty lines.  */
	  if (it.vpos < nlines)
	    {
	      nlines -= it.vpos;
	      extra_line_spacing = it.extra_line_spacing;
	      h -= nlines * (FRAME_LINE_HEIGHT (it.f) + extra_line_spacing);
	    }
	  if (h <= 0)
	    return Qnil;

	  /* Now find the new top line (starting position) of the window.  */
	  start_display (&it, w, pt);
	  it.current_y = 0;
	  move_it_vertically_backward (&it, h);

	  /* If extra line spacing is present, we may move too far
	     back.  This causes the last line to be only partially
	     visible (which triggers redisplay to recenter that line
	     in the middle), so move forward.
	     But ignore extra line spacing on last line, as it is not
	     considered to be part of the visible height of the line.
	  */
	  h += extra_line_spacing;
	  while (-it.current_y > h)
	    move_it_by_lines (&it, 1);

	  charpos = IT_CHARPOS (it);
	  bytepos = IT_BYTEPOS (it);
	}
      else
	{
	  struct position pos;

	  iarg = max (iarg, this_scroll_margin);

	  pos = *vmotion (PT, -iarg, w);
	  charpos = pos.bufpos;
	  bytepos = pos.bytepos;
	}
    }
  else
    {
      struct position pos;
      int ht = window_internal_height (w);

      if (center_p)
	iarg = ht / 2;
      else if (iarg < 0)
	iarg += ht;

      /* Don't let it get into the margin at either top or bottom.  */
      iarg = max (iarg, this_scroll_margin);
      iarg = min (iarg, ht - this_scroll_margin - 1);

      pos = *vmotion (PT, - iarg, w);
      charpos = pos.bufpos;
      bytepos = pos.bytepos;
    }

  /* Set the new window start.  */
  set_marker_both (w->start, w->buffer, charpos, bytepos);
  w->window_end_valid = Qnil;

  w->optional_new_start = Qt;

  if (bytepos == BEGV_BYTE || FETCH_BYTE (bytepos - 1) == '\n')
    w->start_at_line_beg = Qt;
  else
    w->start_at_line_beg = Qnil;

  set_buffer_internal (obuf);
  return Qnil;
}

DEFUN ("window-text-height", Fwindow_text_height, Swindow_text_height,
       0, 1, 0,
       doc: /* Return the height in lines of the text display area of WINDOW.
WINDOW defaults to the selected window.

The return value does not include the mode line, any header line, nor
any partial-height lines in the text display area.  */)
  (Lisp_Object window)
{
  struct window *w = decode_window (window);
  int pixel_height = window_box_height (w);
  int line_height = pixel_height / FRAME_LINE_HEIGHT (XFRAME (w->frame));
  return make_number (line_height);
}



DEFUN ("move-to-window-line", Fmove_to_window_line, Smove_to_window_line,
       1, 1, "P",
       doc: /* Position point relative to window.
With no argument, position point at center of window.
An argument specifies vertical position within the window;
zero means top of window, negative means relative to bottom of window.  */)
  (Lisp_Object arg)
{
  struct window *w = XWINDOW (selected_window);
  int lines, start;
  Lisp_Object window;
#if 0
  int this_scroll_margin;
#endif

  if (!(BUFFERP (w->buffer)
	&& XBUFFER (w->buffer) == current_buffer))
    /* This test is needed to make sure PT/PT_BYTE make sense in w->buffer
       when passed below to set_marker_both.  */
    error ("move-to-window-line called from unrelated buffer");

  window = selected_window;
  start = marker_position (w->start);
  if (start < BEGV || start > ZV)
    {
      int height = window_internal_height (w);
      Fvertical_motion (make_number (- (height / 2)), window);
      set_marker_both (w->start, w->buffer, PT, PT_BYTE);
      w->start_at_line_beg = Fbolp ();
      w->force_start = Qt;
    }
  else
    Fgoto_char (w->start);

  lines = displayed_window_lines (w);

#if 0
  this_scroll_margin = max (0, scroll_margin);
  this_scroll_margin = min (this_scroll_margin, lines / 4);
#endif

  if (NILP (arg))
    XSETFASTINT (arg, lines / 2);
  else
    {
      int iarg = XINT (Fprefix_numeric_value (arg));

      if (iarg < 0)
	iarg = iarg + lines;

#if 0  /* This code would prevent move-to-window-line from moving point
	  to a place inside the scroll margins (which would cause the
	  next redisplay to scroll).  I wrote this code, but then concluded
	  it is probably better not to install it.  However, it is here
	  inside #if 0 so as not to lose it.  -- rms.  */

      /* Don't let it get into the margin at either top or bottom.  */
      iarg = max (iarg, this_scroll_margin);
      iarg = min (iarg, lines - this_scroll_margin - 1);
#endif

      arg = make_number (iarg);
    }

  /* Skip past a partially visible first line.  */
  if (w->vscroll)
    XSETINT (arg, XINT (arg) + 1);

  return Fvertical_motion (arg, window);
}



/***********************************************************************
			 Window Configuration
 ***********************************************************************/

struct save_window_data
  {
    struct vectorlike_header header;
    Lisp_Object selected_frame;
    Lisp_Object current_window;
    Lisp_Object current_buffer;
    Lisp_Object minibuf_scroll_window;
    Lisp_Object minibuf_selected_window;
    Lisp_Object root_window;
    Lisp_Object focus_frame;
    /* A vector, each of whose elements is a struct saved_window
       for one window.  */
    Lisp_Object saved_windows;

    /* All fields above are traced by the GC.
       From `fame-cols' down, the fields are ignored by the GC.  */

    int frame_cols, frame_lines, frame_menu_bar_lines;
    int frame_tool_bar_lines;
  };

/* This is saved as a Lisp_Vector  */
struct saved_window
{
  struct vectorlike_header header;

  Lisp_Object window, clone_number;
  Lisp_Object buffer, start, pointm, mark;
  Lisp_Object left_col, top_line, total_cols, total_lines;
  Lisp_Object normal_cols, normal_lines;
  Lisp_Object hscroll, min_hscroll;
  Lisp_Object parent, prev;
  Lisp_Object start_at_line_beg;
  Lisp_Object display_table;
  Lisp_Object left_margin_cols, right_margin_cols;
  Lisp_Object left_fringe_width, right_fringe_width, fringes_outside_margins;
  Lisp_Object scroll_bar_width, vertical_scroll_bar_type, dedicated;
  Lisp_Object splits, nest, window_parameters;
};

#define SAVED_WINDOW_N(swv,n) \
  ((struct saved_window *) (XVECTOR ((swv)->contents[(n)])))

DEFUN ("window-configuration-p", Fwindow_configuration_p, Swindow_configuration_p, 1, 1, 0,
       doc: /* Return t if OBJECT is a window-configuration object.  */)
  (Lisp_Object object)
{
  return WINDOW_CONFIGURATIONP (object) ? Qt : Qnil;
}

DEFUN ("window-configuration-frame", Fwindow_configuration_frame, Swindow_configuration_frame, 1, 1, 0,
       doc: /* Return the frame that CONFIG, a window-configuration object, is about.  */)
  (Lisp_Object config)
{
  register struct save_window_data *data;
  struct Lisp_Vector *saved_windows;

  CHECK_WINDOW_CONFIGURATION (config);

  data = (struct save_window_data *) XVECTOR (config);
  saved_windows = XVECTOR (data->saved_windows);
  return XWINDOW (SAVED_WINDOW_N (saved_windows, 0)->window)->frame;
}

DEFUN ("set-window-configuration", Fset_window_configuration,
       Sset_window_configuration, 1, 1, 0,
       doc: /* Set the configuration of windows and buffers as specified by CONFIGURATION.
CONFIGURATION must be a value previously returned
by `current-window-configuration' (which see).
If CONFIGURATION was made from a frame that is now deleted,
only frame-independent values can be restored.  In this case,
the return value is nil.  Otherwise the value is t.  */)
  (Lisp_Object configuration)
{
  register struct save_window_data *data;
  struct Lisp_Vector *saved_windows;
  Lisp_Object new_current_buffer;
  Lisp_Object frame;
  Lisp_Object auto_buffer_name;
  FRAME_PTR f;
  EMACS_INT old_point = -1;

  CHECK_WINDOW_CONFIGURATION (configuration);

  data = (struct save_window_data *) XVECTOR (configuration);
  saved_windows = XVECTOR (data->saved_windows);

  new_current_buffer = data->current_buffer;
  if (NILP (BVAR (XBUFFER (new_current_buffer), name)))
    new_current_buffer = Qnil;
  else
    {
      if (XBUFFER (new_current_buffer) == current_buffer)
	/* The code further down "preserves point" by saving here PT in
	   old_point and then setting it later back into PT.  When the
	   current-selected-window and the final-selected-window both show
	   the current buffer, this suffers from the problem that the
	   current PT is the window-point of the current-selected-window,
	   while the final PT is the point of the final-selected-window, so
	   this copy from one PT to the other would end up moving the
	   window-point of the final-selected-window to the window-point of
	   the current-selected-window.  So we have to be careful which
	   point of the current-buffer we copy into old_point.  */
	if (EQ (XWINDOW (data->current_window)->buffer, new_current_buffer)
	    && WINDOWP (selected_window)
	    && EQ (XWINDOW (selected_window)->buffer, new_current_buffer)
	    && !EQ (selected_window, data->current_window))
	  old_point = XMARKER (XWINDOW (data->current_window)->pointm)->charpos;
	else
	  old_point = PT;
      else
	/* BUF_PT (XBUFFER (new_current_buffer)) gives us the position of
	   point in new_current_buffer as of the last time this buffer was
	   used.  This can be non-deterministic since it can be changed by
	   things like jit-lock by mere temporary selection of some random
	   window that happens to show this buffer.
	   So if possible we want this arbitrary choice of "which point" to
	   be the one from the to-be-selected-window so as to prevent this
	   window's cursor from being copied from another window.  */
	if (EQ (XWINDOW (data->current_window)->buffer, new_current_buffer)
	    /* If current_window = selected_window, its point is in BUF_PT.  */
	    && !EQ (selected_window, data->current_window))
	  old_point = XMARKER (XWINDOW (data->current_window)->pointm)->charpos;
	else
	  old_point = BUF_PT (XBUFFER (new_current_buffer));
    }

  frame = XWINDOW (SAVED_WINDOW_N (saved_windows, 0)->window)->frame;
  f = XFRAME (frame);

  /* If f is a dead frame, don't bother rebuilding its window tree.
     However, there is other stuff we should still try to do below.  */
  if (FRAME_LIVE_P (f))
    {
      Lisp_Object window;
      Lisp_Object dead_windows = Qnil;
      register struct window *w;
      register struct saved_window *p;
      struct window *root_window;
      struct window **leaf_windows;
      int n_leaf_windows;
      int k, i, n;

      /* If the frame has been resized since this window configuration was
	 made, we change the frame to the size specified in the
	 configuration, restore the configuration, and then resize it
	 back.  We keep track of the prevailing height in these variables.  */
      int previous_frame_lines = FRAME_LINES (f);
      int previous_frame_cols =  FRAME_COLS  (f);
      int previous_frame_menu_bar_lines = FRAME_MENU_BAR_LINES (f);
      int previous_frame_tool_bar_lines = FRAME_TOOL_BAR_LINES (f);

      /* The mouse highlighting code could get screwed up
	 if it runs during this.  */
      BLOCK_INPUT;

      if (data->frame_lines != previous_frame_lines
	  || data->frame_cols != previous_frame_cols)
	change_frame_size (f, data->frame_lines,
			   data->frame_cols, 0, 0, 0);
#if defined (HAVE_WINDOW_SYSTEM) || defined (MSDOS)
      if (data->frame_menu_bar_lines
	  != previous_frame_menu_bar_lines)
	x_set_menu_bar_lines (f, make_number (data->frame_menu_bar_lines),
			      make_number (0));
#ifdef HAVE_WINDOW_SYSTEM
      if (data->frame_tool_bar_lines
	  != previous_frame_tool_bar_lines)
	x_set_tool_bar_lines (f, make_number (data->frame_tool_bar_lines),
			      make_number (0));
#endif
#endif

      /* "Swap out" point from the selected window's buffer
	 into the window itself.  (Normally the pointm of the selected
	 window holds garbage.)  We do this now, before
	 restoring the window contents, and prevent it from
	 being done later on when we select a new window.  */
      if (! NILP (XWINDOW (selected_window)->buffer))
	{
	  w = XWINDOW (selected_window);
	  set_marker_both (w->pointm,
			   w->buffer,
			   BUF_PT (XBUFFER (w->buffer)),
			   BUF_PT_BYTE (XBUFFER (w->buffer)));
	}

      windows_or_buffers_changed++;
      FRAME_WINDOW_SIZES_CHANGED (f) = 1;

      /* Problem: Freeing all matrices and later allocating them again
	 is a serious redisplay flickering problem.  What we would
	 really like to do is to free only those matrices not reused
	 below.  */
      root_window = XWINDOW (FRAME_ROOT_WINDOW (f));
      leaf_windows
	= (struct window **) alloca (count_windows (root_window)
				     * sizeof (struct window *));
      n_leaf_windows = get_leaf_windows (root_window, leaf_windows, 0);

      /* Kludge Alert!
	 Mark all windows now on frame as "deleted".
	 Restoring the new configuration "undeletes" any that are in it.

	 Save their current buffers in their height fields, since we may
	 need it later, if a buffer saved in the configuration is now
	 dead.  */
      delete_all_subwindows (FRAME_ROOT_WINDOW (f));

      for (k = 0; k < saved_windows->header.size; k++)
	{
	  p = SAVED_WINDOW_N (saved_windows, k);
	  window = p->window;
	  w = XWINDOW (window);
	  w->next = Qnil;

	  if (!NILP (p->parent))
	    w->parent = SAVED_WINDOW_N (saved_windows,
					XFASTINT (p->parent))->window;
	  else
	    w->parent = Qnil;

	  if (!NILP (p->prev))
	    {
	      w->prev = SAVED_WINDOW_N (saved_windows,
					XFASTINT (p->prev))->window;
	      XWINDOW (w->prev)->next = p->window;
	    }
	  else
	    {
	      w->prev = Qnil;
	      if (!NILP (w->parent))
		{
		  if (EQ (p->total_cols, XWINDOW (w->parent)->total_cols))
		    {
		      XWINDOW (w->parent)->vchild = p->window;
		      XWINDOW (w->parent)->hchild = Qnil;
		    }
		  else
		    {
		      XWINDOW (w->parent)->hchild = p->window;
		      XWINDOW (w->parent)->vchild = Qnil;
		    }
		}
	    }

	  w->clone_number = p->clone_number;
	  /* If we squirreled away the buffer in the window's height,
	     restore it now.  */
	  if (BUFFERP (w->total_lines))
	    w->buffer = w->total_lines;
	  w->left_col = p->left_col;
	  w->top_line = p->top_line;
	  w->total_cols = p->total_cols;
	  w->total_lines = p->total_lines;
	  w->normal_cols = p->normal_cols;
	  w->normal_lines = p->normal_lines;
	  w->hscroll = p->hscroll;
	  w->min_hscroll = p->min_hscroll;
	  w->display_table = p->display_table;
	  w->left_margin_cols = p->left_margin_cols;
	  w->right_margin_cols = p->right_margin_cols;
	  w->left_fringe_width = p->left_fringe_width;
	  w->right_fringe_width = p->right_fringe_width;
	  w->fringes_outside_margins = p->fringes_outside_margins;
	  w->scroll_bar_width = p->scroll_bar_width;
	  w->vertical_scroll_bar_type = p->vertical_scroll_bar_type;
	  w->dedicated = p->dedicated;
	  w->splits = p->splits;
	  w->nest = p->nest;
	  w->window_parameters = p->window_parameters;
	  XSETFASTINT (w->last_modified, 0);
	  XSETFASTINT (w->last_overlay_modified, 0);

	  /* Reinstall the saved buffer and pointers into it.  */
	  if (NILP (p->buffer))
	    /* An internal window.  */
	    w->buffer = p->buffer;
	  else if (!NILP (BVAR (XBUFFER (p->buffer), name)))
	    /* If saved buffer is alive, install it.  */
	    {
	      w->buffer = p->buffer;
	      w->start_at_line_beg = p->start_at_line_beg;
	      set_marker_restricted (w->start, p->start, w->buffer);
	      set_marker_restricted (w->pointm, p->pointm, w->buffer);
	      Fset_marker (BVAR (XBUFFER (w->buffer), mark),
			   p->mark, w->buffer);

	      /* As documented in Fcurrent_window_configuration, don't
		 restore the location of point in the buffer which was
		 current when the window configuration was recorded.  */
	      if (!EQ (p->buffer, new_current_buffer)
		  && XBUFFER (p->buffer) == current_buffer)
		Fgoto_char (w->pointm);
	    }
	  else if (!NILP (w->buffer) && !NILP (BVAR (XBUFFER (w->buffer), name)))
	    /* Keep window's old buffer; make sure the markers are
	       real.  */
	    {
	      /* Set window markers at start of visible range.  */
	      if (XMARKER (w->start)->buffer == 0)
		set_marker_restricted (w->start, make_number (0),
				       w->buffer);
	      if (XMARKER (w->pointm)->buffer == 0)
		set_marker_restricted_both (w->pointm, w->buffer,
					    BUF_PT (XBUFFER (w->buffer)),
					    BUF_PT_BYTE (XBUFFER (w->buffer)));
	      w->start_at_line_beg = Qt;
	    }
	  else if (STRINGP (auto_buffer_name =
			    Fwindow_parameter (window, Qauto_buffer_name))
		   && SCHARS (auto_buffer_name) != 0
		   && !NILP (w->buffer = Fget_buffer_create (auto_buffer_name)))
	    {
	      set_marker_restricted (w->start, make_number (0), w->buffer);
	      set_marker_restricted (w->pointm, make_number (0), w->buffer);
	      w->start_at_line_beg = Qt;
	    }
	  else
	    /* Window has no live buffer, get one.  */
	    {
	      /* Get the buffer via other_buffer_safely in order to
	      avoid showing an unimportant buffer and, if necessary, to
	      recreate *scratch* in the course (part of Juanma's bs-show
	      scenario from March 2011).  */
	      w->buffer = other_buffer_safely (Fcurrent_buffer ());
	      /* This will set the markers to beginning of visible
		 range.  */
	      set_marker_restricted (w->start, make_number (0), w->buffer);
	      set_marker_restricted (w->pointm, make_number (0), w->buffer);
	      w->start_at_line_beg = Qt;
	      if (!NILP (w->dedicated))
		/* Record this window as dead.  */
		dead_windows = Fcons (window, dead_windows);
	      /* Make sure window is no more dedicated.  */
	      w->dedicated = Qnil;
	    }
	}

      FRAME_ROOT_WINDOW (f) = data->root_window;
      /* Arrange *not* to restore point in the buffer that was
	 current when the window configuration was saved.  */
      if (EQ (XWINDOW (data->current_window)->buffer, new_current_buffer))
	set_marker_restricted (XWINDOW (data->current_window)->pointm,
			       make_number (old_point),
			       XWINDOW (data->current_window)->buffer);

      /* In the following call to `select-window', prevent "swapping out
	 point" in the old selected window using the buffer that has
	 been restored into it.  We already swapped out that point from
	 that window's old buffer.  */
      select_window (data->current_window, Qnil, 1);
      BVAR (XBUFFER (XWINDOW (selected_window)->buffer), last_selected_window)
	= selected_window;

      if (NILP (data->focus_frame)
	  || (FRAMEP (data->focus_frame)
	      && FRAME_LIVE_P (XFRAME (data->focus_frame))))
	Fredirect_frame_focus (frame, data->focus_frame);

      /* Set the screen height to the value it had before this function.  */
      if (previous_frame_lines != FRAME_LINES (f)
	  || previous_frame_cols != FRAME_COLS (f))
	change_frame_size (f, previous_frame_lines, previous_frame_cols,
			   0, 0, 0);
#if defined (HAVE_WINDOW_SYSTEM) || defined (MSDOS)
      if (previous_frame_menu_bar_lines != FRAME_MENU_BAR_LINES (f))
	x_set_menu_bar_lines (f, make_number (previous_frame_menu_bar_lines),
			      make_number (0));
#ifdef HAVE_WINDOW_SYSTEM
      if (previous_frame_tool_bar_lines != FRAME_TOOL_BAR_LINES (f))
	x_set_tool_bar_lines (f, make_number (previous_frame_tool_bar_lines),
			      make_number (0));
#endif
#endif

      /* Now, free glyph matrices in windows that were not reused.  */
      for (i = n = 0; i < n_leaf_windows; ++i)
	{
	  if (NILP (leaf_windows[i]->buffer))
	    {
	      /* Assert it's not reused as a combination.  */
	      xassert (NILP (leaf_windows[i]->hchild)
		       && NILP (leaf_windows[i]->vchild));
	      free_window_matrices (leaf_windows[i]);
	    }
	  else if (EQ (leaf_windows[i]->buffer, new_current_buffer))
	    ++n;
	}

      adjust_glyphs (f);
      UNBLOCK_INPUT;

      /* Scan dead buffer windows.  */
      for (; CONSP (dead_windows); dead_windows = XCDR (dead_windows))
	{
	  window = XCAR (dead_windows);
	  if (WINDOW_LIVE_P (window) && !EQ (window, FRAME_ROOT_WINDOW (f)))
	    delete_deletable_window (window);
	}

      /* Fselect_window will have made f the selected frame, so we
	 reselect the proper frame here.  Fhandle_switch_frame will change the
	 selected window too, but that doesn't make the call to
	 Fselect_window above totally superfluous; it still sets f's
	 selected window.  */
      if (FRAME_LIVE_P (XFRAME (data->selected_frame)))
	do_switch_frame (data->selected_frame, 0, 0, Qnil);

      run_window_configuration_change_hook (f);
    }

  if (!NILP (new_current_buffer))
    Fset_buffer (new_current_buffer);

  Vminibuf_scroll_window = data->minibuf_scroll_window;
  minibuf_selected_window = data->minibuf_selected_window;

  return (FRAME_LIVE_P (f) ? Qt : Qnil);
}


/* Delete all subwindows reachable via the next, vchild, and hchild
   slots of WINDOW.  */
void
delete_all_subwindows (Lisp_Object window)
{
  register struct window *w;

  w = XWINDOW (window);

  if (!NILP (w->next))
    /* Delete WINDOW's siblings (we traverse postorderly).  */
    delete_all_subwindows (w->next);

  w->total_lines = w->buffer;       /* See Fset_window_configuration for excuse.  */

  if (!NILP (w->vchild))
    {
      delete_all_subwindows (w->vchild);
      w->vchild = Qnil;
    }
  else if (!NILP (w->hchild))
    {
      delete_all_subwindows (w->hchild);
      w->hchild = Qnil;
    }
  else if (!NILP (w->buffer))
    {
      unshow_buffer (w);
      unchain_marker (XMARKER (w->pointm));
      unchain_marker (XMARKER (w->start));
      w->buffer = Qnil;
    }

  Vwindow_list = Qnil;
}

static int
count_windows (register struct window *window)
{
  register int count = 1;
  if (!NILP (window->next))
    count += count_windows (XWINDOW (window->next));
  if (!NILP (window->vchild))
    count += count_windows (XWINDOW (window->vchild));
  if (!NILP (window->hchild))
    count += count_windows (XWINDOW (window->hchild));
  return count;
}


/* Fill vector FLAT with leaf windows under W, starting at index I.
   Value is last index + 1.  */
static int
get_leaf_windows (struct window *w, struct window **flat, int i)
{
  while (w)
    {
      if (!NILP (w->hchild))
	i = get_leaf_windows (XWINDOW (w->hchild), flat, i);
      else if (!NILP (w->vchild))
	i = get_leaf_windows (XWINDOW (w->vchild), flat, i);
      else
	flat[i++] = w;

      w = NILP (w->next) ? 0 : XWINDOW (w->next);
    }

  return i;
}


/* Return a pointer to the glyph W's physical cursor is on.  Value is
   null if W's current matrix is invalid, so that no meaningfull glyph
   can be returned.  */
struct glyph *
get_phys_cursor_glyph (struct window *w)
{
  struct glyph_row *row;
  struct glyph *glyph;

  if (w->phys_cursor.vpos >= 0
      && w->phys_cursor.vpos < w->current_matrix->nrows
      && (row = MATRIX_ROW (w->current_matrix, w->phys_cursor.vpos),
	  row->enabled_p)
      && row->used[TEXT_AREA] > w->phys_cursor.hpos)
    glyph = row->glyphs[TEXT_AREA] + w->phys_cursor.hpos;
  else
    glyph = NULL;

  return glyph;
}


static int
save_window_save (Lisp_Object window, struct Lisp_Vector *vector, int i)
{
  register struct saved_window *p;
  register struct window *w;
  register Lisp_Object tem;

  for (;!NILP (window); window = w->next)
    {
      p = SAVED_WINDOW_N (vector, i);
      w = XWINDOW (window);

      XSETFASTINT (w->temslot, i); i++;
      p->window = window;
      p->clone_number = w->clone_number;
      p->buffer = w->buffer;
      p->left_col = w->left_col;
      p->top_line = w->top_line;
      p->total_cols = w->total_cols;
      p->total_lines = w->total_lines;
      p->normal_cols = w->normal_cols;
      p->normal_lines = w->normal_lines;
      p->hscroll = w->hscroll;
      p->min_hscroll = w->min_hscroll;
      p->display_table = w->display_table;
      p->left_margin_cols = w->left_margin_cols;
      p->right_margin_cols = w->right_margin_cols;
      p->left_fringe_width = w->left_fringe_width;
      p->right_fringe_width = w->right_fringe_width;
      p->fringes_outside_margins = w->fringes_outside_margins;
      p->scroll_bar_width = w->scroll_bar_width;
      p->vertical_scroll_bar_type = w->vertical_scroll_bar_type;
      p->dedicated = w->dedicated;
      p->splits = w->splits;
      p->nest = w->nest;
      p->window_parameters = w->window_parameters;
      if (!NILP (w->buffer))
	{
	  /* Save w's value of point in the window configuration.
	     If w is the selected window, then get the value of point
	     from the buffer; pointm is garbage in the selected window.  */
	  if (EQ (window, selected_window))
	    {
	      p->pointm = Fmake_marker ();
	      set_marker_both (p->pointm, w->buffer,
			       BUF_PT (XBUFFER (w->buffer)),
			       BUF_PT_BYTE (XBUFFER (w->buffer)));
	    }
	  else
	    p->pointm = Fcopy_marker (w->pointm, Qnil);

	  p->start = Fcopy_marker (w->start, Qnil);
	  p->start_at_line_beg = w->start_at_line_beg;

	  tem = BVAR (XBUFFER (w->buffer), mark);
	  p->mark = Fcopy_marker (tem, Qnil);
	}
      else
	{
	  p->pointm = Qnil;
	  p->start = Qnil;
	  p->mark = Qnil;
	  p->start_at_line_beg = Qnil;
	}

      if (NILP (w->parent))
	p->parent = Qnil;
      else
	p->parent = XWINDOW (w->parent)->temslot;

      if (NILP (w->prev))
	p->prev = Qnil;
      else
	p->prev = XWINDOW (w->prev)->temslot;

      if (!NILP (w->vchild))
	i = save_window_save (w->vchild, vector, i);
      if (!NILP (w->hchild))
	i = save_window_save (w->hchild, vector, i);
    }

  return i;
}

DEFUN ("current-window-configuration", Fcurrent_window_configuration,
       Scurrent_window_configuration, 0, 1, 0,
       doc: /* Return an object representing the current window configuration of FRAME.
If FRAME is nil or omitted, use the selected frame.
This describes the number of windows, their sizes and current buffers,
and for each displayed buffer, where display starts, and the positions of
point and mark.  An exception is made for point in the current buffer:
its value is -not- saved.
This also records the currently selected frame, and FRAME's focus
redirection (see `redirect-frame-focus').  */)
  (Lisp_Object frame)
{
  register Lisp_Object tem;
  register int n_windows;
  register struct save_window_data *data;
  register int i;
  FRAME_PTR f;

  if (NILP (frame))
    frame = selected_frame;
  CHECK_LIVE_FRAME (frame);
  f = XFRAME (frame);

  n_windows = count_windows (XWINDOW (FRAME_ROOT_WINDOW (f)));
  data = ALLOCATE_PSEUDOVECTOR (struct save_window_data, frame_cols,
			       PVEC_WINDOW_CONFIGURATION);

  data->frame_cols = FRAME_COLS (f);
  data->frame_lines = FRAME_LINES (f);
  data->frame_menu_bar_lines = FRAME_MENU_BAR_LINES (f);
  data->frame_tool_bar_lines = FRAME_TOOL_BAR_LINES (f);
  data->selected_frame = selected_frame;
  data->current_window = FRAME_SELECTED_WINDOW (f);
  XSETBUFFER (data->current_buffer, current_buffer);
  data->minibuf_scroll_window = minibuf_level > 0 ? Vminibuf_scroll_window : Qnil;
  data->minibuf_selected_window = minibuf_level > 0 ? minibuf_selected_window : Qnil;
  data->root_window = FRAME_ROOT_WINDOW (f);
  data->focus_frame = FRAME_FOCUS_FRAME (f);
  tem = Fmake_vector (make_number (n_windows), Qnil);
  data->saved_windows = tem;
  for (i = 0; i < n_windows; i++)
    XVECTOR (tem)->contents[i]
      = Fmake_vector (make_number (VECSIZE (struct saved_window)), Qnil);
  save_window_save (FRAME_ROOT_WINDOW (f), XVECTOR (tem), 0);
  XSETWINDOW_CONFIGURATION (tem, data);
  return (tem);
}

/***********************************************************************
			    Marginal Areas
 ***********************************************************************/

DEFUN ("set-window-margins", Fset_window_margins, Sset_window_margins,
       2, 3, 0,
       doc: /* Set width of marginal areas of window WINDOW.
If WINDOW is nil, set margins of the currently selected window.
Second arg LEFT-WIDTH specifies the number of character cells to
reserve for the left marginal area.  Optional third arg RIGHT-WIDTH
does the same for the right marginal area.  A nil width parameter
means no margin.  */)
  (Lisp_Object window, Lisp_Object left_width, Lisp_Object right_width)
{
  struct window *w = decode_window (window);

  /* Translate negative or zero widths to nil.
     Margins that are too wide have to be checked elsewhere.  */

  if (!NILP (left_width))
    {
      CHECK_NUMBER (left_width);
      if (XINT (left_width) <= 0)
	left_width = Qnil;
    }

  if (!NILP (right_width))
    {
      CHECK_NUMBER (right_width);
      if (XINT (right_width) <= 0)
	right_width = Qnil;
    }

  if (!EQ (w->left_margin_cols, left_width)
      || !EQ (w->right_margin_cols, right_width))
    {
      w->left_margin_cols = left_width;
      w->right_margin_cols = right_width;

      adjust_window_margins (w);

      ++windows_or_buffers_changed;
      adjust_glyphs (XFRAME (WINDOW_FRAME (w)));
    }

  return Qnil;
}


DEFUN ("window-margins", Fwindow_margins, Swindow_margins,
       0, 1, 0,
       doc: /* Get width of marginal areas of window WINDOW.
If WINDOW is omitted or nil, use the currently selected window.
Value is a cons of the form (LEFT-WIDTH . RIGHT-WIDTH).
If a marginal area does not exist, its width will be returned
as nil.  */)
  (Lisp_Object window)
{
  struct window *w = decode_window (window);
  return Fcons (w->left_margin_cols, w->right_margin_cols);
}



/***********************************************************************
			    Fringes
 ***********************************************************************/

DEFUN ("set-window-fringes", Fset_window_fringes, Sset_window_fringes,
       2, 4, 0,
       doc: /* Set the fringe widths of window WINDOW.
If WINDOW is nil, set the fringe widths of the currently selected
window.
Second arg LEFT-WIDTH specifies the number of pixels to reserve for
the left fringe.  Optional third arg RIGHT-WIDTH specifies the right
fringe width.  If a fringe width arg is nil, that means to use the
frame's default fringe width.  Default fringe widths can be set with
the command `set-fringe-style'.
If optional fourth arg OUTSIDE-MARGINS is non-nil, draw the fringes
outside of the display margins.  By default, fringes are drawn between
display marginal areas and the text area.  */)
  (Lisp_Object window, Lisp_Object left_width, Lisp_Object right_width, Lisp_Object outside_margins)
{
  struct window *w = decode_window (window);

  if (!NILP (left_width))
    CHECK_NATNUM (left_width);
  if (!NILP (right_width))
    CHECK_NATNUM (right_width);

  /* Do nothing on a tty.  */
  if (FRAME_WINDOW_P (WINDOW_XFRAME (w))
      && (!EQ (w->left_fringe_width, left_width)
	  || !EQ (w->right_fringe_width, right_width)
	  || !EQ (w->fringes_outside_margins, outside_margins)))
    {
      w->left_fringe_width = left_width;
      w->right_fringe_width = right_width;
      w->fringes_outside_margins = outside_margins;

      adjust_window_margins (w);

      clear_glyph_matrix (w->current_matrix);
      w->window_end_valid = Qnil;

      ++windows_or_buffers_changed;
      adjust_glyphs (XFRAME (WINDOW_FRAME (w)));
    }

  return Qnil;
}


DEFUN ("window-fringes", Fwindow_fringes, Swindow_fringes,
       0, 1, 0,
       doc: /* Get width of fringes of window WINDOW.
If WINDOW is omitted or nil, use the currently selected window.
Value is a list of the form (LEFT-WIDTH RIGHT-WIDTH OUTSIDE-MARGINS).  */)
  (Lisp_Object window)
{
  struct window *w = decode_window (window);

  return Fcons (make_number (WINDOW_LEFT_FRINGE_WIDTH (w)),
		Fcons (make_number (WINDOW_RIGHT_FRINGE_WIDTH (w)),
		       Fcons ((WINDOW_HAS_FRINGES_OUTSIDE_MARGINS (w)
			       ? Qt : Qnil), Qnil)));
}



/***********************************************************************
			    Scroll bars
 ***********************************************************************/

DEFUN ("set-window-scroll-bars", Fset_window_scroll_bars,
       Sset_window_scroll_bars, 2, 4, 0,
       doc: /* Set width and type of scroll bars of window WINDOW.
If window is nil, set scroll bars of the currently selected window.
Second parameter WIDTH specifies the pixel width for the scroll bar;
this is automatically adjusted to a multiple of the frame column width.
Third parameter VERTICAL-TYPE specifies the type of the vertical scroll
bar: left, right, or nil.
If WIDTH is nil, use the frame's scroll-bar width.
If VERTICAL-TYPE is t, use the frame's scroll-bar type.
Fourth parameter HORIZONTAL-TYPE is currently unused.  */)
  (Lisp_Object window, Lisp_Object width, Lisp_Object vertical_type, Lisp_Object horizontal_type)
{
  struct window *w = decode_window (window);

  if (!NILP (width))
    {
      CHECK_NATNUM (width);

      if (XINT (width) == 0)
	vertical_type = Qnil;
    }

  if (!(NILP (vertical_type)
	|| EQ (vertical_type, Qleft)
	|| EQ (vertical_type, Qright)
	|| EQ (vertical_type, Qt)))
    error ("Invalid type of vertical scroll bar");

  if (!EQ (w->scroll_bar_width, width)
      || !EQ (w->vertical_scroll_bar_type, vertical_type))
    {
      w->scroll_bar_width = width;
      w->vertical_scroll_bar_type = vertical_type;

      adjust_window_margins (w);

      clear_glyph_matrix (w->current_matrix);
      w->window_end_valid = Qnil;

      ++windows_or_buffers_changed;
      adjust_glyphs (XFRAME (WINDOW_FRAME (w)));
    }

  return Qnil;
}


DEFUN ("window-scroll-bars", Fwindow_scroll_bars, Swindow_scroll_bars,
       0, 1, 0,
       doc: /* Get width and type of scroll bars of window WINDOW.
If WINDOW is omitted or nil, use the currently selected window.
Value is a list of the form (WIDTH COLS VERTICAL-TYPE HORIZONTAL-TYPE).
If WIDTH is nil or TYPE is t, the window is using the frame's corresponding
value.  */)
  (Lisp_Object window)
{
  struct window *w = decode_window (window);
  return Fcons (make_number ((WINDOW_CONFIG_SCROLL_BAR_WIDTH (w)
			      ? WINDOW_CONFIG_SCROLL_BAR_WIDTH (w)
			      : WINDOW_SCROLL_BAR_AREA_WIDTH (w))),
		Fcons (make_number (WINDOW_SCROLL_BAR_COLS (w)),
		       Fcons (w->vertical_scroll_bar_type,
			      Fcons (Qnil, Qnil))));
}



/***********************************************************************
			   Smooth scrolling
 ***********************************************************************/

DEFUN ("window-vscroll", Fwindow_vscroll, Swindow_vscroll, 0, 2, 0,
       doc: /* Return the amount by which WINDOW is scrolled vertically.
Use the selected window if WINDOW is nil or omitted.
Normally, value is a multiple of the canonical character height of WINDOW;
optional second arg PIXELS-P means value is measured in pixels.  */)
  (Lisp_Object window, Lisp_Object pixels_p)
{
  Lisp_Object result;
  struct frame *f;
  struct window *w;

  if (NILP (window))
    window = selected_window;
  else
    CHECK_WINDOW (window);
  w = XWINDOW (window);
  f = XFRAME (w->frame);

  if (FRAME_WINDOW_P (f))
    result = (NILP (pixels_p)
	      ? FRAME_CANON_Y_FROM_PIXEL_Y (f, -w->vscroll)
	      : make_number (-w->vscroll));
  else
    result = make_number (0);
  return result;
}


DEFUN ("set-window-vscroll", Fset_window_vscroll, Sset_window_vscroll,
       2, 3, 0,
       doc: /* Set amount by which WINDOW should be scrolled vertically to VSCROLL.
WINDOW nil means use the selected window.  Normally, VSCROLL is a
non-negative multiple of the canonical character height of WINDOW;
optional third arg PIXELS-P non-nil means that VSCROLL is in pixels.
If PIXELS-P is nil, VSCROLL may have to be rounded so that it
corresponds to an integral number of pixels.  The return value is the
result of this rounding.
If PIXELS-P is non-nil, the return value is VSCROLL.  */)
  (Lisp_Object window, Lisp_Object vscroll, Lisp_Object pixels_p)
{
  struct window *w;
  struct frame *f;

  if (NILP (window))
    window = selected_window;
  else
    CHECK_WINDOW (window);
  CHECK_NUMBER_OR_FLOAT (vscroll);

  w = XWINDOW (window);
  f = XFRAME (w->frame);

  if (FRAME_WINDOW_P (f))
    {
      int old_dy = w->vscroll;

      w->vscroll = - (NILP (pixels_p)
		      ? FRAME_LINE_HEIGHT (f) * XFLOATINT (vscroll)
		      : XFLOATINT (vscroll));
      w->vscroll = min (w->vscroll, 0);

      if (w->vscroll != old_dy)
	{
	  /* Adjust glyph matrix of the frame if the virtual display
	     area becomes larger than before.  */
	  if (w->vscroll < 0 && w->vscroll < old_dy)
	    adjust_glyphs (f);

	  /* Prevent redisplay shortcuts.  */
	  XBUFFER (w->buffer)->prevent_redisplay_optimizations_p = 1;
	}
    }

  return Fwindow_vscroll (window, pixels_p);
}


/* Call FN for all leaf windows on frame F.  FN is called with the
   first argument being a pointer to the leaf window, and with
   additional argument USER_DATA.  Stops when FN returns 0.  */

static void
foreach_window (struct frame *f, int (*fn) (struct window *, void *),
		void *user_data)
{
  /* delete_frame may set FRAME_ROOT_WINDOW (f) to Qnil.  */
  if (WINDOWP (FRAME_ROOT_WINDOW (f)))
    foreach_window_1 (XWINDOW (FRAME_ROOT_WINDOW (f)), fn, user_data);
}


/* Helper function for foreach_window.  Call FN for all leaf windows
   reachable from W.  FN is called with the first argument being a
   pointer to the leaf window, and with additional argument USER_DATA.
   Stop when FN returns 0.  Value is 0 if stopped by FN.  */

static int
foreach_window_1 (struct window *w, int (*fn) (struct window *, void *), void *user_data)
{
  int cont;

  for (cont = 1; w && cont;)
    {
      if (!NILP (w->hchild))
 	cont = foreach_window_1 (XWINDOW (w->hchild), fn, user_data);
      else if (!NILP (w->vchild))
 	cont = foreach_window_1 (XWINDOW (w->vchild), fn, user_data);
      else
	cont = fn (w, user_data);

      w = NILP (w->next) ? 0 : XWINDOW (w->next);
    }

  return cont;
}


/* Freeze or unfreeze the window start of W unless it is a
   mini-window or the selected window.  FREEZE_P non-null means freeze
   the window start.  */

static int
freeze_window_start (struct window *w, void *freeze_p)
{
  if (MINI_WINDOW_P (w)
      || (WINDOWP (selected_window) /* Can be nil in corner cases.  */
         && (w == XWINDOW (selected_window)
             || (MINI_WINDOW_P (XWINDOW (selected_window))
                 && ! NILP (Vminibuf_scroll_window)
                 && w == XWINDOW (Vminibuf_scroll_window)))))
    freeze_p = NULL;

  w->frozen_window_start_p = freeze_p != NULL;
  return 1;
}


/* Freeze or unfreeze the window starts of all leaf windows on frame
   F, except the selected window and a mini-window.  FREEZE_P non-zero
   means freeze the window start.  */

void
freeze_window_starts (struct frame *f, int freeze_p)
{
  foreach_window (f, freeze_window_start, (void *) (freeze_p ? f : 0));
}


/***********************************************************************
			    Initialization
 ***********************************************************************/

/* Return 1 if window configurations CONFIGURATION1 and CONFIGURATION2
   describe the same state of affairs.  This is used by Fequal.

   ignore_positions non-zero means ignore non-matching scroll positions
   and the like.

   This ignores a couple of things like the dedicatedness status of
   window, splits, nest and the like.  This might have to be fixed.  */

int
compare_window_configurations (Lisp_Object configuration1, Lisp_Object configuration2, int ignore_positions)
{
  register struct save_window_data *d1, *d2;
  struct Lisp_Vector *sws1, *sws2;
  int i;

  CHECK_WINDOW_CONFIGURATION (configuration1);
  CHECK_WINDOW_CONFIGURATION (configuration2);

  d1 = (struct save_window_data *) XVECTOR (configuration1);
  d2 = (struct save_window_data *) XVECTOR (configuration2);
  sws1 = XVECTOR (d1->saved_windows);
  sws2 = XVECTOR (d2->saved_windows);

  /* Frame settings must match.  */
  if (d1->frame_cols != d2->frame_cols
      || d1->frame_lines != d2->frame_lines
      || d1->frame_menu_bar_lines != d2->frame_menu_bar_lines
      || !EQ (d1->selected_frame, d2->selected_frame)
      || !EQ (d1->current_buffer, d2->current_buffer)
      || (!ignore_positions
	  && (!EQ (d1->minibuf_scroll_window, d2->minibuf_scroll_window)
	      || !EQ (d1->minibuf_selected_window, d2->minibuf_selected_window)))
      || !EQ (d1->focus_frame, d2->focus_frame)
      /* Verify that the two configurations have the same number of windows.  */
      || sws1->header.size != sws2->header.size)
    return 0;

  for (i = 0; i < sws1->header.size; i++)
    {
      struct saved_window *sw1, *sw2;

      sw1 = SAVED_WINDOW_N (sws1, i);
      sw2 = SAVED_WINDOW_N (sws2, i);

      if (
	   /* The "current" windows in the two configurations must
	      correspond to each other.  */
	  EQ (d1->current_window, sw1->window)
	  != EQ (d2->current_window, sw2->window)
	  /* Windows' buffers must match.  */
	  || !EQ (sw1->buffer, sw2->buffer)
	  || !EQ (sw1->left_col, sw2->left_col)
	  || !EQ (sw1->top_line, sw2->top_line)
	  || !EQ (sw1->total_cols, sw2->total_cols)
	  || !EQ (sw1->total_lines, sw2->total_lines)
	  || !EQ (sw1->display_table, sw2->display_table)
	  /* The next two disjuncts check the window structure for
	     equality.  */
	  || !EQ (sw1->parent, sw2->parent)
	  || !EQ (sw1->prev, sw2->prev)
	  || (!ignore_positions
	      && (!EQ (sw1->hscroll, sw2->hscroll)
		  || !EQ (sw1->min_hscroll, sw2->min_hscroll)
		  || !EQ (sw1->start_at_line_beg, sw2->start_at_line_beg)
		  || NILP (Fequal (sw1->start, sw2->start))
		  || NILP (Fequal (sw1->pointm, sw2->pointm))
		  || NILP (Fequal (sw1->mark, sw2->mark))))
	  || !EQ (sw1->left_margin_cols, sw2->left_margin_cols)
	  || !EQ (sw1->right_margin_cols, sw2->right_margin_cols)
	  || !EQ (sw1->left_fringe_width, sw2->left_fringe_width)
	  || !EQ (sw1->right_fringe_width, sw2->right_fringe_width)
	  || !EQ (sw1->fringes_outside_margins, sw2->fringes_outside_margins)
	  || !EQ (sw1->scroll_bar_width, sw2->scroll_bar_width)
	  || !EQ (sw1->vertical_scroll_bar_type, sw2->vertical_scroll_bar_type))
	return 0;
    }

  return 1;
}

DEFUN ("compare-window-configurations", Fcompare_window_configurations,
       Scompare_window_configurations, 2, 2, 0,
       doc: /* Compare two window configurations as regards the structure of windows.
This function ignores details such as the values of point and mark
and scrolling positions.  */)
  (Lisp_Object x, Lisp_Object y)
{
  if (compare_window_configurations (x, y, 1))
    return Qt;
  return Qnil;
}

void
init_window_once (void)
{
  struct frame *f = make_initial_frame ();
  XSETFRAME (selected_frame, f);
  Vterminal_frame = selected_frame;
  minibuf_window = f->minibuffer_window;
  selected_window = f->selected_window;
  last_nonminibuf_frame = f;

  window_initialized = 1;
}

void
init_window (void)
{
  Vwindow_list = Qnil;
}

void
syms_of_window (void)
{
  Qscroll_up = intern_c_string ("scroll-up");
  staticpro (&Qscroll_up);

  Qscroll_down = intern_c_string ("scroll-down");
  staticpro (&Qscroll_down);

  Qscroll_command = intern_c_string ("scroll-command");
  staticpro (&Qscroll_command);

  Fput (Qscroll_up, Qscroll_command, Qt);
  Fput (Qscroll_down, Qscroll_command, Qt);

  staticpro (&Qwindow_configuration_change_hook);
  Qwindow_configuration_change_hook
    = intern_c_string ("window-configuration-change-hook");

  Qwindowp = intern_c_string ("windowp");
  staticpro (&Qwindowp);

  Qwindow_configuration_p = intern_c_string ("window-configuration-p");
  staticpro (&Qwindow_configuration_p);

  Qwindow_live_p = intern_c_string ("window-live-p");
  staticpro (&Qwindow_live_p);

  Qwindow_deletable_p = intern_c_string ("window-deletable-p");
  staticpro (&Qwindow_deletable_p);

  Qdelete_window = intern_c_string ("delete-window");
  staticpro (&Qdelete_window);

  Qresize_root_window = intern_c_string ("resize-root-window");
  staticpro (&Qresize_root_window);

  Qresize_root_window_vertically = intern_c_string ("resize-root-window-vertically");
  staticpro (&Qresize_root_window_vertically);

  Qsafe = intern_c_string ("safe");
  staticpro (&Qsafe);

  Qdisplay_buffer = intern_c_string ("display-buffer");
  staticpro (&Qdisplay_buffer);

  Qreplace_buffer_in_windows = intern_c_string ("replace-buffer-in-windows");
  staticpro (&Qreplace_buffer_in_windows);

  Qrecord_window_buffer = intern_c_string ("record-window-buffer");
  staticpro (&Qrecord_window_buffer);

  Qget_mru_window = intern_c_string ("get-mru-window");
  staticpro (&Qget_mru_window);

  Qtemp_buffer_show_hook = intern_c_string ("temp-buffer-show-hook");
  staticpro (&Qtemp_buffer_show_hook);

  Qabove = intern_c_string ("above");
  staticpro (&Qabove);

  Qbelow = intern_c_string ("below");
  staticpro (&Qbelow);

  Qauto_buffer_name = intern_c_string ("auto-buffer-name");
  staticpro (&Qauto_buffer_name);

  staticpro (&Vwindow_list);

  minibuf_selected_window = Qnil;
  staticpro (&minibuf_selected_window);

  window_scroll_pixel_based_preserve_x = -1;
  window_scroll_pixel_based_preserve_y = -1;
  window_scroll_preserve_hpos = -1;
  window_scroll_preserve_vpos = -1;

  DEFVAR_LISP ("temp-buffer-show-function", Vtemp_buffer_show_function,
	       doc: /* Non-nil means call as function to display a help buffer.
The function is called with one argument, the buffer to be displayed.
Used by `with-output-to-temp-buffer'.
If this function is used, then it must do the entire job of showing
the buffer; `temp-buffer-show-hook' is not run unless this function runs it.  */);
  Vtemp_buffer_show_function = Qnil;

  DEFVAR_LISP ("temp-buffer-show-specifiers", Vtemp_buffer_show_specifiers,
	       doc: /* Buffer display specifiers used by `with-output-to-temp-buffer'.
These specifiers are passed by `with-output-to-temp-buffer' as second
argument to `display-buffer'.  Applications should only let-bind this
around a call to `with-output-to-temp-buffer'.

For a description of buffer display specifiers see the variable
`display-buffer-alist'.  */);
  Vtemp_buffer_show_specifiers = Qnil;

  DEFVAR_LISP ("minibuffer-scroll-window", Vminibuf_scroll_window,
	       doc: /* Non-nil means it is the window that C-M-v in minibuffer should scroll.  */);
  Vminibuf_scroll_window = Qnil;

  DEFVAR_BOOL ("mode-line-in-non-selected-windows", mode_line_in_non_selected_windows,
	       doc: /* Non-nil means to use `mode-line-inactive' face in non-selected windows.
If the minibuffer is active, the `minibuffer-scroll-window' mode line
is displayed in the `mode-line' face.  */);
  mode_line_in_non_selected_windows = 1;

  DEFVAR_LISP ("other-window-scroll-buffer", Vother_window_scroll_buffer,
	       doc: /* If non-nil, this is a buffer and \\[scroll-other-window] should scroll its window.  */);
  Vother_window_scroll_buffer = Qnil;

  DEFVAR_BOOL ("auto-window-vscroll", auto_window_vscroll_p,
	       doc: /* Non-nil means to automatically adjust `window-vscroll' to view tall lines.  */);
  auto_window_vscroll_p = 1;

  DEFVAR_INT ("next-screen-context-lines", next_screen_context_lines,
	      doc: /* Number of lines of continuity when scrolling by screenfuls.  */);
  next_screen_context_lines = 2;

  DEFVAR_LISP ("scroll-preserve-screen-position",
	       Vscroll_preserve_screen_position,
	       doc: /* Controls if scroll commands move point to keep its screen position unchanged.
A value of nil means point does not keep its screen position except
at the scroll margin or window boundary respectively.
A value of t means point keeps its screen position if the scroll
command moved it vertically out of the window, e.g. when scrolling
by full screens.
Any other value means point always keeps its screen position.
Scroll commands should have the `scroll-command' property
on their symbols to be controlled by this variable.  */);
  Vscroll_preserve_screen_position = Qnil;

  DEFVAR_LISP ("window-point-insertion-type", Vwindow_point_insertion_type,
	       doc: /* Type of marker to use for `window-point'.  */);
  Vwindow_point_insertion_type = Qnil;

  DEFVAR_LISP ("window-configuration-change-hook",
	       Vwindow_configuration_change_hook,
	       doc: /* Functions to call when window configuration changes.
The buffer-local part is run once per window, with the relevant window
selected; while the global part is run only once for the modified frame,
with the relevant frame selected.  */);
  Vwindow_configuration_change_hook = Qnil;

  DEFVAR_LISP ("recenter-redisplay", Vrecenter_redisplay,
	       doc: /* If non-nil, then the `recenter' command with a nil argument
will redraw the entire frame; the special value `tty' causes the
frame to be redrawn only if it is a tty frame.  */);
  Vrecenter_redisplay = Qtty;

  DEFVAR_LISP ("window-splits", Vwindow_splits,
	       doc: /* Non-nil means splitting windows is handled specially.
If this variable is nil, splitting a window gets the entire screen space
for displaying the new window from the window to split.  If this
variable is non-nil, splitting a window may resize all windows in the
same combination.  This also allows to split a window that is otherwise
too small or of fixed size.

The value of this variable is also assigned to the split status of the
new window and, provided the old and new window form a new combination,
to the window that was split as well.  The split status of a window can
be retrieved with the function `window-splits' and altered by the
function `set-window-splits'.

If the value of the variable `window-nest' is non-nil, the space for the
new window is exclusively taken from the window that shall be split, but
the split status of the window that is split as well as that of the new
window are still set to the value of this variable.  */);
  Vwindow_splits = Qnil;

  DEFVAR_LISP ("window-nest", Vwindow_nest,
	       doc: /* Non-nil means splitting a window makes a new parent window.
If this variable is nil, splitting a window will create a new parent
window only if the window has no parent window or the window shall
become a combination orthogonal to the one it it is part of.

If this variable is non-nil, splitting a window always creates a new
parent window.  If all splits behave this way, each frame's window tree
is a binary tree and every window but the frame's root window has
exactly one sibling.

The value of this variable is also assigned to the nest status of the
new parent window.  The nest status of a window can be retrieved via the
function `window-nest' and altered by the function `set-window-nest'.  */);
  Vwindow_nest = Qnil;

  defsubr (&Sselected_window);
  defsubr (&Sminibuffer_window);
  defsubr (&Swindow_minibuffer_p);
  defsubr (&Swindowp);
  defsubr (&Swindow_live_p);
  defsubr (&Swindow_frame);
  defsubr (&Sframe_root_window);
  defsubr (&Sframe_first_window);
  defsubr (&Sframe_selected_window);
  defsubr (&Sset_frame_selected_window);
  defsubr (&Spos_visible_in_window_p);
  defsubr (&Swindow_line_height);
  defsubr (&Swindow_clone_number);
  defsubr (&Swindow_buffer);
  defsubr (&Swindow_parent);
  defsubr (&Swindow_vchild);
  defsubr (&Swindow_hchild);
  defsubr (&Swindow_next);
  defsubr (&Swindow_prev);
  defsubr (&Swindow_splits);
  defsubr (&Sset_window_splits);
  defsubr (&Swindow_nest);
  defsubr (&Sset_window_nest);
  defsubr (&Swindow_use_time);
  defsubr (&Swindow_top_line);
  defsubr (&Swindow_left_column);
  defsubr (&Swindow_total_size);
  defsubr (&Swindow_normal_size);
  defsubr (&Swindow_new_total);
  defsubr (&Swindow_new_normal);
  defsubr (&Sset_window_new_total);
  defsubr (&Sset_window_new_normal);
  defsubr (&Sresize_window_apply);
  defsubr (&Swindow_body_size);
  defsubr (&Swindow_hscroll);
  defsubr (&Sset_window_hscroll);
  defsubr (&Swindow_redisplay_end_trigger);
  defsubr (&Sset_window_redisplay_end_trigger);
  defsubr (&Swindow_edges);
  defsubr (&Swindow_pixel_edges);
  defsubr (&Swindow_absolute_pixel_edges);
  defsubr (&Swindow_inside_edges);
  defsubr (&Swindow_inside_pixel_edges);
  defsubr (&Swindow_inside_absolute_pixel_edges);
  defsubr (&Scoordinates_in_window_p);
  defsubr (&Swindow_at);
  defsubr (&Swindow_point);
  defsubr (&Swindow_start);
  defsubr (&Swindow_end);
  defsubr (&Sset_window_point);
  defsubr (&Sset_window_start);
  defsubr (&Swindow_dedicated_p);
  defsubr (&Sset_window_dedicated_p);
  defsubr (&Swindow_display_table);
  defsubr (&Sset_window_display_table);
  defsubr (&Snext_window);
  defsubr (&Sprevious_window);
  defsubr (&Sget_buffer_window);
  defsubr (&Sdelete_other_windows_internal);
  defsubr (&Sdelete_window_internal);
  defsubr (&Sresize_mini_window_internal);
  defsubr (&Sset_window_buffer);
  defsubr (&Sset_window_clone_number);
  defsubr (&Srun_window_configuration_change_hook);
  defsubr (&Sselect_window);
  defsubr (&Sforce_window_update);
  defsubr (&Stemp_output_buffer_show);
  defsubr (&Ssplit_window_internal);
  defsubr (&Sscroll_up);
  defsubr (&Sscroll_down);
  defsubr (&Sscroll_left);
  defsubr (&Sscroll_right);
  defsubr (&Sother_window_for_scrolling);
  defsubr (&Sscroll_other_window);
  defsubr (&Sminibuffer_selected_window);
  defsubr (&Srecenter);
  defsubr (&Swindow_text_height);
  defsubr (&Smove_to_window_line);
  defsubr (&Swindow_configuration_p);
  defsubr (&Swindow_configuration_frame);
  defsubr (&Sset_window_configuration);
  defsubr (&Scurrent_window_configuration);
  defsubr (&Sset_window_margins);
  defsubr (&Swindow_margins);
  defsubr (&Sset_window_fringes);
  defsubr (&Swindow_fringes);
  defsubr (&Sset_window_scroll_bars);
  defsubr (&Swindow_scroll_bars);
  defsubr (&Swindow_vscroll);
  defsubr (&Sset_window_vscroll);
  defsubr (&Scompare_window_configurations);
  defsubr (&Swindow_list);
  defsubr (&Swindow_list_1);
  defsubr (&Swindow_prev_buffers);
  defsubr (&Sset_window_prev_buffers);
  defsubr (&Swindow_next_buffers);
  defsubr (&Sset_window_next_buffers);
  defsubr (&Swindow_parameters);
  defsubr (&Swindow_parameter);
  defsubr (&Sset_window_parameter);
}

void
keys_of_window (void)
{
  initial_define_key (control_x_map, '<', "scroll-left");
  initial_define_key (control_x_map, '>', "scroll-right");

  initial_define_key (global_map, Ctl ('V'), "scroll-up-command");
  initial_define_key (meta_map, Ctl ('V'), "scroll-other-window");
  initial_define_key (meta_map, 'v', "scroll-down-command");
}<|MERGE_RESOLUTION|>--- conflicted
+++ resolved
@@ -50,14 +50,8 @@
 #include "nsterm.h"
 #endif
 
-<<<<<<< HEAD
 #include "xwidget.h"
 
-Lisp_Object Qwindowp, Qwindow_live_p, Qwindow_configuration_p;
-Lisp_Object Qdisplay_buffer;
-Lisp_Object Qscroll_up, Qscroll_down, Qscroll_command;
-Lisp_Object Qwindow_size_fixed;
-=======
 Lisp_Object Qwindowp, Qwindow_live_p;
 static Lisp_Object Qwindow_configuration_p, Qrecord_window_buffer;
 static Lisp_Object Qwindow_deletable_p, Qdelete_window, Qdisplay_buffer;
@@ -66,7 +60,6 @@
 static Lisp_Object Qscroll_up, Qscroll_down, Qscroll_command;
 static Lisp_Object Qsafe, Qabove, Qbelow;
 static Lisp_Object Qauto_buffer_name;
->>>>>>> 4bba86e6
 
 static int displayed_window_lines (struct window *);
 static struct window *decode_window (Lisp_Object);
@@ -3169,67 +3162,7 @@
 
   set_window_buffer (window, buffer, 1, !NILP (keep_margins));
 
-<<<<<<< HEAD
-  selected_window = window;
-
-  Fset_buffer (w->buffer);
-
-  XBUFFER (w->buffer)->last_selected_window = window;
-
-  /* Go to the point recorded in the window.
-     This is important when the buffer is in more
-     than one window.  It also matters when
-     redisplay_window has altered point after scrolling,
-     because it makes the change only in the window.  */
-  {
-    register EMACS_INT new_point = marker_position (w->pointm);
-    if (new_point < BEGV)
-      SET_PT (BEGV);
-    else if (new_point > ZV)
-      SET_PT (ZV);
-    else
-      SET_PT (new_point);
-  }
-
-  xwidget_invalidate();
-  windows_or_buffers_changed++;
-  return window;
-}
-
-
-/* Note that selected_window can be nil when this is called from
-   Fset_window_configuration.  */
-
-DEFUN ("select-window", Fselect_window, Sselect_window, 1, 2, 0,
-       doc: /* Select WINDOW.  Most editing will apply to WINDOW's buffer.
-If WINDOW is not already selected, make WINDOW's buffer current
-and make WINDOW the frame's selected window.  Return WINDOW.
-Optional second arg NORECORD non-nil means do not put this buffer
-at the front of the list of recently selected ones and do not
-make this window the most recently selected one.
-
-Note that the main editor command loop selects the buffer of the
-selected window before each command.  */)
-     (register Lisp_Object window, Lisp_Object norecord)
-{
-  select_window (window, norecord, 0);
-}
-
-static Lisp_Object
-select_window_norecord (Lisp_Object window)
-{
-  return WINDOW_LIVE_P (window)
-    ? Fselect_window (window, Qt) : selected_window;
-}
-
-static Lisp_Object
-select_frame_norecord (Lisp_Object frame)
-{
-  return FRAME_LIVE_P (XFRAME (frame))
-    ? Fselect_frame (frame, Qt) : selected_frame;
-=======
   return Qnil;
->>>>>>> 4bba86e6
 }
  
