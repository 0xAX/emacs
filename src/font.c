--- conflicted
+++ resolved
@@ -4670,19 +4670,9 @@
 }
 
 
-<<<<<<< HEAD
-   For a graphical display, return a cons (FONT-OBJECT . GLYPH-CODE).
-   FONT-OBJECT is the font for the character at POSITION in the current
-   buffer.  This is computed from all the text properties and overlays
-   that apply to POSITION.  POSITION may be nil, in which case,
-   FONT-SPEC is the font for displaying the character CH with the
-   default face.  GLYPH-CODE is the glyph code in the font to use for
-   the character, as an integer.
-=======
 /* Return a list describing which scripts/languages FONT supports by
    which GSUB/GPOS features of OpenType tables.  See the comment of
    (struct font_driver).otf_capability.  */
->>>>>>> 72aac801
 
 Lisp_Object
 font_otf_capability (struct font *font)
