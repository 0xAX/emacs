<<<<<<< HEAD
/* Heap management routines (including unexec) for GNU Emacs on Windows NT.
   Copyright (C) 1994, 2001-2025 Free Software Foundation, Inc.
=======
/* Heap management routines for GNU Emacs on Windows NT.
   Copyright (C) 1994, 2001-2024 Free Software Foundation, Inc.
>>>>>>> aa07e944

This file is part of GNU Emacs.

GNU Emacs is free software: you can redistribute it and/or modify
it under the terms of the GNU General Public License as published by
the Free Software Foundation, either version 3 of the License, or (at
your option) any later version.

GNU Emacs is distributed in the hope that it will be useful,
but WITHOUT ANY WARRANTY; without even the implied warranty of
MERCHANTABILITY or FITNESS FOR A PARTICULAR PURPOSE.  See the
GNU General Public License for more details.

You should have received a copy of the GNU General Public License
along with GNU Emacs.  If not, see <https://www.gnu.org/licenses/>.

   Geoff Voelker (voelker@cs.washington.edu)			     7-29-94
*/

#ifndef NTHEAP_H_
#define NTHEAP_H_

#include <windows.h>

/*
 * Heap related stuff.
 */

extern unsigned char *get_data_start (void);
extern unsigned char *get_data_end (void);
extern size_t         reserved_heap_size;

extern void *mmap_realloc (void **, size_t);
extern void  mmap_free (void **);
extern void *mmap_alloc (void **, size_t);

extern void report_temacs_memory_usage (void);

/* Emulation of Unix sbrk().  */
extern void *sbrk (ptrdiff_t size);

/* Initialize heap structures for sbrk on startup.  */
extern void init_heap (void);

/* ----------------------------------------------------------------- */
/* Useful routines for manipulating memory-mapped files.  */

typedef struct file_data {
    char          *name;
    unsigned long  size;
    HANDLE         file;
    HANDLE         file_mapping;
    unsigned char *file_base;
} file_data;

int open_input_file (file_data *p_file, char *name);
int open_output_file (file_data *p_file, char *name, unsigned long size);
void close_file_data (file_data *p_file);

/* Return pointer to section header for named section.  */
IMAGE_SECTION_HEADER * find_section (const char *, IMAGE_NT_HEADERS *);

/* Return pointer to section header for section containing the given
   relative virtual address.  */
IMAGE_SECTION_HEADER * rva_to_section (DWORD_PTR, IMAGE_NT_HEADERS *);

#endif /* NTHEAP_H_ */<|MERGE_RESOLUTION|>--- conflicted
+++ resolved
@@ -1,10 +1,5 @@
-<<<<<<< HEAD
-/* Heap management routines (including unexec) for GNU Emacs on Windows NT.
+/* Heap management routines for GNU Emacs on Windows NT.
    Copyright (C) 1994, 2001-2025 Free Software Foundation, Inc.
-=======
-/* Heap management routines for GNU Emacs on Windows NT.
-   Copyright (C) 1994, 2001-2024 Free Software Foundation, Inc.
->>>>>>> aa07e944
 
 This file is part of GNU Emacs.
 
