--- conflicted
+++ resolved
@@ -1,15 +1,10 @@
 /* Header for composite sequence handler.
    Copyright (C) 1999 Electrotechnical Laboratory, JAPAN.
-<<<<<<< HEAD
      Licensed to the Free Software Foundation.
-   Copyright (C) 2001 Free Software Foundation, Inc.
    Copyright (C) 2003
      National Institute of Advanced Industrial Science and Technology (AIST)
      Registration Number H13PRO009
-=======
-   Licensed to the Free Software Foundation.
    Copyright (C) 2001, 2002, 2003, 2004, 2005 Free Software Foundation, Inc.
->>>>>>> f3f01d5d
 
 This file is part of GNU Emacs.
 
