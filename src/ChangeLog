2011-07-17  Paul Eggert  <eggert@cs.ucla.edu>

<<<<<<< HEAD
	Integer signedness and overflow and related fixes.  (Bug#9079)

	* bidi.c: Integer size and overflow fixes.
	(bidi_cache_size, bidi_cache_idx, bidi_cache_last_idx)
	(bidi_cache_start, bidi_cache_fetch_state, bidi_cache_search)
	(bidi_cache_find_level_change, bidi_cache_ensure_space)
	(bidi_cache_iterator_state, bidi_cache_find, bidi_cache_start_stack)
	(bidi_find_other_level_edge):
	Use ptrdiff_t instead of EMACS_INT where either will do.
	This works better on 32-bit hosts configured --with-wide-int.
	(bidi_cache_ensure_space): Check for size-calculation overflow.
	Use % rather than repeated addition, for better worst-case speed.
	Don't set bidi_cache_size until after xrealloc returns, because it
	might not return.
	(bidi_dump_cached_states): Use ptrdiff_t, not int, to avoid overflow.
	(bidi_cache_ensure_space): Also check that the bidi cache size
	does not exceed that of the largest Lisp string or buffer.  See Eli
	Zaretskii in <http://debbugs.gnu.org/cgi/bugreport.cgi?bug=9079#29>.

	* alloc.c (__malloc_size_t): Remove.
	All uses replaced by size_t.  See Andreas Schwab's note
	<http://debbugs.gnu.org/cgi/bugreport.cgi?bug=9079#8>.

	* image.c: Improve checking for integer overflow.
	(check_image_size): Assume that f is nonnull, since
	it is always nonnull in practice.  This is one less thing to
	worry about when checking for integer overflow later.
	(x_check_image_size): New function, which checks for integer
	overflow issues inside X.
	(x_create_x_image_and_pixmap, xbm_read_bitmap_data): Use it.
	This removes the need for a memory_full check.
	(xbm_image_p): Rewrite to avoid integer multiplication overflow.
	(Create_Pixmap_From_Bitmap_Data, xbm_load): Use x_check_image_size.
	(xbm_read_bitmap_data): Change locals back to 'int', since
	their values must fit in 'int'.
	(xpm_load_image, png_load, tiff_load):
	Invoke x_create_x_image_and_pixmap earlier,
	to avoid much needless work if the image is too large.
	(tiff_load): Treat overly large images as if
	x_create_x_image_and_pixmap failed, not as malloc failures.
	(gs_load): Use x_check_image_size.

	* gtkutil.c: Omit integer casts.
	(xg_get_pixbuf_from_pixmap): Remove unnecessary cast.
	(xg_set_toolkit_scroll_bar_thumb): Rewrite to avoid need for cast.

	* image.c (png_load): Don't assume height * row_bytes fits in 'int'.

	* xfaces.c (Fbitmap_spec_p): Fix integer overflow bug.
	Without this fix, (bitmap-spec-p '(34359738368 1 "x"))
	would wrongly return t on a 64-bit host.

	* dispnew.c (init_display): Use *_RANGE_OVERFLOW macros.
	The plain *_OVERFLOW macros run afoul of GCC bug 49705
	<http://gcc.gnu.org/bugzilla/show_bug.cgi?id=49705>
	and therefore cause GCC to emit a bogus diagnostic in some cases.

	* image.c: Integer signedness and overflow and related fixes.
	This is not an exhaustive set of fixes, but it's time to
	record what I've got.
	(lookup_pixel_color, check_image_size): Remove redundant decls.
	(check_image_size): Don't assume that arbitrary EMACS_INT values
	fit in 'int', or that arbitrary 'double' values fit in 'int'.
	(x_alloc_image_color, x_create_x_image_and_pixmap, png_load)
	(tiff_load, imagemagick_load_image):
	Check for overflow in size calculations.
	(x_create_x_image_and_pixmap): Remove unnecessary test for
	xmalloc returning NULL; that can't happen.
	(xbm_read_bitmap_data): Don't assume sizes fit into 'int'.
	(xpm_color_bucket): Use better integer hashing function.
	(xpm_cache_color): Don't possibly over-allocate memory.
	(struct png_memory_storage, tiff_memory_source, tiff_seek_in_memory)
	(gif_memory_source):
	Use ptrdiff_t, not int or size_t, to record sizes.
	(png_load): Don't assume values greater than 2**31 fit in 'int'.
	(our_stdio_fill_input_buffer): Prefer ptrdiff_t to size_t when
	either works, as we prefer signed integers.
	(tiff_read_from_memory, tiff_write_from_memory):
	Return tsize_t, not size_t, since that's what the TIFF API wants.
	(tiff_read_from_memory): Don't fail simply because the read would
	go past EOF; instead, return a short read.
	(tiff_load): Omit no-longer-needed casts.
	(Fimagemagick_types): Don't assume size fits into 'int'.

	Improve hashing quality when configured --with-wide-int.
	* fns.c (hash_string): New function, taken from sxhash_string.
	Do not discard information about ASCII character case; this
	discarding is no longer needed.
	(sxhash-string): Use it.  Change sig to match it.  Caller changed.
	* lisp.h: Declare it.
	* lread.c (hash_string): Remove, since we now use fns.c's version.
	The fns.c version returns a wider integer if --with-wide-int is
	specified, so this should help the quality of the hashing a bit.

	* emacs.c: Integer overflow minor fix.
	(heap_bss_diff): Now uprintmax_t, not unsigned long.  All used changed.
	Define only if GNU_LINUX.
	(main, Fdump_emacs): Set and use heap_bss_diff only if GNU_LINUX.

	* dispnew.c: Integer signedness and overflow fixes.
	Remove unnecessary forward decls, that were a maintenance hassle.
	(history_tick): Now uprintmax_t, so it's more likely to avoid overflow.
	All uses changed.
	(adjust_glyph_matrix, realloc_glyph_pool, adjust_frame_message_buffer)
	(scrolling_window): Use ptrdiff_t, not int, for byte count.
	(prepare_desired_row, line_draw_cost):
	Use int, not unsigned, where either works.
	(save_current_matrix, restore_current_matrix):
	Use ptrdiff_t, not size_t, where either works.
	(init_display): Check for overflow more accurately, and without
	relying on undefined behavior.

	* editfns.c (pWIDE, pWIDElen, signed_wide, unsigned_wide):
	Remove, replacing with the new symbols in lisp.h.  All uses changed.
	* fileio.c (make_temp_name):
	* filelock.c (lock_file_1, lock_file):
	* xdisp.c (message_dolog):
	Don't assume PRIdMAX etc. works; this isn't portable to pre-C99 hosts.
	Use pMd etc. instead.
	* lisp.h (printmax_t, uprintmax_t, pMd, pMu): New types and macros,
	replacing the pWIDE etc. symbols removed from editfns.c.

	* keyboard.h (num_input_events): Now uintmax_t.
	This is (very slightly) less likely to mess up due to wraparound.
	All uses changed.

	* buffer.c: Integer signedness fixes.
	(alloc_buffer_text, enlarge_buffer_text):
	Use ptrdiff_t rather than size_t when either will do, as we prefer
	signed integers.

	* alloc.c: Integer signedness and overflow fixes.
	Do not impose an arbitrary 32-bit limit on malloc sizes when debugging.
	(__malloc_size_t): Default to size_t, not to int.
	(pure_size, pure_bytes_used_before_overflow, stack_copy_size)
	(Fgarbage_collect, mark_object_loop_halt, mark_object):
	Prefer ptrdiff_t to size_t when either would do, as we prefer
	signed integers.
	(XMALLOC_OVERRUN_CHECK_OVERHEAD): New macro.
	(xmalloc_overrun_check_header, xmalloc_overrun_check_trailer):
	Now const.  Initialize with values that are in range even if char
	is signed.
	(XMALLOC_PUT_SIZE, XMALLOC_GET_SIZE): Remove, replacing with ...
	(xmalloc_put_size, xmalloc_get_size): New functions.  All uses changed.
	These functions do the right thing with sizes > 2**32.
	(check_depth): Now ptrdiff_t, not int.
	(overrun_check_malloc, overrun_check_realloc, overrun_check_free):
	Adjust to new way of storing sizes.  Check for size overflow bugs
	in rest of code.
	(STRING_BYTES_MAX): Adjust to new overheads.  The old code was
	slightly wrong anyway, as it missed one instance of
	XMALLOC_OVERRUN_CHECK_OVERHEAD.
	(refill_memory_reserve): Omit needless cast to size_t.
	(mark_object_loop_halt): Mark as externally visible.

	* xselect.c: Integer signedness and overflow fixes.
	(Fx_register_dnd_atom, x_handle_dnd_message):
	Use ptrdiff_t, not size_t, since we prefer signed.
	(Fx_register_dnd_atom): Check for ptrdiff_t (and size_t) overflow.
	* xterm.h (struct x_display_info): Use ptrdiff_t, not size_t, for
	x_dnd_atoms_size and x_dnd_atoms_length.

	* doprnt.c: Prefer signed to unsigned when either works.
	* eval.c (verror):
	* doprnt.c (doprnt):
	* lisp.h (doprnt):
	* xdisp.c (vmessage):
	Use ptrdiff_t, not size_t, when using or implementing doprnt,
	since the sizes cannot exceed ptrdiff_t bounds anyway, and we
	prefer signed arithmetic to avoid comparison confusion.
	* doprnt.c (doprnt): Avoid a "+ 1" that can't overflow,
	but is a bit tricky.

	Assume freestanding C89 headers, string.h, stdlib.h.
	* data.c, doprnt.c, floatfns.c, print.c:
	Include float.h unconditionally.
	* gmalloc.c: Assume C89-at-least behavior for preprocessor,
	limits.h, stddef.h, string.h.  Use memset instead of 'flood'.
	* regex.c: Likewise for stddef.h, string.h.
	(ISASCII): Remove; can assume it returns 1 now.  All uses removed.
	* s/aix4-2.h (HAVE_STRING_H): Remove obsolete undef.
	* s/ms-w32.h (HAVE_LIMITS_H, HAVE_STRING_H, HAVE_STDLIB_H)
	(STDC_HEADERS): Remove obsolete defines.
	* sysdep.c: Include limits.h unconditionally.

	Assume support for memcmp, memcpy, memmove, memset.
	* lisp.h, sysdep.c (memcmp, memcpy, memmove, memset):
	* regex.c (memcmp, memcpy):
	Remove; we assume C89 now.

	* gmalloc.c (memcpy, memset, memmove): Remove; we assume C89 now.
	(__malloc_safe_bcopy): Remove; no longer needed.

	* lisp.h (struct vectorlike_header, struct Lisp_Subr): Signed sizes.
	Use EMACS_INT, not EMACS_UINT, for sizes.  The code works equally
	well either way, and we prefer signed to unsigned.
=======
	* fileio.c (Fcopy_file): Pacify gcc re fchown.  (Bug#9002)
	This works around a problem with the previous change to Fcopy_file.
	Recent glibc declares fchown with __attribute__((warn_unused_result)),
	and without this change, GCC might complain about discarding
	fchown's return value.
>>>>>>> 9e381cdd

2011-07-16  Juanma Barranquero  <lekktu@gmail.com>

	* makefile.w32-in (GLOBAL_SOURCES): Add gnutls.c (followup to bug#9059).

2011-07-16  Paul Eggert  <eggert@cs.ucla.edu>

	* fileio.c (Fcopy_file): Don't diagnose fchown failures.  (Bug#9002)

2011-07-16  Lars Magne Ingebrigtsen  <larsi@gnus.org>

	* gnutls.c (syms_of_gnutls): Define `gnutls-log-level' here, since
	it's used from the C level.

	* process.c: Use the same condition for POLL_FOR_INPUT in both
	keyboard.c and process.c (bug#1858).

2011-07-09  Lawrence Mitchell  <wence@gmx.li>

	* gnutls.c (Qgnutls_bootprop_min_prime_bits): New variable.
	(Fgnutls_boot): Use it.

2011-07-15  Andreas Schwab  <schwab@linux-m68k.org>

	* doc.c (Fsubstitute_command_keys): Revert last change.

2011-07-15  Lars Magne Ingebrigtsen  <larsi@gnus.org>

	* doc.c (Fsubstitute_command_keys): Clarify that \= really only
	quotes the next character, and doesn't affect other longer
	sequences (bug#8935).

	* lread.c (syms_of_lread): Clarify that is isn't only
	`eval-buffer' and `eval-defun' that's affected by
	`lexical-binding' (bug#8460).

2011-07-15  Eli Zaretskii  <eliz@gnu.org>

	* xdisp.c (move_it_in_display_line_to): Fix vertical motion with
	bidi redisplay when a line includes both an image and is
	truncated.

2011-07-14  Paul Eggert  <eggert@cs.ucla.edu>

	Fix minor problems found by static checking.
	* bidi.c (bidi_cache_size): Now EMACS_INT, not size_t.
	(elsz): Now a signed constant, not a size_t var.  We prefer signed
	types to unsigned, to avoid integer comparison confusion.  Without
	this change, GCC 4.6.1 with -Wunsafe-loop-optimizations complains
	"cannot optimize loop, the loop counter may overflow", a symptom
	of the confusion.
	* indent.c (Fvertical_motion): Mark locals as initialized.
	* xdisp.c (reseat_to_string): Fix pointer signedness issue.

2011-07-14  Lars Magne Ingebrigtsen  <larsi@gnus.org>

	* search.c (Fre_search_backward): Mention `case-fold-search' in
	all the re_search_* functions (bug#8138).

	* keyboard.c (Fopen_dribble_file): Document when the file is
	closed (bug#8056).

2011-07-14  Eli Zaretskii  <eliz@gnu.org>

	* bidi.c (bidi_dump_cached_states): Fix format of displaying
	bidi_cache_idx.

	Support bidi reordering of display and overlay strings.
	* xdisp.c (compute_display_string_pos)
	(compute_display_string_end): Accept additional argument STRING.
	(init_iterator, reseat_1): Initialize bidi_it->string.s to NULL.
	(reseat_to_string): Initialize bidi_it->string.s and
	bidi_it->string.schars.
	(Fcurrent_bidi_paragraph_direction): Initialize itb.string.s to
	NULL (avoids a crash in bidi_paragraph_init).  Initialize
	itb.string.lstring.
	(init_iterator): Call bidi_init_it only of a valid
	buffer position was specified.  Initialize paragraph_embedding to
	L2R.
	(reseat_to_string): Initialize the bidi iterator.
	(display_string): If we need to ignore text properties of
	LISP_STRING, set IT->stop_charpos to IT->end_charpos.  (The
	original value of -1 will not work with bidi.)
	(compute_display_string_pos): First arg is now struct
	`text_pos *'; all callers changed.  Support display properties on
	Lisp strings.
	(compute_display_string_end): Support display properties on Lisp
	strings.
	(init_iterator, reseat_1, reseat_to_string): Initialize the
	string.bufpos member to 0 (zero, for compatibility with IT_CHARPOS
	when iterating on a string not from display properties).
	(compute_display_string_pos, compute_display_string_end): Fix
	calculation of the object to scan.  Fixes an error when using
	arrow keys.
	(next_element_from_buffer): Don't abort when IT_CHARPOS is before
	base_level_stop; instead, set base_level_stop to BEGV.  Fixes
	crashes in vertical-motion.
	(next_element_from_buffer): Improve commentary for when
	the iterator is before prev_stop.
	(init_iterator): Initialize bidi_p from the default value of
	bidi-display-reordering, not from buffer-local value.  Use the
	buffer-local value only if initializing for buffer iteration.
	(handle_invisible_prop): Support invisible properties on strings
	that are being bidi-reordered.
	(set_iterator_to_next): Support bidi reordering of C strings and
	Lisp strings.
	(next_element_from_string): Support bidi reordering of Lisp
	strings.
	(handle_stop_backwards): Support Lisp strings as well.
	(display_string): Support display of R2L glyph rows.  Use
	IT_STRING_CHARPOS when displaying from a Lisp string.
	(init_iterator): Don't initialize it->bidi_p for strings
	here.
	(reseat_to_string): Initialize it->bidi_p for strings here.
	(next_element_from_string, next_element_from_c_string)
	(next_element_from_buffer): Add xassert's for correspondence
	between IT's object being iterated and it->bidi_it.string
	structure.
	(face_before_or_after_it_pos): Support bidi iteration.
	(next_element_from_c_string): Handle the case of the first string
	character that is not the first one in the visual order.
	(get_visually_first_element): New function, refactored from common
	parts of next_element_from_buffer, next_element_from_string, and
	next_element_from_c_string.
	(tool_bar_lines_needed, redisplay_tool_bar)
	(display_menu_bar): Force left-to-right direction.  Add a FIXME
	comment for making that be controlled by a user option.
	(push_it, pop_it): Save and restore the state of the
	bidi iterator.  Save and restore the bidi_p flag.
	(pop_it): Iterate out of display property for string iteration as
	well.
	(iterate_out_of_display_property): Support iteration over strings.
	(handle_single_display_spec): Set up it->bidi_it for iteration
	over a display string, and call bidi_init_it.
	(handle_single_display_spec, next_overlay_string)
	(get_overlay_strings_1, push_display_prop): Set up the bidi
	iterator for displaying display or overlay strings.
	(forward_to_next_line_start): Don't use the shortcut if
	bidi-iterating.
	(back_to_previous_visible_line_start): If handle_display_prop
	pushed the iterator stack, restore the internal state of the bidi
	iterator by calling bidi_pop_it same number of times.
	(reseat_at_next_visible_line_start): If ON_NEWLINE_P is non-zero,
	and we are bidi-iterating, don't decrement the iterator position;
	instead, set the first_elt flag in the bidi iterator, to produce
	the same effect.
	(reseat_1): Remove redundant setting of string_from_display_prop_p.
	(push_display_prop): xassert that we are iterating a buffer.
	(push_it, pop_it): Save and restore paragraph_embedding member.
	(handle_single_display_spec, next_overlay_string)
	(get_overlay_strings_1, reseat_1, reseat_to_string)
	(push_display_prop): Set up the `unibyte' member of bidi_it.string
	correctly.  Don't assume unibyte strings are not bidi-reordered.
	(compute_display_string_pos)
	(compute_display_string_end): Fix handling the case of C string.
	(push_it, pop_it): Save and restore from_disp_prop_p.
	(handle_single_display_spec, push_display_prop): Set the
	from_disp_prop_p flag.
	(get_overlay_strings_1): Reset the from_disp_prop_p flag.
	(pop_it): Call iterate_out_of_display_property only if we are
	popping after iteration over a string that came from a display
	property.  Fix a typo in popping stretch info.  Add an assertion
	for verifying that the iterator position is in sync with the bidi
	iterator.
	(handle_single_display_spec, get_overlay_strings_1)
	(push_display_prop): Fix initialization of paragraph direction for
	string when that of the parent object is not yet determined.
	(reseat_1): Call bidi_init_it to resync the bidi
	iterator with IT's position.  (Bug#7616)
	(find_row_edges): If ROW->start.pos gives position
	smaller than min_pos, use it as ROW->minpos.  (Bug#7616)
	(handle_stop, back_to_previous_visible_line_start, reseat_1):
	Reset the from_disp_prop_p flag.
	(SAVE_IT, RESTORE_IT): New macros.
	(pos_visible_p, face_before_or_after_it_pos)
	(back_to_previous_visible_line_start)
	(move_it_in_display_line_to, move_it_in_display_line)
	(move_it_to, move_it_vertically_backward, move_it_by_lines)
	(try_scrolling, redisplay_window, display_line): Use them when
	saving a temporary copy of the iterator and restoring it back.
	(back_to_previous_visible_line_start, reseat_1)
	(init_iterator): Empty the bidi cache "stack".
	(move_it_in_display_line_to): If iterator ended up at
	EOL, but we never saw any buffer positions smaller than
	to_charpos, return MOVE_POS_MATCH_OR_ZV.  Fixes vertical cursor
	motion in bidi-reordered lines.
	(move_it_in_display_line_to): Record prev_method and prev_pos
	immediately before the call to set_iterator_to_next.  Fixes cursor
	motion in bidi-reordered lines with stretch glyphs and strings
	displayed in margins.  (Bug#8133) (Bug#8867)
	Return MOVE_POS_MATCH_OR_ZV only if iterator position is past
	TO_CHARPOS.
	(pos_visible_p): Support positions in bidi-reordered lines.  Save
	and restore bidi cache.

	* bidi.c (bidi_level_of_next_char): clen should be EMACS_NT, not int.
	(bidi_paragraph_info): Delete unused struct.
	(bidi_cache_idx, bidi_cache_last_idx): Declare EMACS_INT.
	(bidi_cache_start): New variable.
	(bidi_cache_reset): Reset bidi_cache_idx to bidi_cache_start, not
	to zero.
	(bidi_cache_fetch_state, bidi_cache_search)
	(bidi_cache_find_level_change, bidi_cache_iterator_state)
	(bidi_cache_find, bidi_peek_at_next_level)
	(bidi_level_of_next_char, bidi_find_other_level_edge)
	(bidi_move_to_visually_next): Compare cache index with
	bidi_cache_start rather than with zero.
	(bidi_fetch_char): Accept new argument STRING; all callers
	changed.  Support iteration over a string.  Support strings with
	display properties.  Support unibyte strings.  Fix the type of
	`len' according to what STRING_CHAR_AND_LENGTH expects.
	(bidi_paragraph_init, bidi_resolve_explicit_1)
	(bidi_resolve_explicit, bidi_resolve_weak)
	(bidi_level_of_next_char, bidi_move_to_visually_next): Support
	iteration over a string.
	(bidi_set_sor_type, bidi_resolve_explicit_1)
	(bidi_resolve_explicit, bidi_type_of_next_char): ignore_bn_limit
	can now be zero (for strings); special values 0 and -1 were
	changed to -1 and -2, respectively.
	(bidi_char_at_pos): New function.
	(bidi_paragraph_init, bidi_resolve_explicit, bidi_resolve_weak):
	Call it instead of FETCH_MULTIBYTE_CHAR.
	(bidi_move_to_visually_next): Abort if charpos or bytepos were not
	initialized to valid values.
	(bidi_init_it): Don't initialize charpos and bytepos with invalid
	values.
	(bidi_level_of_next_char): Allow the sentinel "position" to pass
	the test for valid cached positions.  Fix the logic for looking up
	the sentinel state in the cache.  GCPRO the Lisp string we are
	iterating.
	(bidi_push_it, bidi_pop_it): New functions.
	(bidi_initialize): Initialize the bidi cache start stack pointer.
	(bidi_cache_ensure_space): New function, refactored from part of
	bidi_cache_iterator_state.  Don't assume the required size is just
	one BIDI_CACHE_CHUNK away.
	(bidi_cache_start_stack, bidi_push_it): Use IT_STACK_SIZE.
	(bidi_count_bytes, bidi_char_at_pos): New functions.
	(bidi_cache_search): Don't assume bidi_cache_last_idx is
	always valid if bidi_cache_idx is valid.
	(bidi_cache_find_level_change): xassert that bidi_cache_last_idx
	is valid if it's going to be used.
	(bidi_shelve_cache, bidi_unshelve_cache): New functions.
	(bidi_cache_fetch_state, bidi_cache_search)
	(bidi_cache_find_level_change, bidi_cache_ensure_space)
	(bidi_cache_iterator_state, bidi_cache_find)
	(bidi_find_other_level_edge, bidi_cache_start_stack): All
	variables related to cache indices are now EMACS_INT.

	* dispextern.h (struct bidi_string_data): New structure.
	(struct bidi_it): New member `string'.  Make flag members be 1-bit
	fields, and put them last in the struct.
	(compute_display_string_pos, compute_display_string_end): Update
	prototypes.
	(bidi_push_it, bidi_pop_it): Add prototypes.
	(struct iterator_stack_entry): New members bidi_p,
	paragraph_embedding, and from_disp_prop_p.
	(struct it): Member bidi_p is now a bit field 1 bit wide.
	(bidi_shelve_cache, bidi_unshelve_cache): Declare
	prototypes.

	* .gdbinit (xvectype, xvector, xcompiled, xchartable, xboolvector)
	(xpr, xfont, xbacktrace): Use "header.size" when accessing vectors
	and vector-like objects.

	* dispnew.c (buffer_posn_from_coords): Save and restore the bidi
	cache around display iteration.

	* window.c (Fwindow_end, window_scroll_pixel_based)
	(displayed_window_lines, Frecenter): Save and restore the bidi
	cache around display iteration.

2011-07-14  Lars Magne Ingebrigtsen  <larsi@gnus.org>

	* editfns.c (Fdelete_region): Clarify the use of the named
	parameters (bug#6788).

2011-07-14  Martin Rudalics  <rudalics@gmx.at>

	* indent.c (Fvertical_motion): Set and restore w->pointm when
	saving and restoring the window's buffer (Bug#9006).

2011-07-13  Lars Magne Ingebrigtsen  <larsi@gnus.org>

	* editfns.c (Fstring_to_char): Clarify just what is returned
	(bug#6576).  Text by Eli Zaretskii.

2011-07-13  Juanma Barranquero  <lekktu@gmail.com>

	* gnutls.c (init_gnutls_functions): Honor gnutls_log_level (bug#9059).

2011-07-13  Eli Zaretskii  <eliz@gnu.org>

	* buffer.c (mmap_find): Fix a typo.

2011-07-13  Johan Bockgård  <bojohan@gnu.org>

	Fix execution of x selection hooks.
	* xselect.c (Qx_lost_selection_functions)
	(Qx_sent_selection_functions): New vars.
	(syms_of_xselect): DEFSYM them.
	(x_handle_selection_request): Pass Qx_sent_selection_functions
	rather than Vx_sent_selection_functions to Frun_hook_with_args.
	(x_handle_selection_clear,x_clear_frame_selections):
	Pass Qx_lost_selection_functions rather than
	Vx_lost_selection_functions to Frun_hook_with_args.

2011-07-13  Paul Eggert  <eggert@cs.ucla.edu>

	* buffer.c (Fget_buffer_create): Initialize inhibit_shrinking.
	The old code sometimes used this field without initializing it.

	* alloc.c (gc_sweep): Don't read past end of array.
	In theory, the old code could also have corrupted Emacs internals,
	though it'd be very unlikely.

2011-07-12  Andreas Schwab  <schwab@linux-m68k.org>

	* character.c (Fcharacterp): Don't advertise optional ignored
	argument.  (Bug#4026)

2011-07-12  Lars Magne Ingebrigtsen  <larsi@gnus.org>

	* keymap.c (syms_of_keymap): Clarify that "modifier" is "modifier
	key" (bug#4257).

	* window.c (Fset_window_start): Doc fix (bug#4199).
	(Fset_window_hscroll): Ditto.

2011-07-12  Paul Eggert  <eggert@cs.ucla.edu>

	Fix minor new problems caught by GCC 4.6.1.
	* term.c (init_tty): Remove unused local.
	* xsettings.c (store_monospaced_changed): Define this function only
	if (defined HAVE_GSETTINGS || defined HAVE_GCONF), as it's
	not used otherwise.

2011-07-12  Chong Yidong  <cyd@stupidchicken.com>

	* xdisp.c (Vresize_mini_windows): Minor doc fix (Bug#3300).

2011-07-11  Lars Magne Ingebrigtsen  <larsi@gnus.org>

	* xdisp.c (syms_of_xdisp): Make it explicit that the mini-windows
	are the mini-buffer and the echo area (bug#3320).

	* term.c (init_tty): Remove support for supdup, c10 and perq
	terminals, which are no longer supported (bug#1482).

2011-07-10  Johan Bockgård  <bojohan@gnu.org>

	* xdisp.c (Ftool_bar_lines_needed): Fix WINDOWP check.

2011-07-10  Jan Djärv  <jan.h.d@swipnet.se>

	* xmenu.c (menu_highlight_callback): Only pass frame to show_help_event
	for non-popups (Bug#3642).

2011-07-10  Andreas Schwab  <schwab@linux-m68k.org>

	* alloc.c (reset_malloc_hooks): Protoize.
	* buffer.c (mmap_init, mmap_find, mmap_free_1, mmap_enlarge)
	(mmap_set_vars, mmap_alloc, mmap_free, mmap_realloc): Likewise.
	* cm.c (losecursor): Likewise.
	* data.c (fmod): Likewise.
	* dispnew.c (swap_glyphs_in_rows): Likewise.
	* emacs.c (memory_warning_signal): Likewise.
	* floatfns.c (float_error): Likewise.
	* font.c (check_gstring, check_otf_features, otf_tag_symbol)
	(otf_open, font_otf_capability, generate_otf_features)
	(font_otf_DeviceTable, font_otf_ValueRecord, font_otf_Anchor):
	Likewise.
	* image.c (pbm_read_file): Likewise.
	* indent.c (string_display_width): Likewise.
	* intervals.c (check_for_interval, search_for_interval)
	(inc_interval_count, count_intervals, root_interval)
	(adjust_intervals_for_insertion, make_new_interval): Likewise.
	* lread.c (defalias): Likewise.
	* ralloc.c (r_alloc_check): Likewise.
	* regex.c (set_image_of_range_1, set_image_of_range)
	(regex_grow_registers): Likewise.
	* sysdep.c (strerror): Likewise.
	* termcap.c (valid_filename_p, tprint, main): Likewise.
	* tparam.c (main): Likewise.
	* unexhp9k800.c (run_time_remap, save_data_space)
	(update_file_ptrs, read_header, write_header, calculate_checksum)
	(copy_file, copy_rest, display_header): Likewise.
	* widget.c (mark_shell_size_user_specified, create_frame_gcs):
	Likewise.
	* xdisp.c (check_it): Likewise.
	* xfaces.c (register_color, unregister_color, unregister_colors):
	Likewise.
	* xfns.c (print_fontset_result): Likewise.
	* xrdb.c (member, fatal, main): Likewise.

2011-07-10  Paul Eggert  <eggert@cs.ucla.edu>

	Fix minor problems found by static checking (Bug#9031).
	* chartab.c (char_table_set_range, map_sub_char_table):
	Remove unused locals.
	(uniprop_table): Now static.
	* composite.c (_work_char): Remove unused static var.

2011-07-09  Juanma Barranquero  <lekktu@gmail.com>

	* chartab.c (uniprop_table_uncompress): Remove unused local variable.

2011-07-09  Jan Djärv  <jan.h.d@swipnet.se>

	* gtkutil.c (qttip_cb): Remove code without function.

2011-07-09  Eli Zaretskii  <eliz@gnu.org>

	* w32.c (pthread_sigmask): New stub.

2011-07-08  Paul Eggert  <eggert@cs.ucla.edu>

	Use pthread_sigmask, not sigprocmask (Bug#9010).
	sigprocmask is portable only for single-threaded applications, and
	Emacs can be multi-threaded when it uses GTK.
	* Makefile.in (LIB_PTHREAD_SIGMASK): New macro.
	(LIBES): Use it.
	* callproc.c (Fcall_process):
	* process.c (create_process):
	* sysdep.c (sys_sigblock, sys_sigunblock, sys_sigsetmask):
	Use pthread_sigmask, not sigprocmask.

2011-07-08  Jan Djärv  <jan.h.d@swipnet.se>

	* gtkutil.c (qttip_cb): Set line wrap to FALSE for tooltip widget.
	(xg_prepare_tooltip): Revert text in x->ttip_lbl, margins was
	wrong (Bug#8591).

2011-07-08  Jan Djärv  <jan.h.d@swipnet.se>

	* gtkutil.c (xg_prepare_tooltip): Fix indentation and comment.
	Put text in x->ttip_lbl instead of gtk_tooltip_set_text (Bug#8591).
	(xg_hide_tooltip): Fix comment.

	* nsterm.m (initFrameFromEmacs): Don't use ns_return_types
	in registerServicesMenuSendTypes.
	(validRequestorForSendType): Don't check ns_return_types.

	* nsfns.m (Fx_open_connection): Put NSStringPboardType into
	ns_return_type.

2011-07-08  Jason Rumney  <jasonr@gnu.org>

	* w32fns.c (w32_wnd_proc) [WM_TIMER, WM_SET_CURSOR]: Avoid using
	frame struct members of non-existent frames (Bug#6284).

2011-07-08  Jan Djärv  <jan.h.d@swipnet.se>

	* nsterm.m (keyDown): Call to wantsToDelayTextChangeNotifications and
	variable firstTime not needed on OSX >= 10.6.
	(setPosition): setFloatValue:knobProportion: is deprecated on OSX
	>= 10.5.  Use setKnobProportion, setDoubleValue.

	* nsterm.h (MAC_OS_X_VERSION_10_3, MAC_OS_X_VERSION_10_4)
	(MAC_OS_X_VERSION_10_5): Define if not defined.
	(EmacsView, EmacsTooltip): Implements NSWindowDelegate on OSX >= 10.6.
	(EmacsMenu): Implements NSMenuDelegate on OSX >= 10.6.
	(EmacsToolbar): Implements NSToolbarDelegate on OSX >= 10.6.

	* nsselect.m (ns_string_from_pasteboard): Don't use deprecated methods
	cString and lossyCString on OSX >= 10.4

	* nsmenu.m (fillWithWidgetValue): Don't use depercated method
	sizeToFit on OSX >= 10.2.

	* nsimage.m (allocInitFromFile): Don't use deprecated method
	bestRepresentationForDevice on OSX >= 10.6.

	* nsfns.m (check_ns_display_info): Cast to long and use %ld in error
	to avoid warning.

	* emacs.c: Declare unexec_init_emacs_zone.

	* nsgui.h: Fix compiler warning about gnulib redefining verify.

	* nsselect.m (ns_get_local_selection): Change to extern (Bug#8842).

	* nsmenu.m (ns_update_menubar): Remove useless setDelegate call
	on svcsMenu (Bug#8842).

	* nsfns.m (Fx_open_connection): Remove NSStringPboardType from
	ns_return_types.
	(Fns_list_services): Just return Qnil on 10.6, code not working there.

	* nsterm.m (QUTF8_STRING): Declare.
	(initFrameFromEmacs): Call registerServicesMenuSendTypes.
	(validRequestorForSendType): Return type is (id).
	Change indexOfObjectIdenticalTo to indexOfObject.
	Check if we have local selection before returning self (Bug#8842).
	(writeSelectionToPasteboard): Put local selection into paste board
	if we have a local selection (Bug#8842).
	(syms_of_nsterm): DEFSYM QUTF8_STRING.

	* nsterm.h (MAC_OS_X_VERSION_10_6): Define here instead of nsterm.m.
	(ns_get_local_selection): Declare.

2011-07-07  Lars Magne Ingebrigtsen  <larsi@gnus.org>

	* keymap.c (describe_map_tree): Don't insert a double newline at
	the end of the buffer (bug#1169) and return whether we inserted
	something.

	* callint.c (Fcall_interactively): Change "reading args" to
	"providing args" to try to clarify what it does (bug#1010).

2011-07-07  Kenichi Handa  <handa@m17n.org>

	* composite.c (composition_compute_stop_pos): Ignore a static
	composition starting before CHARPOS (Bug#8915).

	* xdisp.c (handle_composition_prop): Likewise.

2011-07-07  Eli Zaretskii  <eliz@gnu.org>

	* term.c (produce_glyphs) <xassert>: Allow IT_GLYPHLESS in it->what.
	(Bug#9015)

2011-07-07  Kenichi Handa  <handa@m17n.org>

	* character.h (unicode_category_t): New enum type.

	* chartab.c (uniprop_decoder_t, uniprop_encoder_t): New types.
	(Qchar_code_property_table): New variable.
	(UNIPROP_TABLE_P, UNIPROP_GET_DECODER)
	(UNIPROP_COMPRESSED_FORM_P): New macros.
	(char_table_ascii): Uncompress the compressed values.
	(sub_char_table_ref): New arg is_uniprop.  Callers changed.
	Uncompress the compressed values.
	(sub_char_table_ref_and_range): Likewise.
	(char_table_ref_and_range): Uncompress the compressed values.
	(sub_char_table_set): New arg is_uniprop.  Callers changed.
	Uncompress the compressed values.
	(sub_char_table_set_range): Args changed.  Callers changed.
	(char_table_set_range): Adjuted for the above change.
	(map_sub_char_table): Delete args default_val and parent.  Add arg
	top.  Give decoded values to a Lisp function.
	(map_char_table): Adjusted for the above change.  Give decoded
	values to a Lisp function.  Gcpro more variables.
	(uniprop_table_uncompress)
	(uniprop_decode_value_run_length): New functions.
	(uniprop_decoder, uniprop_decoder_count): New variables.
	(uniprop_get_decoder, uniprop_encode_value_character)
	(uniprop_encode_value_run_length, uniprop_encode_value_numeric):
	New functions.
	(uniprop_encoder, uniprop_encoder_count): New variables.
	(uniprop_get_encoder, uniprop_table)
	(Funicode_property_table_internal, Fget_unicode_property_internal)
	(Fput_unicode_property_internal): New functions.
	(syms_of_chartab): DEFSYM Qchar_code_property_table, defsubr
	Sunicode_property_table_internal, Sget_unicode_property_internal,
	and Sput_unicode_property_internal. Defvar_lisp
	char-code-property-alist.

	* composite.c (CHAR_COMPOSABLE_P): Adjusted for the change of
	Vunicode_category_table.

	* font.c (font_range): Adjusted for the change of
	Vunicode_category_table.

2011-07-07  Dan Nicolaescu  <dann@ics.uci.edu>

	* m/iris4d.h: Remove file, move contents ...
	* s/irix6-5.h: ... here.

2011-07-06  Paul Eggert  <eggert@cs.ucla.edu>

	Remove unportable assumption about struct layout (Bug#8884).
	* alloc.c (mark_buffer):
	* buffer.c (reset_buffer_local_variables, Fbuffer_local_variables)
	(clone_per_buffer_values): Don't assume that
	sizeof (struct buffer) is a multiple of sizeof (Lisp_Object).
	This isn't true in general, and it's particularly not true
	if Emacs is configured with --with-wide-int.
	* buffer.h (FIRST_FIELD_PER_BUFFER, LAST_FIELD_PER_BUFFER):
	New macros, used in the buffer.c change.

2011-07-05  Jan Djärv  <jan.h.d@swipnet.se>

	* xsettings.c: Use both GConf and GSettings if both are available.
	(store_config_changed_event): Add comment.
	(dpyinfo_valid, store_font_name_changed, map_tool_bar_style)
	(store_tool_bar_style_changed): New functions.
	(store_monospaced_changed): Add comment. Call dpyinfo_valid.
	(struct xsettings): Move font inside HAVE_XFT.
	(GSETTINGS_TOOL_BAR_STYLE, GSETTINGS_FONT_NAME): New defines.
	(GSETTINGS_MONO_FONT): Renamed from SYSTEM_MONO_FONT.
	Move inside HAVE_XFT.
	(something_changed_gsettingsCB): Renamed from something_changedCB.
	Check for changes in GSETTINGS_TOOL_BAR_STYLE and GSETTINGS_FONT_NAME
	also.
	(GCONF_TOOL_BAR_STYLE, GCONF_FONT_NAME): New defines.
	(GCONF_MONO_FONT): Renamed from SYSTEM_MONO_FONT. Move inside HAVE_XFT.
	(something_changed_gconfCB): Renamed from something_changedCB.
	Check for changes in GCONF_TOOL_BAR_STYLE and GCONF_FONT_NAME also.
	(parse_settings): Move check for font inside HAVE_XFT.
	(read_settings, apply_xft_settings): Add comment.
	(read_and_apply_settings): Add comment.  Call map_tool_bar_style and
	store_tool_bar_style_changed.  Move check for font inside HAVE_XFT and
	call store_font_name_changed.
	(xft_settings_event): Add comment.
	(init_gsettings): Add comment.  Get values for GSETTINGS_TOOL_BAR_STYLE
	and GSETTINGS_FONT_NAME.  Move check for fonts within HAVE_XFT.
	(init_gconf): Add comment.  Get values for GCONF_TOOL_BAR_STYLE
	and GCONF_FONT_NAME.  Move check for fonts within HAVE_XFT.
	(xsettings_initialize): Call init_gsettings last.
	(xsettings_get_system_font, xsettings_get_system_normal_font): Add
	comment.

2011-07-05  Paul Eggert  <eggert@cs.ucla.edu>

	Random fixes.  E.g., (random) never returned negative values.
	* fns.c (Frandom): Use GET_EMACS_TIME for random seed, and add the
	subseconds part to the entropy, as that's a bit more random.
	Prefer signed to unsigned, since the signedness doesn't matter and
	in general we prefer signed.  When given a limit, use a
	denominator equal to INTMASK + 1, not to VALMASK + 1, because the
	latter isn't right if USE_2_TAGS_FOR_INTS.
	* sysdep.c (get_random): Return a value in the range 0..INTMASK,
	not 0..VALMASK.  Don't discard "excess" bits that random () returns.

2011-07-04  Stefan Monnier  <monnier@iro.umontreal.ca>

	* textprop.c (text_property_stickiness):
	Obey Vtext_property_default_nonsticky.
	(syms_of_textprop): Add `display' to Vtext_property_default_nonsticky.
	* w32fns.c (syms_of_w32fns):
	* xfns.c (syms_of_xfns): Don't Add `display' since it's there by default.

2011-07-04  Paul Eggert  <eggert@cs.ucla.edu>

	* fileio.c (barf_or_query_if_file_exists): Use S_ISDIR.
	This is more efficient than Ffile_directory_p and avoids a minor race.

2011-07-04  Lars Magne Ingebrigtsen  <larsi@gnus.org>

	* buffer.c (Foverlay_put): Say what the return value is
	(bug#7835).

	* fileio.c (barf_or_query_if_file_exists): Check first if the file
	is a directory before asking whether to use the file name
	(bug#7564).
	(barf_or_query_if_file_exists): Make the "File is a directory"
	error be more correct.

	* fns.c (Frequire): Remove the mention of the .gz files, since
	that's installation-specific, but keep the mention of
	`get-load-suffixes'.

2011-07-04  Paul Eggert  <eggert@cs.ucla.edu>

	* editfns.c (Fformat_time_string): Don't assume strlen fits in int.
	Report string overflow if the output is too long.

2011-07-04  Juanma Barranquero  <lekktu@gmail.com>

	* gnutls.c (Fgnutls_boot): Don't mention :verify-error.
	(syms_of_gnutls): Remove duplicate DEFSYM for
	Qgnutls_bootprop_verify_hostname_error, an error for
	Qgnutls_bootprop_verify_error (which is no longer used).

	* eval.c (find_handler_clause): Remove parameters `sig' and `data',
	unused since 2011-01-26T20:02:07Z!monnier@iro.umontreal.ca.  All callers changed.
	Also (re)move comments that are misplaced or no longer relevant.

2011-07-03  Lars Magne Ingebrigtsen  <larsi@gnus.org>

	* callint.c (Finteractive): Clarify the meaning of "@" (bug#8813).

2011-07-03  Chong Yidong  <cyd@stupidchicken.com>

	* xfaces.c (Finternal_merge_in_global_face): Modify the foreground
	and background color parameters if they have been changed.

2011-07-03  Lars Magne Ingebrigtsen  <larsi@gnus.org>

	* editfns.c (Fformat): Clarify the - and 0 flags (bug#6659).

2011-07-03  Paul Eggert  <eggert@cs.ucla.edu>

	* xsettings.c (SYSTEM_FONT): Define only when used.
	No need to define when HAVE_GSETTINGS || !HAVE_XFT.

	* keymap.c (access_keymap_1): Now static.

2011-07-02  Chong Yidong  <cyd@stupidchicken.com>

	* keyboard.c (command_loop_1): If a down-mouse event is unbound,
	leave any prefix arg for the up event (Bug#1586).

2011-07-02  Lars Magne Ingebrigtsen  <larsi@gnus.org>

	* lread.c (syms_of_lread): Mention single symbols defined by
	`defvar' or `defconst' (bug#7154).

	* fns.c (Frequire): Mention .el.gz files (bug#7314).
	(Frequire): Mention get-load-suffixes.

2011-07-02  Martin Rudalics  <rudalics@gmx.at>

	* window.h (window): Remove clone_number slot.
	* window.c (Fwindow_clone_number, Fset_window_clone_number):
	Remove.
	(make_parent_window, make_window, saved_window)
	(Fset_window_configuration, save_window_save): Don't deal with
	clone numbers.
	* buffer.c (Qclone_number): Remove declaration.
	(sort_overlays, overlay_strings): Don't deal with clone numbers.

2011-07-02  Stefan Monnier  <monnier@iro.umontreal.ca>

	Add multiple inheritance to keymaps.
	* keymap.c (Fmake_composed_keymap): New function.
	(Fset_keymap_parent): Simplify.
	(fix_submap_inheritance): Remove.
	(access_keymap_1): New function extracted from access_keymap to handle
	embedded parents and handle lists of maps.
	(access_keymap): Use it.
	(Fkeymap_prompt, map_keymap_internal, map_keymap, store_in_keymap)
	(Fcopy_keymap): Handle embedded parents.
	(Fcommand_remapping, define_as_prefix): Simplify.
	(Fkey_binding): Simplify.
	(syms_of_keymap): Move minibuffer-local-completion-map,
	minibuffer-local-filename-completion-map,
	minibuffer-local-must-match-map, and
	minibuffer-local-filename-must-match-map to Elisp.
	(syms_of_keymap): Defsubr make-composed-keymap.
	* keyboard.c (menu_bar_items): Use map_keymap_canonical.
	(parse_menu_item): Trivial simplification.

2011-07-01  Glenn Morris  <rgm@gnu.org>

	* Makefile.in (SETTINGS_LIBS): Fix typo.

2011-07-01  Kazuhiro Ito  <kzhr@d1.dion.ne.jp>  (tiny patch)

	* coding.c (Fencode_coding_string): Record the last coding system
	used, as the function doc string says (bug#8738).

2011-07-01  Jan Djärv  <jan.h.d@swipnet.se>

	* xsettings.c (store_monospaced_changed): Take new font as arg and
	check for change against current_mono_font.
	(EMACS_TYPE_SETTINGS): Remove this and related defines.
	(emacs_settings_constructor, emacs_settings_get_property)
	(emacs_settings_set_property, emacs_settings_class_init)
	(emacs_settings_init, gsettings_obj): Remove.
	(something_changedCB): New function for HAVE_GSETTINGS.
	(something_changedCB): HAVE_GCONF: Call store_monospaced_changed
	with value as argument.
	(init_gsettings): Check that GSETTINGS_SCHEMA exists before calling
	g_settings_new (Bug#8967).  Do not create gsettings_obj.
	Remove calls to g_settings_bind.  Connect something_changedCB to
	"changed".

	* xgselect.c: Add defined (HAVE_GSETTINGS).
	(xgselect_initialize): Ditto.

	* process.c: Add defined (HAVE_GSETTINGS) for xgselect.h
	(wait_reading_process_output): Add defined (HAVE_GSETTINGS) for
	xg_select.

2011-07-01  Paul Eggert  <eggert@cs.ucla.edu>

	* eval.c (struct backtrace): Simplify and port the data structure.
	Do not assume that "int nargs : BITS_PER_INT - 2;" produces a
	signed bit field, as this assumption is not portable and it makes
	Emacs crash when compiled with Sun C 5.8 on sparc.  Do not use
	"char debug_on_exit : 1" as this is not portable either; instead,
	use the portable "unsigned int debug_on_exit : 1".  Remove unused
	member evalargs.  Remove obsolete comments about cc bombing out.

2011-06-30  Jan Djärv  <jan.h.d@swipnet.se>

	* xsettings.c: Include glib-object.h, gio/gio.h if HAVE_GSETTINGS.
	Let HAVE_GSETTINGS override HAVE_GCONF.
	(store_monospaced_changed): New function.
	(EMACS_SETTINGS): A new type derived from GObject to handle
	GSettings notifications.
	(emacs_settings_constructor, emacs_settings_get_property)
	(emacs_settings_set_property, emacs_settings_class_init):
	New functions.
	(gsettings_client, gsettings_obj): New variables.
	(GSETTINGS_SCHEMA): New define.
	(something_changedCB): Call store_monospaced_changed.
	(init_gsettings): New function.
	(xsettings_initialize): Call init_gsettings.
	(syms_of_xsettings): Initialize gsettings_client, gsettings_obj
	to NULL.

	* Makefile.in (SETTINGS_CFLAGS, SETTINGS_LIBS): Renamed from
	GCONF_CFLAGS/LIBS.

2011-06-29  Martin Rudalics  <rudalics@gmx.at>

	* window.c (resize_root_window, grow_mini_window)
	(shrink_mini_window): Rename Qresize_root_window to
	Qwindow_resize_root_window and Qresize_root_window_vertically to
	Qwindow_resize_root_window_vertically.

2011-06-28  Paul Eggert  <eggert@cs.ucla.edu>

	* gnutls.c (Qgnutls_bootprop_verify_error): Remove unused var.

2011-06-27  Juanma Barranquero  <lekktu@gmail.com>

	* makefile.w32-in: Redesign dependencies so they reflect more
	clearly which files are directly included by each source file,
	and not through other includes.

2011-06-27  Martin Rudalics  <rudalics@gmx.at>

	* buffer.c (Qclone_number): Declare static and DEFSYM it.
	(sort_overlays, overlay_strings): When an overlay's clone number
	matches the window's clone number process the overlay even if
	the overlay's window property doesn't match the current window.

	* window.c (Fwindow_vchild): Rename to Fwindow_top_child.
	(Fwindow_hchild): Rename to Fwindow_left_child.
	(Fwindow_next): Rename to Fwindow_next_sibling.
	(Fwindow_prev): Rename to Fwindow_prev_sibling.
	(resize_window_check): Rename to window_resize_check.
	(resize_window_apply): Rename to window_resize_apply.
	(Fresize_window_apply): Rename to Fwindow_resize_apply.
	(Fdelete_other_windows_internal, resize_frame_windows)
	(Fsplit_window_internal, Fdelete_window_internal)
	(grow_mini_window, shrink_mini_window)
	(Fresize_mini_window_internal): Fix callers accordingly.

2011-06-26  Jan Djärv  <jan.h.d@swipnet.se>

	* emacsgtkfixed.h: State that this is only used with Gtk+3.
	(emacs_fixed_set_min_size): Remove.
	(emacs_fixed_new): Take frame as argument.

	* emacsgtkfixed.c: State that this is only used with Gtk+3.
	(_EmacsFixedPrivate): Remove minwidth/height.
	Add struct frame *f.
	(emacs_fixed_init): Initialize priv->f.
	(get_parent_class, emacs_fixed_set_min_size): Remove.
	(emacs_fixed_new): Set priv->f to argument.
	(emacs_fixed_get_preferred_width)
	(emacs_fixed_get_preferred_height): Use min_width/height from
	frames size_hint to set minimum and natural (Bug#8919).
	(XSetWMSizeHints, XSetWMNormalHints): Override these functions
	and use min_width/height from frames size_hint to set
	min_width/height (Bug#8919).

	* gtkutil.c (xg_create_frame_widgets): Pass f to emacs_fixed_new.
	(x_wm_set_size_hint): Remove call to emacs_fixed_set_min_size.
	Fix indentation.

2011-06-26  Eli Zaretskii  <eliz@gnu.org>

	* bidi.c (bidi_paragraph_init): Test for ZV_BYTE before calling
	bidi_at_paragraph_end, since fast_looking_at doesn't like to be
	called at ZV.

2011-06-26  Chong Yidong  <cyd@stupidchicken.com>

	* process.c (wait_reading_process_output): Bypass select if
	waiting for a cell while ignoring keyboard input, and input is
	pending.  Suggested by Jan Djärv (Bug#8869).

2011-06-25  Paul Eggert  <eggert@cs.ucla.edu>

	Use gnulib's dup2 module instead of rolling our own.
	* sysdep.c (dup2) [!HAVE_DUP2]: Remove; gnulib now does this.

2011-06-25  YAMAMOTO Mitsuharu  <mituharu@math.s.chiba-u.ac.jp>

	* dispnew.c (scrolling_window): Before scrolling, turn off a
	mouse-highlight in the window being scrolled.

2011-06-24  Juanma Barranquero  <lekktu@gmail.com>

	Move DEFSYM to lisp.h and use everywhere.

	* character.h (DEFSYM): Move declaration...
	* lisp.h (DEFSYM): ...here.

	* gnutls.c:
	* minibuf.c:
	* w32menu.c:
	* w32proc.c:
	* w32select.c: Don't include character.h.

	* alloc.c (syms_of_alloc):
	* buffer.c (syms_of_buffer):
	* bytecode.c (syms_of_bytecode):
	* callint.c (syms_of_callint):
	* casefiddle.c (syms_of_casefiddle):
	* casetab.c (init_casetab_once):
	* category.c (init_category_once, syms_of_category):
	* ccl.c (syms_of_ccl):
	* cmds.c (syms_of_cmds):
	* composite.c (syms_of_composite):
	* dbusbind.c (syms_of_dbusbind):
	* dired.c (syms_of_dired):
	* dispnew.c (syms_of_display):
	* doc.c (syms_of_doc):
	* editfns.c (syms_of_editfns):
	* emacs.c (syms_of_emacs):
	* eval.c (syms_of_eval):
	* fileio.c (syms_of_fileio):
	* fns.c (syms_of_fns):
	* frame.c (syms_of_frame):
	* fringe.c (syms_of_fringe):
	* insdel.c (syms_of_insdel):
	* keymap.c (syms_of_keymap):
	* lread.c (init_obarray, syms_of_lread):
	* macros.c (syms_of_macros):
	* msdos.c (syms_of_msdos):
	* print.c (syms_of_print):
	* process.c (syms_of_process):
	* search.c (syms_of_search):
	* sound.c (syms_of_sound):
	* syntax.c (init_syntax_once, syms_of_syntax):
	* terminal.c (syms_of_terminal):
	* textprop.c (syms_of_textprop):
	* undo.c (syms_of_undo):
	* w32.c (globals_of_w32):
	* window.c (syms_of_window):
	* xdisp.c (syms_of_xdisp):
	* xfaces.c (syms_of_xfaces):
	* xfns.c (syms_of_xfns):
	* xmenu.c (syms_of_xmenu):
	* xsettings.c (syms_of_xsettings):
	* xterm.c (syms_of_xterm): Use DEFSYM.

2011-06-24  Teodor Zlatanov  <tzz@lifelogs.com>

	* gnutls.c (syms_of_gnutls): Use the DEFSYM macro from character.h.

2011-06-23  Paul Eggert  <eggert@cs.ucla.edu>

	Integer and buffer overflow fixes (Bug#8873).

	* print.c (printchar, strout): Check for string overflow.
	(PRINTPREPARE, printchar, strout):
	Don't set size unless allocation succeeds.

	* minibuf.c (read_minibuf_noninteractive): Use ptrdiff_t, not int,
	for sizes.  Check for string overflow more accurately.
	Simplify newline removal at end; this suppresses a GCC 4.6.0 warning.

	* macros.c: Integer and buffer overflow fixes.
	* keyboard.h (struct keyboard.kbd_macro_bufsize):
	* macros.c (Fstart_kbd_macro, store_kbd_macro_char):
	Use ptrdiff_t, not int, for sizes.
	Don't increment bufsize until after realloc succeeds.
	Check for size-calculation overflow.
	(Fstart_kbd_macro): Use EMACS_INT, not int, for XINT result.

	* lisp.h (DEFVAR_KBOARD): Use offsetof instead of char * finagling.

	* lread.c: Integer overflow fixes.
	(read_integer): Radix is now EMACS_INT, not int,
	to improve quality of diagnostics for out-of-range radices.
	Calculate buffer size correctly for out-of-range radices.
	(read1): Check for integer overflow in radices, and in
	read-circle numbers.
	(read_escape): Avoid int overflow.
	(Fload, openp, read_buffer_size, read1)
	(substitute_object_recurse, read_vector, read_list, map_obarray):
	Use ptrdiff_t, not int, for sizes.
	(read1): Use EMACS_INT, not int, for sizes.
	Check for size overflow.

	* image.c (cache_image): Check for size arithmetic overflow.

	* lread.c: Integer overflow issues.
	(saved_doc_string_size, saved_doc_string_length)
	(prev_saved_doc_string_size, prev_saved_doc_string_length):
	Now ptrdiff_t, not int.
	(read1): Don't assume doc string length fits in int.  Check for
	out-of-range doc string lengths.
	(read_list): Don't assume file position fits in int.
	(read_escape): Check for hex character overflow.

2011-06-22  Leo Liu  <sdl.web@gmail.com>

	* minibuf.c (Fcompleting_read_default, Vcompleting_read_function):
	Move to minibuffer.el.

2011-06-22  Paul Eggert  <eggert@cs.ucla.edu>

	Fixes for GLYPH_DEBUG found by GCC 4.6.0 static checking.
	The following patches are for when GLYPH_DEBUG && !XASSERT.
	* dispextern.h (trace_redisplay_p, dump_glyph_string):
	* dispnew.c (flush_stdout):
	* xdisp.c (dump_glyph_row, dump_glyph_matrix, dump_glyph):
	Mark as externally visible.
	* dispnew.c (check_window_matrix_pointers): Now static.
	* dispnew.c (window_to_frame_vpos):
	* xfns.c (unwind_create_frame):
	* xterm.c (x_check_font): Remove unused local.
	* scroll.c (CHECK_BOUNDS):
	* xfaces.c (cache_fache): Rename local to avoid shadowing.
	* xfns.c, w32fns.c (image_cache_refcount, dpyinfo_refcount): Now static.
	* xdisp.c (check_window_end): Now a no-op if !XASSERTS.
	(debug_first_unchanged_at_end_vpos, debug_last_unchanged_at_beg_vpos)
	(debug_dvpos, debug_dy, debug_delta, debug_delta_bytes, debug_end_vpos):
	Now static.
	(debug_method_add): Use va_list and vsprintf rather than relying
	on undefined behavior with wrong number of arguments.
	(dump_glyph, dump_glyph_row, Fdump_glyph_matrix):
	Don't assume ptrdiff_t and EMACS_INT are the same width as int.
	In this code, it's OK to assume C99 behavior for ptrdiff_t formats
	since we're not interested in debugging glyphs with old libraries.
	* xfaces.c (cache_face): Move debugging code earlier; this pacifies
	GCC 4.6.0's static checking.

2011-06-22  Paul Eggert  <eggert@cs.ucla.edu>

	Integer overflow and signedness fixes (Bug#8873).
	A few related buffer overrun fixes, too.

	* font.c (font_score): Use EMACS_INT, not int, to store XINT value.

	* dispextern.h (struct face.stipple):
	* image.c (x_bitmap_height, x_bitmap_width, x_bitmap_pixmap)
	(x_bitmap_mask, x_allocate_bitmap_record)
	(x_create_bitmap_from_data, x_create_bitmap_from_file)
	(x_destroy_bitmap, x_destroy_all_bitmaps, x_create_bitmap_mask)
	(x_create_bitmap_from_xpm_data):
	* nsterm.h (struct ns_display_info.bitmaps_size, .bitmaps_last):
	* w32term.h (struct w32_display_info.icon_bitmap_id, .bitmaps_size)
	(.bitmaps_last):
	* xfaces.c (load_pixmap):
	* xterm.c (x_bitmap_icon, x_wm_set_icon_pixmap):
	* xterm.h (struct x_display_info.icon_bitmap_id, .bitmaps_size)
	(.bitmaps_last, struct x_output.icon_bitmap):
	Use ptrdiff_t, not int, for bitmap indexes.
	(x_allocate_bitmap_record): Check for size overflow.
	* dispextern.h, lisp.h: Adjust to API changes elsewhere.

	Use ptrdiff_t, not int, for overlay counts.
	* buffer.h (overlays_at, sort_overlays, GET_OVERLAYS_AT):
	* editfns.c (overlays_around, get_pos_property):
	* textprop.c (get_char_property_and_overlay):
	* xdisp.c (next_overlay_change, note_mouse_highlight):
	* xfaces.c (face_at_buffer_position):
	* buffer.c (OVERLAY_COUNT_MAX): New macro.
	(overlays_at, overlays_in, sort_overlays, Foverlays_at)
	(Fnext_overlay_change, Fprevious_overlay_change)
	(mouse_face_overlay_overlaps, Foverlays_in):
	Use ptrdiff_t, not int, for sizes.
	(overlays_at, overlays_in): Check for size-calculation overflow.

	* xterm.c (xim_initialize, same_x_server): Strlen may not fit in int.

	* xsmfns.c (smc_save_yourself_CB, x_session_initialize): Avoid strlen.
	(x_session_initialize): Do not assume string length fits in int.

	* xsettings.c (apply_xft_settings): Fix potential buffer overrun.
	This is unlikely, but can occur if DPI is outlandish.

	* xsettings.c (Ffont_get_system_normal_font, Ffont_get_system_font):
	* xselect.c (Fx_get_atom_name): Avoid need for strlen.

	* xrdb.c: Don't assume strlen fits in int; avoid some strlens.
	* xrdb.c (magic_file_p, search_magic_path):
	Omit last arg SUFFIX; it was always 0.  All callers changed.
	(magic_file_p): Use ptrdiff_t, not int.  Check for size overflow.

	* xfont.c (xfont_match): Avoid need for strlen.

	* xfns.c: Don't assume strlen fits in int.
	(xic_create_fontsetname, x_window): Use ptrdiff_t, not int.

	* xdisp.c (message_log_check_duplicate): Return intmax_t,
	not unsigned long, as we prefer signed integers.  All callers changed.
	Detect integer overflow in repeat count.
	(message_dolog): Don't assume print length fits in 39 bytes.
	(display_mode_element): Don't assume strlen fits in int.

	* termcap.c: Don't assume sizes fit in int and never overflow.
	(struct termcap_buffer, tgetent): Use ptrdiff_t, not int, for sizes.
	(gobble_line): Check for size-calculation overflow.

	* minibuf.c (Fread_buffer):
	* lread.c (intern, intern_c_string):
	* image.c (xpm_scan) [HAVE_NS && !HAVE_XPM]:
	Don't assume string length fits in int.

	* keyboard.c (parse_tool_bar_item):
	* gtkutil.c (style_changed_cb): Avoid need for strlen.

	* font.c: Don't assume string length fits in int.
	(font_parse_xlfd, font_parse_fcname, font_unparse_fcname):
	Use ptrdiff_t, not int.
	(font_intern_prop): Don't assume string length fits in int.
	Don't assume integer property fits in fixnum.
	* font.h (font_intern_prop): 2nd arg is now ptrdiff_t, not int.

	* filelock.c: Fix some buffer overrun and integer overflow issues.
	(get_boot_time): Don't assume gzip command string fits in 100 bytes.
	Reformulate so as not to need the command string.
	Invoke gzip -cd rather than gunzip, as it's more portable.
	(lock_info_type, lock_file_1, lock_file):
	Don't assume pid_t and time_t fit in unsigned long.
	(LOCK_PID_MAX): Remove; we now use more-reliable bounds.
	(current_lock_owner): Prefer signed type for sizes.
	Use memcpy, not strncpy, where memcpy is what is really wanted.
	Don't assume (via atoi) that time_t and pid_t fit in int.
	Check for time_t and/or pid_t out of range, e.g., via a network share.
	Don't alloca where an auto var works fine.

	* fileio.c: Fix some integer overflow issues.
	(file_name_as_directory, Fexpand_file_name, Fsubstitute_in_file_name):
	Don't assume string length fits in int.
	(directory_file_name): Don't assume string length fits in long.
	(make_temp_name): Don't assume pid fits in int, or that its print
	length is less than 20.

	* data.c (Fsubr_name): Rewrite to avoid a strlen call.

	* coding.c (make_subsidiaries): Don't assume string length fits in int.

	* callproc.c (child_setup): Rewrite to avoid two strlen calls.

	* process.c (Fformat_network_address): Use EMACS_INT, not EMACS_UINT.
	We prefer signed integers, even for size calculations.

	* emacs.c: Don't assume string length fits in 'int'.
	(DEFINE_DUMMY_FUNCTION, sort_args): Use ptrdiff_t, not int.
	(main): Don't invoke strlen when not needed.

	* dbusbind.c (XD_ERROR): Don't arbitrarily truncate string.
	(XD_DEBUG_MESSAGE): Don't waste a byte.

	* callproc.c (getenv_internal_1, getenv_internal)
	(Fgetenv_internal):
	* buffer.c (init_buffer): Don't assume string length fits in 'int'.

	* lread.c (invalid_syntax): Omit length argument.
	All uses changed.  This doesn't fix a bug, but it simplifies the
	code away from its former Hollerith-constant appearance, and it's
	one less 'int' to worry about when looking at integer-overflow issues.
	(string_to_number): Simplify 2011-04-26 change by invoking xsignal1.

	* lisp.h (DEFUN): Remove bogus use of sizeof (struct Lisp_Subr).
	This didn't break anything, but it didn't help either.
	It's confusing to put a bogus integer in a place where the actual
	value does not matter.
	(LIST_END_P): Remove unused macro and its bogus comment.
	(make_fixnum_or_float): Remove unnecessary cast to EMACS_INT.

	* lisp.h (union Lisp_Object.i): EMACS_INT, not EMACS_UINT.
	This is for consistency with the ordinary, non-USE_LISP_UNION_TYPE,
	implementation.
	(struct Lisp_Bool_Vector.size): EMACS_INT, not EMACS_UINT.
	We prefer signed types, and the value cannot exceed the EMACS_INT
	range anyway (because otherwise the length would not be representable).
	(XSET) [USE_LISP_UNION_TYPE]: Use uintptr_t and intptr_t,
	not EMACS_UINT and EMACS_INT, when converting pointer to integer.
	This avoids a GCC warning when WIDE_EMACS_INT.

	* indent.c (sane_tab_width): New function.
	(current_column, scan_for_column, Findent_to, position_indentation)
	(compute_motion): Use it.  This is just for clarity.
	(Fcompute_motion): Don't assume hscroll and tab offset fit in int.

	* image.c (xbm_image_p): Don't assume stated width, height fit in int.

	* lisp.h (lint_assume): New macro.
	* composite.c (composition_gstring_put_cache):
	* ftfont.c (ftfont_shape_by_flt): Use it to pacify GCC 4.6.0.

	* editfns.c, insdel.c:
	Omit unnecessary forward decls, to simplify future changes.

	* ftfont.c (ftfont_shape_by_flt): Use signed integers for lengths.

	* font.c (Ffont_shape_gstring): Don't assume glyph len fits in 'int'.

	* fns.c (Ffillarray): Don't assume bool vector size fits in 'int'.
	Use much-faster test for byte-length change.
	Don't assume string byte-length fits in 'int'.
	Check that character arg fits in 'int'.
	(mapcar1): Declare byte as byte, for clarity.

	* alloc.c (Fmake_bool_vector): Avoid unnecessary multiplication.

	* fns.c (concat): Catch string overflow earlier.
	Do not rely on integer wraparound.

	* dispextern.h (struct it.overlay_strings_charpos)
	(struct it.selective): Now EMACS_INT, not int.
	* xdisp.c (forward_to_next_line_start)
	(back_to_previous_visible_line_start)
	(reseat_at_next_visible_line_start, next_element_from_buffer):
	Don't arbitrarily truncate the value of 'selective' to int.

	* xdisp.c (init_iterator): Use XINT, not XFASTINT; it might be < 0.

	* composite.c: Don't truncate sizes to 'int'.
	(composition_gstring_p, composition_reseat_it)
	(composition_adjust_point): Use EMACS_INT, not int.
	(get_composition_id, composition_gstring_put_cache): Use EMACS_INT,
	not EMACS_UINT, for indexes.

	* category.h (CATEGORY_SET_P): Remove unnecessary cast to EMACS_INT.

	* buffer.c: Include <verify.h>.
	(struct sortvec.priority, struct sortstr.priority):
	Now EMACS_INT, not int.
	(compare_overlays, cmp_for_strings): Avoid subtraction overflow.
	(struct sortstr.size, record_overlay_string)
	(struct sortstrlist.size, struct sortlist.used):
	Don't truncate size to int.
	(record_overlay_string): Check for size-calculation overflow.
	(init_buffer_once): Check at compile-time, not run-time.

2011-06-22  Jim Meyering  <meyering@redhat.com>

	Don't leak an XBM-image-sized buffer
	* image.c (xbm_load): Free the image buffer after using it.

2011-06-21  Paul Eggert  <eggert@cs.ucla.edu>

	Port to Sun C.
	* composite.c (find_automatic_composition): Omit needless 'return 0;'
	that Sun C diagnosed.
	* fns.c (secure_hash): Fix pointer signedness issue.
	* intervals.c (static_offset_intervals): New function.
	(offset_intervals): Use it.

2011-06-21  Leo Liu  <sdl.web@gmail.com>

	* deps.mk (fns.o):
	* makefile.w32-in ($(BLD)/fns.$(O)): Include sha256.h and
	sha512.h.

	* fns.c (secure_hash): Rename from crypto_hash_function and change
	the first arg to accept symbols.
	(Fsecure_hash): New primitive.
	(syms_of_fns): New symbols.

2011-06-20  Deniz Dogan  <deniz@dogan.se>

	* process.c (Fset_process_buffer): Clarify return value in
	docstring.

2011-06-18  Chong Yidong  <cyd@stupidchicken.com>

	* dispnew.c (add_window_display_history): Use BVAR.

	* xdisp.c (debug_method_add): Use BVAR.
	(check_window_end, dump_glyph_matrix, dump_glyph)
	(dump_glyph_row, dump_glyph_string): Convert arglist to ANSI C.

	* xfaces.c (check_lface_attrs, check_lface, dump_realized_face):
	Likewise.

	* xfns.c (Fx_create_frame, x_create_tip_frame): Delay image cache
	check till after the cache is created in init_frame_faces.

2011-06-17  Stefan Monnier  <monnier@iro.umontreal.ca>

	* fns.c (Fsafe_length): Yet another int/Lisp_Object mixup.

2011-06-16  Paul Eggert  <eggert@cs.ucla.edu>

	* lisp.h: Include <limits.h>, for INT_MAX, LONG_MAX, LLONG_MAX.
	Without this, prin1 mishandles Lisp_Misc_Save_Value printing on
	hosts with pre-C99 libraries, because pD is wrongly defined to "t".

	Improve buffer-overflow checking (Bug#8873).
	* fileio.c (Finsert_file_contents):
	* insdel.c (insert_from_buffer_1, replace_range, replace_range_2):
	Remove the old (too-loose) buffer overflow checks.
	They weren't needed, since make_gap checks for buffer overflow.
	* insdel.c (make_gap_larger): Catch buffer overflows that were missed.
	The old code merely checked for Emacs fixnum overflow, and relied
	on undefined (wraparound) behavior.  The new code avoids undefined
	behavior, and also checks for ptrdiff_t and/or size_t overflow.

	* editfns.c (Finsert_char): Don't dump core with very negative counts.
	Tune.  Don't use wider integers than needed.  Don't use alloca.
	Use a bigger 'string' buffer.  Rewrite to avoid 'n > 0' test.

	* insdel.c (replace_range): Fix buf overflow when insbytes < outgoing.

	* insdel.c, lisp.h (buffer_overflow): New function.
	(insert_from_buffer_1, replace_range, replace_range_2):
	* insdel.c (make_gap_larger):
	* editfns.c (Finsert_char):
	* fileio.c (Finsert_file_contents): Use it, to normalize wording.

	* buffer.h (BUF_BYTES_MAX): Cast to ptrdiff_t so that it's signed.

2011-06-15  Paul Eggert  <eggert@cs.ucla.edu>

	Integer overflow and signedness fixes (Bug#8873).

	* ccl.c (ASCENDING_ORDER): New macro, to work around GCC bug 43772.
	(GET_CCL_RANGE, IN_INT_RANGE): Use it.

	* fileio.c: Don't assume EMACS_INT fits in off_t.
	(emacs_lseek): New static function.
	(Finsert_file_contents, Fwrite_region): Use it.
	Use SEEK_SET, SEEK_CUR, SEEK_END as appropriate.

	* fns.c (Fload_average): Don't assume 100 * load average fits in int.

	* fns.c: Don't overflow int when computing a list length.
	* fns.c (QUIT_COUNT_HEURISTIC): New constant.
	(Flength, Fsafe_length): Use EMACS_INT, not int, to avoid unwanted
	truncation on 64-bit hosts.  Check for QUIT every
	QUIT_COUNT_HEURISTIC entries rather than every other entry; that's
	faster and is responsive enough.
	(Flength): Report an error instead of overflowing an integer.
	(Fsafe_length): Return a float if the value is not representable
	as a fixnum.  This shouldn't happen except in contrived situations.
	(Fnthcdr, Fsort): Don't assume list length fits in int.
	(Fcopy_sequence): Don't assume vector length fits in int.

	* alloc.c: Check that resized vectors' lengths fit in fixnums.
	(header_size, word_size): New constants.
	(allocate_vectorlike): Don't check size overflow here.
	(allocate_vector): Check it here instead, since this is the only
	caller of allocate_vectorlike that could cause overflow.
	Check that the new vector's length is representable as a fixnum.

	* fns.c (next_almost_prime): Don't return a multiple of 3 or 5.
	The previous code was bogus.  For example, next_almost_prime (32)
	returned 39, which is undesirable as it is a multiple of 3; and
	next_almost_prime (24) returned 25, which is a multiple of 5 so
	why was the code bothering to check for multiples of 7?

	* bytecode.c (exec_byte_code): Use ptrdiff_t, not int, for vector length.

	* eval.c, doprnt.c (SIZE_MAX): Remove; inttypes.h defines this now.

	Variadic C functions now count arguments with ptrdiff_t.
	This partly undoes my 2011-03-30 change, which replaced int with size_t.
	Back then I didn't know that the Emacs coding style prefers signed int.
	Also, in the meantime I found a few more instances where arguments
	were being counted with int, which may truncate counts on 64-bit
	machines, or EMACS_INT, which may be unnecessarily wide.
	* lisp.h (struct Lisp_Subr.function.aMANY)
	(DEFUN_ARGS_MANY, internal_condition_case_n, safe_call):
	Arg counts are now ptrdiff_t, not size_t.
	All variadic functions and their callers changed accordingly.
	(struct gcpro.nvars): Now size_t, not size_t.  All uses changed.
	* bytecode.c (exec_byte_code): Check maxdepth for overflow,
	to avoid potential buffer overrun.  Don't assume arg counts fit in 'int'.
	* callint.c (Fcall_interactively): Check arg count for overflow,
	to avoid potential buffer overrun.  Use signed char, not 'int',
	for 'varies' array, so that we needn't bother to check its size
	calculation for overflow.
	* editfns.c (Fformat): Use ptrdiff_t, not EMACS_INT, to count args.
	* eval.c (apply_lambda):
	* fns.c (Fmapconcat): Use XFASTINT, not XINT, to get args length.
	(struct textprop_rec.argnum): Now ptrdiff_t, not int.  All uses changed.
	(mapconcat): Use ptrdiff_t, not int and EMACS_INT, to count args.

	* callint.c (Fcall_interactively): Don't use index var as event count.

	* vm-limit.c (check_memory_limits): Fix incorrect extern function decls.
	* mem-limits.h (SIZE): Remove; no longer used.

	* xterm.c (x_alloc_nearest_color_1): Prefer int to long when int works.

	Remove unnecessary casts.
	* xterm.c (x_term_init):
	* xfns.c (x_set_border_pixel):
	* widget.c (create_frame_gcs): Remove casts to unsigned long etc.
	These aren't needed now that we assume ANSI C.

	* sound.c (Fplay_sound_internal): Remove cast to unsigned long.
	It's more likely to cause problems (due to unsigned overflow)
	than to cure them.

	* dired.c (Ffile_attributes): Don't use 32-bit hack on 64-bit hosts.

	* unexelf.c (unexec): Don't assume BSS addr fits in unsigned.

	* xterm.c (handle_one_xevent): Omit unnecessary casts to unsigned.

	* keyboard.c (modify_event_symbol): Don't limit alist len to UINT_MAX.

	* lisp.h (CHAR_TABLE_SET): Omit now-redundant test.

	* lread.c (Fload): Don't compare a possibly-garbage time_t value.

	GLYPH_CODE_FACE returns EMACS_INT, not int.
	* dispextern.h (merge_faces):
	* xfaces.c (merge_faces):
	* xdisp.c (get_next_display_element, next_element_from_display_vector):
	Don't assume EMACS_INT fits in int.

	* character.h (CHAR_VALID_P): Remove unused parameter.
	* fontset.c, lisp.h, xdisp.c: All uses changed.

	* editfns.c (Ftranslate_region_internal): Omit redundant test.

	* fns.c (concat): Minor tuning based on overflow analysis.
	This doesn't fix any bugs.  Use int to hold character, instead
	of constantly refetching from Emacs object.  Use XFASTINT, not
	XINT, for value known to be a character.  Don't bother comparing
	a single byte to 0400, as it's always less.

	* floatfns.c (Fexpt):
	* fileio.c (make_temp_name): Omit unnecessary cast to unsigned.

	* editfns.c (Ftranslate_region_internal): Use int, not EMACS_INT
	for characters.

	* doc.c (get_doc_string): Omit (unsigned)c that mishandled negatives.

	* data.c (Faset): If ARRAY is a string, check that NEWELT is a char.
	Without this fix, on a 64-bit host (aset S 0 4294967386) would
	incorrectly succeed when S was a string, because 4294967386 was
	truncated before it was used.

	* chartab.c (Fchar_table_range): Use CHARACTERP to check range.
	Otherwise, an out-of-range integer could cause undefined behavior
	on a 64-bit host.

	* composite.c: Use int, not EMACS_INT, for characters.
	(fill_gstring_body, composition_compute_stop_pos): Use int, not
	EMACS_INT, for values that are known to be in character range.
	This doesn't fix any bugs but is the usual style inside Emacs and
	may generate better code on 32-bit machines.

	Make sure a 64-bit char is never passed to ENCODE_CHAR.
	This is for reasons similar to the recent CHAR_STRING fix.
	* charset.c (Fencode_char): Check that character arg is actually
	a character.  Pass an int to ENCODE_CHAR.
	* charset.h (ENCODE_CHAR): Verify that the character argument is no
	wider than 'int', as a compile-time check to prevent future regressions
	in this area.

	* character.c (char_string): Remove unnecessary casts.

	Make sure a 64-bit char is never passed to CHAR_STRING.
	Otherwise, CHAR_STRING would do the wrong thing on a 64-bit platform,
	by silently ignoring the top 32 bits, allowing some values
	that were far too large to be valid characters.
	* character.h: Include <verify.h>.
	(CHAR_STRING, CHAR_STRING_ADVANCE): Verify that the character
	arguments are no wider than unsigned, as a compile-time check
	to prevent future regressions in this area.
	* data.c (Faset):
	* editfns.c (Fchar_to_string, general_insert_function, Finsert_char)
	(Fsubst_char_in_region):
	* fns.c (concat):
	* xdisp.c (decode_mode_spec_coding):
	Adjust to CHAR_STRING's new requirement.
	* editfns.c (Finsert_char, Fsubst_char_in_region):
	* fns.c (concat): Check that character args are actually
	characters.  Without this test, these functions did the wrong
	thing with wildly out-of-range values on 64-bit hosts.

	Remove incorrect casts to 'unsigned' that lose info on 64-bit hosts.
	These casts should not be needed on 32-bit hosts, either.
	* keyboard.c (read_char):
	* lread.c (Fload): Remove casts to unsigned.

	* lisp.h (UNSIGNED_CMP): New macro.
	This fixes comparison bugs on 64-bit hosts.
	(ASCII_CHAR_P): Use it.
	* casefiddle.c (casify_object):
	* character.h (ASCII_BYTE_P, CHAR_VALID_P)
	(SINGLE_BYTE_CHAR_P, CHAR_STRING):
	* composite.h (COMPOSITION_ENCODE_RULE_VALID):
	* dispextern.h (FACE_FROM_ID):
	* keyboard.c (read_char): Use UNSIGNED_CMP.

	* xmenu.c (dialog_selection_callback) [!USE_GTK]: Cast to intptr_t,
	not to EMACS_INT, to avoid GCC warning.

	* xfns.c (x_set_scroll_bar_default_width): Remove unused 'int' locals.

	* buffer.h (PTR_BYTE_POS, BUF_PTR_BYTE_POS): Remove harmful cast.
	The cast incorrectly truncated 64-bit byte offsets to 32 bits, and
	isn't needed on 32-bit machines.

	* buffer.c (Fgenerate_new_buffer_name):
	Use EMACS_INT for count, not int.
	(advance_to_char_boundary): Return EMACS_INT, not int.

	* data.c (Qcompiled_function): Now static.

	* window.c (window_body_lines): Now static.

	* image.c (gif_load): Rename local to avoid shadowing.

	* lisp.h (SAFE_ALLOCA_LISP): Check for integer overflow.
	(struct Lisp_Save_Value): Use ptrdiff_t, not int, for 'integer' member.
	* alloc.c (make_save_value): Integer argument is now of type
	ptrdiff_t, not int.
	(mark_object): Use ptrdiff_t, not int.
	* lisp.h (pD): New macro.
	* print.c (print_object): Use it.

	* alloc.c: Use EMACS_INT, not int, to count objects.
	(total_conses, total_markers, total_symbols, total_vector_size)
	(total_free_conses, total_free_markers, total_free_symbols)
	(total_free_floats, total_floats, total_free_intervals)
	(total_intervals, total_strings, total_free_strings):
	Now EMACS_INT, not int.  All uses changed.
	(Fgarbage_collect): Compute overall total using a double, so that
	integer overflow is less likely to be a problem.  Check for overflow
	when converting back to an integer.
	(n_interval_blocks, n_string_blocks, n_float_blocks, n_cons_blocks)
	(n_vectors, n_symbol_blocks, n_marker_blocks): Remove.
	These were 'int' variables that could overflow on 64-bit hosts;
	they were never used, so remove them instead of repairing them.
	(nzombies, ngcs, max_live, max_zombies): Now EMACS_INT, not 'int'.
	(inhibit_garbage_collection): Set gc_cons_threshold to max value.
	Previously, this ceilinged at INT_MAX, but that doesn't work on
	64-bit machines.
	(allocate_pseudovector): Don't use EMACS_INT when int would do.

	* alloc.c (Fmake_bool_vector): Don't assume vector size fits in int.
	(allocate_vectorlike): Check for ptrdiff_t overflow.
	(mark_vectorlike, mark_char_table, mark_object): Avoid EMACS_UINT
	when a (possibly-narrower) signed value would do just as well.
	We prefer using signed arithmetic, to avoid comparison confusion.

	* alloc.c: Catch some string size overflows that we were missing.
	(XMALLOC_OVERRUN_CHECK_SIZE) [!XMALLOC_OVERRUN_CHECK]: Define to 0,
	for convenience in STRING_BYTES_MAX.
	(STRING_BYTES_MAX): New macro, superseding the old one in lisp.h.
	The definition here is exact; the one in lisp.h was approximate.
	(allocate_string_data): Check for string overflow.  This catches
	some instances we weren't catching before.  Also, it catches
	size_t overflow on (unusual) hosts where SIZE_MAX <= min
	(PTRDIFF_MAX, MOST_POSITIVE_FIXNUM), e.g., when size_t is 32 bits
	and ptrdiff_t and EMACS_INT are both 64 bits.

	* character.c, coding.c, doprnt.c, editfns.c, eval.c:
	All uses of STRING_BYTES_MAX replaced by STRING_BYTES_BOUND.
	* lisp.h (STRING_BYTES_BOUND): Renamed from STRING_BYTES_MAX.

	* character.c (string_escape_byte8): Fix nbytes/nchars typo.

	* alloc.c (Fmake_string): Check for out-of-range init.

2011-06-15  Stefan Monnier  <monnier@iro.umontreal.ca>

	* eval.c (Fdefvaralias): Also mark the target as variable-special-p.

2011-06-14  Jan Djärv  <jan.h.d@swipnet.se>

	* xfns.c (x_set_scroll_bar_default_width): Remove argument to
	xg_get_default_scrollbar_width.

	* gtkutil.c: Include emacsgtkfixed.h if HAVE_GTK3.
	(int_gtk_range_get_value): Move to the scroll bar part of the file.
	(style_changed_cb): Call update_theme_scrollbar_width and call
	x_set_scroll_bar_default_width and xg_frame_set_char_size for
	all frames (Bug#8505).
	(xg_create_frame_widgets): Call emacs_fixed_new if HAVE_GTK3 (Bug#8505).
	Call gtk_window_set_resizable if HAVE_GTK3.
	(x_wm_set_size_hint): Call emacs_fixed_set_min_size with min width
	and height if HAVE_GTK3 (Bug#8505).
	(scroll_bar_width_for_theme): New variable.
	(update_theme_scrollbar_width): New function.
	(xg_get_default_scrollbar_width): Move code to
	update_theme_scrollbar_width, just return scroll_bar_width_for_theme.
	(xg_initialize): Call update_theme_scrollbar_width.

	* gtkutil.h (xg_get_default_scrollbar_width): Remove argument.

	* emacsgtkfixed.c, emacsgtkfixed.h: New files.

2011-06-12  Martin Rudalics  <rudalics@gmx.at>

	* frame.c (make_frame): Call other_buffer_safely instead of
	other_buffer.

	* window.c (temp_output_buffer_show): Call display_buffer with
	second argument Vtemp_buffer_show_specifiers and reset latter
	immediately after the call.
	(Vtemp_buffer_show_specifiers): New variable.
	(auto_window_vscroll_p, next_screen_context_lines)
	(Vscroll_preserve_screen_position): Remove leading asterisks from
	doc-strings.

2011-06-12  Paul Eggert  <eggert@cs.ucla.edu>

	Fix minor problems found by GCC 4.6.0 static checking.
	* buffer.c (Qclone_number): Remove for now, as it's unused.
	(record_buffer, Funrecord_buffer): Rename local to avoid shadowing.
	(record_buffer): Remove unused local.
	* frame.c (other_visible_frames, frame_buffer_list): Now static.
	(set_frame_buffer_list): Remove; unused.
	* frame.h (other_visible_frames): Remove decl.
	* keyboard.h (menu_items_inuse): Declare only if USE_GTK || USE_MOTIF.
	* lisp.h (frame_buffer_list, set_frame_buffer_list): Remove decls.
	(add_gpm_wait_descriptor, delete_gpm_wait_descriptor): Declare only
	if HAVE_GPM.
	* menu.c (menu_items_inuse): Now static unless USE_GTK || USE_MOTIF.
	* process.c (add_gpm_wait_descriptor, delete_gpm_wait_descriptor):
	Define only if HAVE_GPM.
	* widget.c (EmacsFrameResize, emacsFrameClassRec): Now static.
	(update_hints_inhibit): Remove; never set.  All uses removed.
	* widgetprv.h (emacsFrameClassRec): Remove decl.
	* window.c (delete_deletable_window): Now returns void, since it
	wasn't returning anything.
	(compare_window_configurations): Remove unused locals.
	* xfns.c (x_set_scroll_bar_default_width): Remove unused locals.
	* xmenu.c (x_menu_set_in_use): Define only if USE_GTK || USE_MOTIF.
	(dialog_selection_callback) [!USE_GTK]: Prefer intptr_t for integers
	the same widths as pointers.  This follows up on the 2011-05-06 patch.
	* xterm.c (x_alloc_lighter_color_for_widget): Define only if USE_LUCID.
	* xterm.h: Likewise.
	(x_menu_set_in_use): Declare only if USE_GTK || USE_MOTIF.

2011-06-12  Juanma Barranquero  <lekktu@gmail.com>

	* makefile.w32-in: Update dependencies.
	(LISP_H): Add lib/intprops.h.

2011-06-11  Chong Yidong  <cyd@stupidchicken.com>

	* image.c (gif_load): Add animation frame delay to the metadata.
	(syms_of_image): Use DEFSYM.  New symbol `delay'.

2011-06-11  Martin Rudalics  <rudalics@gmx.at>

	* window.c (delete_deletable_window): Re-add.
	(Fset_window_configuration): Rewrite to handle dead buffers and
	consequently deletable windows.
	(window_tree, Fwindow_tree): Remove.  Supply functionality in
	window.el.
	(compare_window_configurations): Simplify code.

2011-06-11  Andreas Schwab  <schwab@linux-m68k.org>

	* image.c (imagemagick_load_image): Fix type mismatch.
	(Fimagemagick_types): Likewise.

	* window.h (replace_buffer_in_windows): Declare.

2011-06-11  Martin Rudalics  <rudalics@gmx.at>

	* buffer.c: New Lisp objects Qbuffer_list_update_hook and
	Qclone_number.  Remove external declaration of Qdelete_window.
	(Fbuffer_list): Rewrite doc-string.  Minor restructuring of
	code.
	(Fget_buffer_create, Fmake_indirect_buffer, Frename_buffer): Run
	Qbuffer_list_update_hook if allowed.
	(Fother_buffer): Rewrite doc-string.  Major rewrite for new
	buffer list implementation.
	(other_buffer_safely): New function.
	(Fkill_buffer): Replace call to replace_buffer_in_all_windows by
	calls to replace_buffer_in_windows and
	replace_buffer_in_windows_safely.  Run Qbuffer_list_update_hook
	if allowed.
	(record_buffer): Inhibit quitting and rewrite using quittable
	functions.  Run Qbuffer_list_update_hook if allowed.
	(Frecord_buffer, Funrecord_buffer): New functions.
	(switch_to_buffer_1, Fswitch_to_buffer): Remove.  Move
	switch-to-buffer to window.el.
	(bury-buffer): Move to window.el.
	(Vbuffer_list_update_hook): New variable.

	* lisp.h (other_buffer_safely): Add prototype in buffer.c
	section.

	* window.h (resize_frame_windows): Move up in code.
	(Fwindow_frame): Remove EXFUN.
	(replace_buffer_in_all_windows): Remove prototype.
	(replace_buffer_in_windows_safely): Add prototype.

	* window.c: Declare Qdelete_window static again.  Move down
	declaration of select_count.
	(Fnext_window, Fprevious_window): Rewrite doc-strings.
	(Fother_window): Move to window.el.
	(window_loop): Remove DELETE_BUFFER_WINDOWS and UNSHOW_BUFFER
	cases.  Add REPLACE_BUFFER_IN_WINDOWS_SAFELY case.
	(Fdelete_windows_on, Freplace_buffer_in_windows): Move to
	window.el.
	(replace_buffer_in_windows): Implement by calling
	Qreplace_buffer_in_windows.
	(replace_buffer_in_all_windows): Remove with some functionality
	moved into replace_buffer_in_windows_safely.
	(replace_buffer_in_windows_safely): New function.
	(select_window_norecord, select_frame_norecord): Move in front
	of run_window_configuration_change_hook.  Remove now obsolete
	declarations.
	(Fset_window_buffer): Rewrite doc-string.  Call
	Qrecord_window_buffer.
	(keys_of_window): Move binding for other-window to window.el.

2011-06-11  Chong Yidong  <cyd@stupidchicken.com>

	* dispextern.h (struct image): Replace data member, whose int_val
	and ptr_val fields were not used by anything, with a single
	lisp_val object.

	* image.c (Fimage_metadata, make_image, mark_image, tiff_load)
	(gif_clear_image, gif_load, imagemagick_load_image)
	(gs_clear_image, gs_load): Callers changed.

2011-06-10  Paul Eggert  <eggert@cs.ucla.edu>

	* buffer.h: Include <time.h>, for time_t.
	Needed to build on FreeBSD 8.2.  Problem reported by Herbert J. Skuhra.

	Fix minor problems found by static checking.

	* image.c (PixelGetMagickColor): Declare if ImageMagick headers don't.

	Make identifiers static if they are not used in other modules.
	* data.c (Qcompiled_function, Qframe, Qvector):
	* image.c (QimageMagick, Qsvg):
	* minibuf.c (Qmetadata):
	* window.c (resize_window_check, resize_root_window): Now static.
	* window.h (resize_window_check, resize_root_window): Remove decls.

	* window.c (window_deletion_count, delete_deletable_window):
	Remove; unused.
	(window_body_lines): Now static.
	(Fdelete_other_windows_internal): Mark vars as initialized.
	Make sure 'resize_failed' is initialized.
	(run_window_configuration_change_hook): Rename local to avoid shadowing.
	(resize_window_apply): Remove unused local.
	* window.h (delete_deletable_window): Remove decl.

	* image.c (gif_load, svg_load_image): Rename locals to avoid shadowing.
	(imagemagick_load_image): Fix pointer signedness problem by changing
	last arg from unsigned char * to char *.  All uses changed.
	Also, fix a local for similar reasons.
	Remove unused locals.  Remove locals to avoid shadowing.
	(fn_rsvg_handle_free): Remove; unused.
	(svg_load, svg_load_image): Fix pointer signedness problem.
	(imagemagick_load_image): Don't use garbage pointer image_wand.

	* ftfont.c (ftfont_get_metrics, ftfont_drive_otf): Remove unused locals.

2011-06-10  Chong Yidong  <cyd@stupidchicken.com>

	* image.c (gif_load): Fix omitted cast error introduced by
	2011-06-06 change.

2011-06-10  Martin Rudalics  <rudalics@gmx.at>

	* window.h (resize_proportionally, orig_total_lines)
	(orig_top_line): Remove from window structure.
	(set_window_height, set_window_width, change_window_heights)
	(Fdelete_window): Remove prototypes.
	(resize_frame_windows): Remove duplicate declaration.

2011-06-10  Eli Zaretskii  <eliz@gnu.org>

	* window.h (resize_frame_windows, resize_window_check)
	(delete_deletable_window, resize_root_window)
	(resize_frame_windows): Declare prototypes.

	* window.c (resize_window_apply): Make definition be "static" to
	match the prototype.

2011-06-10  Martin Rudalics  <rudalics@gmx.at>

	* window.c: Remove declarations of Qwindow_size_fixed,
	window_min_size_1, window_min_size_2, window_min_size,
	size_window, window_fixed_size_p, enlarge_window, delete_window.
	Remove static from declaration of Qdelete_window, it's
	temporarily needed by Fbury_buffer.
	(replace_window): Don't assign orig_top_line and
	orig_total_lines.
	(Fdelete_window, delete_window): Remove.  Window deletion is
	handled by window.el.
	(window_loop): Remove DELETE_OTHER_WINDOWS case.  Replace
	Fdelete_window calls with calls to Qdelete_window.
	(Fdelete_other_windows): Remove.  Deleting other windows is
	handled by window.el.
	(window_fixed_size_p): Remove.  Fixed-sizeness of windows is
	handled in window.el.
	(window_min_size_2, window_min_size_1, window_min_size): Remove.
	Window minimum sizes are handled in window.el.
	(shrink_windows, size_window, set_window_height)
	(set_window_width, change_window_heights, window_height)
	(window_width, CURBEG, CURSIZE, enlarge_window)
	(adjust_window_trailing_edge, Fadjust_window_trailing_edge)
	(Fenlarge_window, Fshrink_window): Remove.  Window resizing is
	handled in window.el.
	(make_dummy_parent): Rename to make_parent_window and give it a
	second argument horflag.
	(make_window): Don't set resize_proportionally any more.
	(Fsplit_window): Remove.  Windows are split in window.el.
	(save_restore_action, save_restore_orig_size)
	(shrink_window_lowest_first, save_restore_orig_size): Remove.
	Resize mini windows in window.el.
	(grow_mini_window, shrink_mini_window): Implement by calling
	Qresize_root_window_vertically, resize_window_check and
	resize_window_apply.
	(saved_window, Fset_window_configuration, save_window_save): Do
	not handle orig_top_line, orig_total_lines, and
	resize_proportionally.
	(window_min_height, window_min_width): Move to window.el.
	(keys_of_window): Move bindings for delete-other-windows,
	split-window, delete-window and enlarge-window to window.el.

	* buffer.c: Temporarily extern Qdelete_window.
	(Fbury_buffer): Temporarily call Qdelete_window instead of
	Fdelete_window (Fbury_buffer will move to window.el soon).

	* frame.c (set_menu_bar_lines_1): Remove code handling
	orig_top_line and orig_total_lines.

	* dispnew.c (adjust_frame_glyphs_initially): Don't use
	set_window_height but set heights directly.
	(change_frame_size_1): Use resize_frame_windows.

	* xdisp.c (init_xdisp): Don't use set_window_height but set
	heights directly.

	* xfns.c (x_set_menu_bar_lines, x_set_tool_bar_lines): Use
	resize_frame_windows instead of change_window_heights and run
	run_window_configuration_change_hook.

	* w32fns.c (x_set_tool_bar_lines): Use resize_frame_windows
	instead of change_window_heights and run
	run_window_configuration_change_hook.

2011-06-09  Martin Rudalics  <rudalics@gmx.at>

	* window.c (replace_window): Rename second argument REPLACEMENT to
	NEW.  New third argument SETFLAG.  Rewrite.
	(delete_window, make_dummy_parent): Call replace_window with
	third argument 1.
	(window_list_1): Move down in code.
	(run_window_configuration_change_hook): Move set_buffer part
	before select_frame_norecord part in order to unwind correctly.
	Rename count1 to count.
	(recombine_windows, delete_deletable_window, resize_root_window)
	(Fdelete_other_windows_internal)
	(Frun_window_configuration_change_hook, make_parent_window)
	(resize_window_check, resize_window_apply, Fresize_window_apply)
	(resize_frame_windows, Fsplit_window_internal)
	(Fdelete_window_internal, Fresize_mini_window_internal): New
	functions.
	(syms_of_window): New variables Vwindow_splits and Vwindow_nest.

2011-06-08  Martin Rudalics  <rudalics@gmx.at>

	* window.h (window): Add some new members to window structure -
	normal_lines, normal_cols, new_total, new_normal, clone_number,
	splits, nest, prev_buffers, next_buffers.
	(WINDOW_TOTAL_SIZE): Move here from window.c.
	(MIN_SAFE_WINDOW_WIDTH, MIN_SAFE_WINDOW_HEIGHT): Define here.

	* window.c (Fwindow_height, Fwindow_width, Fwindow_full_width_p):
	Remove.
	(make_dummy_parent): Set new members of windows structure.
	(make_window): Move down in code.  Handle new members of window
	structure.
	(Fwindow_clone_number, Fwindow_splits, Fset_window_splits)
	(Fwindow_nest, Fset_window_nest, Fwindow_new_total)
	(Fwindow_normal_size, Fwindow_new_normal, Fwindow_prev_buffers)
	(Fset_window_prev_buffers, Fwindow_next_buffers)
	(Fset_window_next_buffers, Fset_window_clone_number): New
	functions.
	(Fwindow_hscroll, Fwindow_at, Fwindow_point, Fwindow_start)
	(Fwindow_end, Fwindow_line_height, Fset_window_dedicated_p):
	Doc-string fixes.
	(Fwindow_parameters, Fwindow_parameter, Fset_window_parameter):
	Argument WINDOW can be now internal window too.
	(Fwindow_use_time): Move up in code.
	(Fget_buffer_window): Rename argument FRAME to ALL-FRAMES.
	Rewrite doc-string.
	(Fset_window_configuration, saved_window)
	(Fcurrent_window_configuration, save_window_save): Handle new
	members of window structure.
	(WINDOW_TOTAL_SIZE, MIN_SAFE_WINDOW_WIDTH)
	(MIN_SAFE_WINDOW_HEIGHT): Move to window.h.
	(syms_of_window): New Lisp objects Qrecord_window_buffer,
	Qwindow_deletable_p, Qdelete_window, Qreplace_buffer_in_windows,
	Qget_mru_window, Qresize_root_window,
	Qresize_root_window_vertically, Qsafe, Qabove, Qbelow,
	Qauto_buffer_name; staticpro them.

2011-06-07  Martin Rudalics  <rudalics@gmx.at>

	* window.c (Fwindow_total_size, Fwindow_left_column)
	(Fwindow_top_line, window_body_lines, Fwindow_body_size)
	(Fwindow_list_1): New functions.
	(window_box_text_cols): Replace with window_body_cols.
	(Fwindow_width, Fscroll_left, Fscroll_right): Use
	window_body_cols instead of window_box_text_cols.
	(delete_window, Fset_window_configuration): Call
	delete_all_subwindows with window as argument.
	(delete_all_subwindows): Take a window as argument and not a
	structure.  Rewrite.
	(window_loop): Remove handling of GET_LRU_WINDOW and
	GET_LARGEST_WINDOW.
	(Fget_lru_window, Fget_largest_window): Move to window.el.

	* window.h: Extern window_body_cols instead of
	window_box_text_cols.  delete_all_subwindows now takes a
	Lisp_Object as argument.

	* indent.c (compute_motion, Fcompute_motion): Use
	window_body_cols instead of window_box_text_cols.

	* frame.c (delete_frame): Call delete_all_subwindows with root
	window as argument.

2011-06-07  Daniel Colascione  <dan.colascione@gmail.com>

	* fns.c (Fputhash): Document return value.

2011-06-06  Chong Yidong  <cyd@stupidchicken.com>

	* image.c (gif_load): Implement gif89a spec "no disposal" method.

2011-06-06  Paul Eggert  <eggert@cs.ucla.edu>

	Cons<->int and similar integer overflow fixes (Bug#8794).

	Check for overflow when converting integer to cons and back.
	* charset.c (Fdefine_charset_internal, Fdecode_char):
	Use cons_to_unsigned to catch overflow.
	(Fencode_char): Use INTEGER_TO_CONS.
	* composite.h (LGLYPH_CODE): Use cons_to_unsigned.
	(LGLYPH_SET_CODE): Use INTEGER_TO_CONS.
	* data.c (long_to_cons, cons_to_long): Remove.
	(cons_to_unsigned, cons_to_signed): New functions.
	These signal an error for invalid or out-of-range values.
	* dired.c (Ffile_attributes): Use INTEGER_TO_CONS.
	* fileio.c (Fset_visited_file_modtime): Use CONS_TO_INTEGER.
	* font.c (Ffont_variation_glyphs):
	* fontset.c (Finternal_char_font): Use INTEGER_TO_CONS.
	* lisp.h: Include <intprops.h>.
	(INTEGER_TO_CONS, CONS_TO_INTEGER): New macros.
	(cons_to_signed, cons_to_unsigned): New decls.
	(long_to_cons, cons_to_long): Remove decls.
	* undo.c (record_first_change): Use INTEGER_TO_CONS.
	(Fprimitive_undo): Use CONS_TO_INTEGER.
	* xfns.c (Fx_window_property): Likewise.
	* xselect.c: Include <limits.h>.
	(x_own_selection, selection_data_to_lisp_data):
	Use INTEGER_TO_CONS.
	(x_handle_selection_request, x_handle_selection_clear)
	(x_get_foreign_selection, Fx_disown_selection_internal)
	(Fx_get_atom_name, x_send_client_event): Use CONS_TO_INTEGER.
	(lisp_data_to_selection_data): Use cons_to_unsigned.
	(x_fill_property_data): Use cons_to_signed.
	Report values out of range.

	Check for buffer and string overflow more precisely.
	* buffer.h (BUF_BYTES_MAX): New macro.
	* lisp.h (STRING_BYTES_MAX): New macro.
	* alloc.c (Fmake_string):
	* character.c (string_escape_byte8):
	* coding.c (coding_alloc_by_realloc):
	* doprnt.c (doprnt):
	* editfns.c (Fformat):
	* eval.c (verror):
	Use STRING_BYTES_MAX, not MOST_POSITIVE_FIXNUM,
	since they may not be the same number.
	* editfns.c (Finsert_char):
	* fileio.c (Finsert_file_contents):
	Likewise for BUF_BYTES_MAX.

	* image.c: Use ptrdiff_t, not int, for sizes.
	(slurp_file): Switch from int to ptrdiff_t.
	All uses changed.
	(slurp_file): Check that file size fits in both size_t (for
	malloc) and ptrdiff_t (for sanity and safety).

	* fileio.c (Fverify_visited_file_modtime): Avoid time overflow
	if b->modtime has its maximal value.

	* dired.c (Ffile_attributes): Don't assume EMACS_INT has >32 bits.

	Don't assume time_t can fit into int.
	* buffer.h (struct buffer.modtime): Now time_t, not int.
	* fileio.c (Fvisited_file_modtime): No need for time_t cast now.
	* undo.c (Fprimitive_undo): Use time_t, not int, for time_t value.

	Minor fixes for signed vs unsigned integers.
	* character.h (MAYBE_UNIFY_CHAR):
	* charset.c (maybe_unify_char):
	* keyboard.c (read_char, reorder_modifiers):
	XINT -> XFASTINT, since the integer must be nonnegative.
	* ftfont.c (ftfont_spec_pattern):
	* keymap.c (access_keymap, silly_event_symbol_error):
	XUINT -> XFASTINT, since the integer must be nonnegative.
	(Fsingle_key_description, preferred_sequence_p): XUINT -> XINT,
	since it makes no difference and we prefer signed.
	* keyboard.c (record_char): Use XUINT when all the neighbors do.
	(access_keymap): NATNUMP -> INTEGERP, since the integer must be
	nonnegative.

2011-06-06  Stefan Monnier  <monnier@iro.umontreal.ca>

	* window.h (Fwindow_frame): Declare.

2011-06-06  Paul Eggert  <eggert@cs.ucla.edu>

	* alloc.c: Simplify handling of large-request failures (Bug#8800).
	(SPARE_MEMORY): Always define.
	(LARGE_REQUEST): Remove.
	(memory_full): Use SPARE_MEMORY rather than LARGE_REQUEST.

2011-06-06  Martin Rudalics  <rudalics@gmx.at>

	* lisp.h: Move EXFUNS for Fframe_root_window,
	Fframe_first_window and Fset_frame_selected_window to window.h.

	* window.h: Move EXFUNS for Fframe_root_window,
	Fframe_first_window and Fset_frame_selected_window here from
	lisp.h.

	* frame.c (Fwindow_frame, Fframe_first_window)
	(Fframe_root_window, Fframe_selected_window)
	(Fset_frame_selected_window): Move to window.c.
	(Factive_minibuffer_window): Move to minibuf.c.
	(Fother_visible_frames_p): New function.

	* minibuf.c (Factive_minibuffer_window): Move here from frame.c.

	* window.c (decode_window, decode_any_window): Move up in code.
	(Fwindowp, Fwindow_live_p): Rewrite doc-strings.
	(inhibit_frame_unsplittable): Remove unused variable.
	(Fwindow_buffer): Move up and rewrite doc-string.
	(Fwindow_parent, Fwindow_vchild, Fwindow_hchild, Fwindow_next)
	(Fwindow_prev): New functions.
	(Fwindow_frame): Move here from frame.c.  Accept any window as
	argument.
	(Fframe_root_window, Fframe_first_window)
	(Fframe_selected_window): Move here from frame.c.  Accept frame
	or arbitrary window as argument.  Update doc-strings.
	(Fminibuffer_window): Move up in code.
	(Fwindow_minibuffer_p): Move up in code and simplify.
	(Fset_frame_selected_window): Move here from frame.c.
	Marginal rewrite.
	(Fselected_window, select_window, Fselect_window): Move up in
	code.  Minor doc-string fixes.

2011-06-06  Paul Eggert  <eggert@cs.ucla.edu>

	* alloc.c (memory_full) [SYSTEM_MALLOC]: Port to MacOS (Bug#8800).
	Do not assume that spare memory exists; that assumption is valid
	only if SYSTEM_MALLOC.
	(LARGE_REQUEST): New macro, so that the issue of large requests
	is separated from the issue of spare memory.

2011-06-05  Andreas Schwab  <schwab@linux-m68k.org>

	* editfns.c (Fformat): Correctly handle zero flag with hexadecimal
	format.  (Bug#8806)

	* gtkutil.c (xg_get_default_scrollbar_width): Avoid warning.

	* xfns.c (x_set_scroll_bar_default_width): Move declarations
	before statements.

2011-06-05  Jan Djärv  <jan.h.d@swipnet.se>

	* gtkutil.c (xg_get_default_scrollbar_width): New function.

	* gtkutil.h: Declare xg_get_default_scrollbar_width.

	* xfns.c (x_set_scroll_bar_default_width): If USE_GTK, get
	min width by calling x_set_scroll_bar_default_width (Bug#8505).

2011-06-05  Juanma Barranquero  <lekktu@gmail.com>

	* xdisp.c (single_display_spec_intangible_p): Remove declaration.

2011-06-04  Chong Yidong  <cyd@stupidchicken.com>

	* xselect.c (x_clipboard_manager_save): Remove redundant arg.
	(x_clipboard_manager_save): Add return value.
	(x_clipboard_manager_error_1, x_clipboard_manager_error_2):
	New error handlers.
	(x_clipboard_manager_save_frame, x_clipboard_manager_save_all):
	Obey Vx_select_enable_clipboard_manager.  Catch errors in
	x_clipboard_manager_save (Bug#8779).
	(Vx_select_enable_clipboard_manager): New variable.
	(x_get_foreign_selection): Reduce scope of x_catch_errors (Bug#8790).

2011-06-04  Dan Nicolaescu  <dann@ics.uci.edu>

	* emacs.c (main): Warn when starting a GTK emacs in daemon mode.

2011-06-04  YAMAMOTO Mitsuharu  <mituharu@math.s.chiba-u.ac.jp>

	* fringe.c (update_window_fringes): Don't update overlay arrow bitmap
	in the current matrix if keep_current_p is non-zero.

2011-06-04  Eli Zaretskii  <eliz@gnu.org>

	* bidi.c (bidi_level_of_next_char): Fix last change.

2011-06-03  Eli Zaretskii  <eliz@gnu.org>

	Support bidi reordering of text covered by display properties.

	* bidi.c (bidi_copy_it): Use offsetof instead of emulating it.
	(bidi_fetch_char, bidi_fetch_char_advance): New functions.
	(bidi_cache_search, bidi_cache_iterator_state)
	(bidi_paragraph_init, bidi_resolve_explicit, bidi_resolve_weak)
	(bidi_level_of_next_char, bidi_move_to_visually_next):
	Support character positions inside a run of characters covered by a
	display string.
	(bidi_paragraph_init, bidi_resolve_explicit_1)
	(bidi_level_of_next_char): Call bidi_fetch_char and
	bidi_fetch_char_advance instead of FETCH_CHAR and
	FETCH_CHAR_ADVANCE.
	(bidi_init_it): Initialize new members.
	(LRE_CHAR, RLE_CHAR, PDF_CHAR, LRO_CHAR, RLO_CHAR): Remove macro
	definitions.
	(bidi_explicit_dir_char): Lookup character type in bidi_type_table,
	instead of using explicit *_CHAR codes.
	(bidi_resolve_explicit, bidi_resolve_weak):
	Use FETCH_MULTIBYTE_CHAR instead of FETCH_CHAR, as reordering of
	bidirectional text is supported only in multibyte buffers.
	(bidi_init_it): Accept additional argument FRAME_WINDOW_P and use
	it to initialize the frame_window_p member of struct bidi_it.
	(bidi_cache_iterator_state, bidi_resolve_explicit_1)
	(bidi_resolve_explicit, bidi_resolve_weak)
	(bidi_level_of_next_char, bidi_move_to_visually_next): Abort if
	bidi_it->nchars is non-positive.
	(bidi_level_of_next_char): Don't try to lookup the cache for the
	next/previous character if nothing is cached there yet, or if we
	were just reseat()'ed to a new position.

	* xdisp.c (set_cursor_from_row): Set start and stop points
	according to the row's direction when priming the loop that looks
	for the glyph on which to display cursor.
	(single_display_spec_intangible_p): Function deleted.
	(display_prop_intangible_p): Reimplement to call
	handle_display_spec instead of single_display_spec_intangible_p.
	Accept 3 additional arguments needed by handle_display_spec.
	This fixes incorrect cursor motion across display property with complex
	values: lists, `(when COND...)' forms, etc.
	(single_display_spec_string_p): Support property values that are
	lists with the argument STRING its top-level element.
	(display_prop_string_p): Fix the condition for processing a
	property that is a list to be consistent with handle_display_spec.
	(handle_display_spec): New function, refactored from the
	last portion of handle_display_prop.
	(compute_display_string_pos): Accept additional argument
	FRAME_WINDOW_P.  Call handle_display_spec to determine whether the
	value of a `display' property is a "replacing spec".
	(handle_single_display_spec): Accept 2 additional arguments BUFPOS
	and FRAME_WINDOW_P.  If IT is NULL, don't set up the iterator from
	the display property, but just return a value indicating whether
	the display property will replace the characters it covers.
	(Fcurrent_bidi_paragraph_direction): Initialize the nchars and
	frame_window_p members of struct bidi_it.
	(compute_display_string_pos, compute_display_string_end):
	New functions.
	(push_it): Accept second argument POSITION, where pop_it should
	jump to continue iteration.
	(reseat_1): Initialize bidi_it.disp_pos.

	* keyboard.c (adjust_point_for_property): Adjust the call to
	display_prop_intangible_p to its new signature.

	* dispextern.h (struct bidi_it): New member frame_window_p.
	(bidi_init_it): Update prototypes.
	(display_prop_intangible_p): Update prototype.
	(compute_display_string_pos, compute_display_string_end):
	Declare prototypes.
	(struct bidi_it): New members nchars and disp_pos.  ch_len is now
	EMACS_INT.

2011-06-02  Paul Eggert  <eggert@cs.ucla.edu>

	Malloc failure behavior now depends on size of allocation.
	* alloc.c (buffer_memory_full, memory_full): New arg NBYTES.
	* lisp.h: Change signatures accordingly.
	* alloc.c, buffer.c, editfns.c, menu.c, minibuf.c, xterm.c:
	All callers changed.  (Bug#8762)

	* gnutls.c: Use Emacs's memory allocators.
	Without this change, the gnutls library would invoke malloc etc.
	directly, which causes problems on non-SYNC_INPUT hosts, and which
	runs afoul of improving memory_full behavior.  (Bug#8761)
	(fn_gnutls_global_set_mem_functions): New macro or function pointer.
	(emacs_gnutls_global_init): Use it to specify xmalloc, xrealloc,
	xfree instead of the default malloc, realloc, free.
	(Fgnutls_boot): No need to check for memory allocation failure,
	since xmalloc does that for us.

	Remove arbitrary limit of 2**31 entries in hash tables.  (Bug#8771)
	* category.c (hash_get_category_set):
	* ccl.c (ccl_driver):
	* charset.c (Fdefine_charset_internal):
	* charset.h (struct charset.hash_index):
	* composite.c (get_composition_id, gstring_lookup_cache)
	(composition_gstring_put_cache):
	* composite.h (struct composition.hash_index):
	* dispextern.h (struct image.hash):
	* fns.c (next_almost_prime, larger_vector, cmpfn_eql)
	(cmpfn_equal, cmpfn_user_defined, hashfn_eq, hashfn_eql)
	(hashfn_equal, hashfn_user_defined, make_hash_table)
	(maybe_resize_hash_table, hash_lookup, hash_put)
	(hash_remove_from_table, hash_clear, sweep_weak_table, SXHASH_COMBINE)
	(sxhash_string, sxhash_list, sxhash_vector, sxhash_bool_vector)
	(Fsxhash, Fgethash, Fputhash, Fmaphash):
	* image.c (make_image, search_image_cache, lookup_image)
	(xpm_put_color_table_h):
	* lisp.h (struct Lisp_Hash_Table):
	* minibuf.c (Ftry_completion, Fall_completions, Ftest_completion):
	* print.c (print): Use 'EMACS_UINT' and 'EMACS_INT'
	for hashes and hash indexes, instead of 'unsigned' and 'int'.
	* alloc.c (allocate_vectorlike):
	Check for overflow in vector size calculations.
	* ccl.c (ccl_driver):
	Check for overflow when converting EMACS_INT to int.
	* fns.c, image.c: Remove unnecessary static decls that would otherwise
	need to be updated by these changes.
	* fns.c (make_hash_table, maybe_resize_hash_table):
	Check for integer overflow with large hash tables.
	(make_hash_table, maybe_resize_hash_table, Fmake_hash_table):
	Prefer the faster XFLOAT_DATA to XFLOATINT where either will do.
	(SXHASH_REDUCE): New macro.
	(sxhash_string, sxhash_list, sxhash_vector, sxhash_bool_vector):
	Use it instead of discarding useful hash info with large hash values.
	(sxhash_float): New function.
	(sxhash): Use it.  No more need for "& INTMASK" due to above changes.
	* lisp.h (FIXNUM_BITS): New macro, useful for SXHASH_REDUCE etc.
	(MOST_NEGATIVE_FIXNUM, MOST_POSITIVE_FIXNUM, INTMASK):
	Rewrite to use FIXNUM_BITS, as this simplifies things.
	(next_almost_prime, larger_vector, sxhash, hash_lookup, hash_put):
	Adjust signatures to match updated version of code.
	(consing_since_gc): Now EMACS_INT, since a single hash table can
	use more than INT_MAX bytes.

2011-06-01  Dan Nicolaescu  <dann@ics.uci.edu>

	Make it possible to build with GCC-4.6+ -O2 -flto.

	* emacs.c (__malloc_initialize_hook): Mark as EXTERNALLY_VISIBLE.

2011-06-01  Stefan Monnier  <monnier@iro.umontreal.ca>

	* minibuf.c (get_minibuffer, read_minibuf_unwind):
	Call minibuffer-inactive-mode.

2011-05-31  Juanma Barranquero  <lekktu@gmail.com>

	* makefile.w32-in ($(BLD)/data.$(O), $(BLD)/editfns.$(O)):
	Update dependencies.

2011-05-31  Dan Nicolaescu  <dann@ics.uci.edu>

	* data.c (init_data): Remove code for UTS, this system is not
	supported anymore.

2011-05-31  Dan Nicolaescu  <dann@ics.uci.edu>

	Don't force ./temacs to start in terminal mode.

	* frame.c (make_initial_frame): Initialize faces in all cases, not
	only when CANNOT_DUMP is defined.
	* dispnew.c (init_display): Remove CANNOT_DUMP condition.

2011-05-31  Dan Nicolaescu  <dann@ics.uci.edu>

	* dispnew.c (add_window_display_history): Use const for the string
	pointer.  Remove declaration, not needed.

2011-05-31  Paul Eggert  <eggert@cs.ucla.edu>

	Use 'inline', not 'INLINE'.
	<http://lists.gnu.org/archive/html/emacs-devel/2011-05/msg00914.html>
	* alloc.c, fontset.c (INLINE): Remove.
	* alloc.c, bidi.c, charset.c, coding.c, dispnew.c, fns.c, image.c:
	* intervals.c, keyboard.c, process.c, syntax.c, textprop.c, w32term.c:
	* xdisp.c, xfaces.c, xterm.c: Replace all uses of INLINE with inline.
	* gmalloc.c (register_heapinfo): Use inline unconditionally.
	* lisp.h (LISP_MAKE_RVALUE): Use inline, not __inline__.

2011-05-31  Dan Nicolaescu  <dann@ics.uci.edu>

	Make it possible to run ./temacs.

	* callproc.c (set_initial_environment): Remove CANNOT_DUMP code,
	syms_of_callproc does the same thing.  Remove test for
	"initialized", do it in the caller.
	* emacs.c (main): Avoid calling set_initial_environment when dumping.

2011-05-31  Stefan Monnier  <monnier@iro.umontreal.ca>

	* minibuf.c (Finternal_complete_buffer): Return `category' metadata.
	(read_minibuf): Use get_minibuffer.
	(syms_of_minibuf): Use DEFSYM.
	(Qmetadata): New var.
	* data.c (Qbuffer): Don't make it static.
	(syms_of_data): Use DEFSYM.

2011-05-31  Paul Eggert  <eggert@cs.ucla.edu>

	* ccl.c (CCL_CODE_RANGE): Allow negative numbers.  (Bug#8751)
	(CCL_CODE_MIN): New macro.

2011-05-30  Paul Eggert  <eggert@cs.ucla.edu>

	* alloc.c (lisp_align_malloc): Omit unnecessary val==NULL tests.

	* eval.c (Qdebug): Now static.
	* lisp.h (Qdebug): Remove decl.  This reverts a part of the
	2011-04-26T11:26:05Z!dan.colascione@gmail.com that inadvertently undid part of
	2011-04-14T06:48:41Z!eggert@cs.ucla.edu.

2011-05-29  Chong Yidong  <cyd@stupidchicken.com>

	* image.c: Various fixes to ImageMagick code comments.
	(Fimagemagick_types): Doc fix.

2011-05-29  Paul Eggert  <eggert@cs.ucla.edu>

	Minor fixes prompted by GCC 4.6.0 warnings.

	* xselect.c (converted_selections, conversion_fail_tag): Now static.

	* emacs.c [HAVE_X_WINDOWS]: Include "xterm.h".
	(x_clipboard_manager_save_all): Move extern decl to ...
	* xterm.h: ... here, so that it can be checked for consistency.

2011-05-29  Chong Yidong  <cyd@stupidchicken.com>

	* xselect.c (x_clipboard_manager_save_frame)
	(x_clipboard_manager_save_all): New functions.
	(Fx_clipboard_manager_save): Lisp function deleted.

	* emacs.c (Fkill_emacs): Call x_clipboard_manager_save_all.
	* frame.c (delete_frame): Call x_clipboard_manager_save_frame.

	* xterm.h: Update prototype.

2011-05-28  William Xu  <william.xwl@gmail.com>

	* nsterm.m (ns_term_shutdown): Synchronize user defaults before
	exiting (Bug#8239).

2011-05-28  Jim Meyering  <meyering@redhat.com>

	Avoid a sign-extension bug in crypto_hash_function.
	* fns.c (to_uchar): Define.
	(crypto_hash_function): Use it to convert some newly-signed
	variables to unsigned, to avoid sign-extension bugs.  For example,
	without this change, (md5 "truc") would evaluate to
	45723a2aff78ff4fff7fff1114760e62 rather than the expected
	45723a2af3788c4ff17f8d1114760e62.  Reported by Antoine Levitt in
	https://lists.gnu.org/archive/html/emacs-devel/2011-05/msg00883.html.

2011-05-27  Paul Eggert  <eggert@cs.ucla.edu>

	Integer overflow fixes.

	* dbusbind.c: Serial number integer overflow fixes.
	(CHECK_DBUS_SERIAL_GET_SERIAL): New macro.
	(Fdbus_call_method_asynchronously, xd_read_message_1): Use a float
	to hold a serial number that is too large for a fixnum.
	(Fdbus_method_return_internal, Fdbus_method_error_internal):
	Check for serial numbers out of range.  Decode any serial number
	that was so large that it became a float.  (Bug#8722)

	* dbusbind.c: Use XFASTINT rather than XUINT, and check for nonneg.
	(Fdbus_call_method, Fdbus_call_method_asynchronously):
	Use XFASTINT rather than XUINT when numbers are nonnegative.
	(xd_append_arg, Fdbus_method_return_internal):
	(Fdbus_method_error_internal): Likewise.  Also, for unsigned
	arguments, check that Lisp number is nonnegative, rather than
	silently wrapping negative numbers around.  (Bug#8722)
	(xd_read_message_1): Don't assume dbus_uint32_t can fit in int.
	(Bug#8722)

	* data.c (arith_driver, Flsh): Avoid unnecessary casts to EMACS_UINT.

	* ccl.c (ccl_driver): Redo slightly to avoid the need for 'unsigned'.

	ccl: add integer overflow checks
	* ccl.c (CCL_CODE_MAX, GET_CCL_RANGE, GET_CCL_CODE, GET_CCL_INT):
	(IN_INT_RANGE): New macros.
	(ccl_driver): Use them to check for integer overflow when
	decoding a CCL program.  Many of the new checks are whether XINT (x)
	fits in int; it doesn't always, on 64-bit hosts.  The new version
	doesn't catch all possible integer overflows, but it's an
	improvement.  (Bug#8719)

	* alloc.c (make_event_array): Use XINT, not XUINT.
	There's no need for unsigned here.

	* mem-limits.h (EXCEEDS_LISP_PTR) [!USE_LSB_TAG]: EMACS_UINT -> uintptr_t
	This follows up to the 2011-05-06 change that substituted uintptr_t
	for EMACS_INT.  This case wasn't caught back then.

	Rework Fformat to avoid integer overflow issues.
	* editfns.c: Include <float.h> unconditionally, as it's everywhere
	now (part of C89).  Include <verify.h>.
	(MAX_10_EXP, CONVERTED_BYTE_SIZE): Remove; no longer needed.
	(pWIDE, pWIDElen, signed_wide, unsigned_wide): New defns.
	(Fformat): Avoid the prepass trying to compute sizes; it was only
	approximate and thus did not catch overflow reliably.  Instead, walk
	through the format just once, formatting and computing sizes as we go,
	checking for integer overflow at every step, and allocating a larger
	buffer as needed.  Keep track separately whether the format is
	multibyte.  Keep only the most-recently calculated precision, rather
	than them all.  Record whether each argument has been converted to
	string.  Use EMACS_INT, not int, for byte and char and arg counts.
	Support field widths and precisions larger than INT_MAX.  Avoid
	sprintf's undefined behavior with conversion specifications such as %#d
	and %.0c.  Fix bug with strchr succeeding on '\0' when looking for
	flags.  Fix bug with (format "%c" 256.0).  Avoid integer overflow when
	formatting out-of-range floating point numbers with int
	formats.  (Bug#8668)

	* lisp.h (FIXNUM_OVERFLOW_P): Work even if arg is a NaN.

	* data.c: Avoid integer truncation in expressions involving floats.
	* data.c: Include <intprops.h>.
	(arith_driver): When there's an integer overflow in an expression
	involving floating point, convert the integers to floating point
	so that the resulting value does not suffer from catastrophic
	integer truncation.  For example, on a 64-bit host (* 4
	most-negative-fixnum 0.5) should yield about -4.6e+18, not zero.
	Do not rely on undefined behavior after integer overflow.

	merge count_size_as_multibyte, parse_str_to_multibyte
	* character.c, character.h (count_size_as_multibyte):
	Rename from parse_str_to_multibyte; all uses changed.
	Check for integer overflow.
	* insdel.c, lisp.h (count_size_as_multibyte): Remove,
	since it's now a duplicate of the other.  This is more of
	a character than a buffer op, so better that it's in character.c.
	* fns.c, print.c: Adjust to above changes.

2011-05-27  Stefan Monnier  <monnier@iro.umontreal.ca>

	* xselect.c (x_convert_selection): Yet another int/Lisp_Object mixup.

2011-05-27  Paul Eggert  <eggert@cs.ucla.edu>

	* xselect.c: Fix minor problems prompted by GCC 4.6.0 warnings.
	(x_handle_selection_request, frame_for_x_selection): Remove unused vars.
	(x_clipboard_manager_save): Now static.
	(Fx_clipboard_manager_save): Rename local to avoid shadowing.

	* fns.c: Fix minor problems prompted by GCC 4.6.0 warnings.
	(crypto_hash_function): Now static.
	Fix pointer signedness problems.  Avoid unnecessary initializations.

2011-05-27  Chong Yidong  <cyd@stupidchicken.com>

	* termhooks.h (Vselection_alist): Make it terminal-local.

	* terminal.c (create_terminal): Initialize it.

	* xselect.c: Support for clipboard managers.
	(Vselection_alist): Move to termhooks.h as terminal-local var.
	(LOCAL_SELECTION): New macro.
	(x_atom_to_symbol): Handle x_display_info_for_display fail case.
	(symbol_to_x_atom): Remove gratuitous arg.
	(x_handle_selection_request, lisp_data_to_selection_data)
	(x_get_foreign_selection, Fx_register_dnd_atom): Callers changed.
	(x_own_selection, x_get_local_selection, x_convert_selection):
	New arg, specifying work frame.  Use terminal-local Vselection_alist.
	(some_frame_on_display): Delete unused function.
	(Fx_own_selection_internal, Fx_get_selection_internal)
	(Fx_disown_selection_internal, Fx_selection_owner_p)
	(Fx_selection_exists_p): New optional frame arg.
	(frame_for_x_selection, Fx_clipboard_manager_save): New functions.
	(x_handle_selection_clear): Don't treat other terminals with the
	same keyboard specially.  Use the terminal-local Vselection_alist.
	(x_clear_frame_selections): Use Frun_hook_with_args.

	* xterm.c (x_term_init): Intern ATOM and CLIPBOARD_MANAGER atoms.

	* xterm.h: Add support for those atoms.

2011-05-26  Chong Yidong  <cyd@stupidchicken.com>

	* xselect.c: ICCCM-compliant handling of MULTIPLE targets.
	(converted_selections, conversion_fail_tag): New global variables.
	(x_selection_request_lisp_error): Free the above.
	(x_get_local_selection): Remove unnecessary code.
	(x_reply_selection_request): Args changed; handle arbitrary array
	of converted selections stored in converted_selections.
	Separate the XChangeProperty and SelectionNotify steps.
	(x_handle_selection_request): Rewrite to handle MULTIPLE target.
	(x_convert_selection): New function.
	(x_handle_selection_event): Simplify.
	(x_get_foreign_selection): Don't ignore incoming requests while
	waiting for an answer; this will fail when we implement
	SAVE_TARGETS, and seems unnecessary anyway.
	(selection_data_to_lisp_data): Recognize ATOM_PAIR type.
	(Vx_sent_selection_functions): Doc fix.

2011-05-26  Leo Liu  <sdl.web@gmail.com>

	* editfns.c (Ftranspose_regions): Allow empty regions.  (Bug#8699)

2011-05-25  YAMAMOTO Mitsuharu  <mituharu@math.s.chiba-u.ac.jp>

	* dispextern.h (struct glyph_row): New member fringe_bitmap_periodic_p.

	* dispnew.c (shift_glyph_matrix, scrolling_window): Mark scrolled row
	for fringe update if it has periodic bitmap.
	(row_equal_p): Also compare left_fringe_offset, right_fringe_offset,
	and fringe_bitmap_periodic_p.

	* fringe.c (get_fringe_bitmap_data): New function.
	(draw_fringe_bitmap_1, update_window_fringes): Use it.
	(update_window_fringes): Record periodicity of fringe bitmap in glyph
	row.  Mark glyph row for fringe update if periodicity changed.

	* xdisp.c (try_window_reusing_current_matrix): Don't mark scrolled row
	for fringe update unless it has periodic bitmap.

2011-05-25  Kenichi Handa  <handa@m17n.org>

	* xdisp.c (get_next_display_element): Set correct it->face_id for
	a static composition.

2011-05-24  Leo Liu  <sdl.web@gmail.com>

	* deps.mk (fns.o):
	* makefile.w32-in ($(BLD)/fns.$(O)): Include sha1.h.

	* fns.c (crypto_hash_function, Fsha1): New function.
	(Fmd5): Use crypto_hash_function.
	(syms_of_fns): Add Ssha1.

2011-05-22  Paul Eggert  <eggert@cs.ucla.edu>

	* gnutls.c: Remove unused macros.
	(fn_gnutls_transport_set_lowat, fn_gnutls_transport_set_pull_function):
	(fn_gnutls_transport_set_push_function) [!WINDOWSNT]:
	Remove macros that are defined and never used.
	Caught by gcc -Wunused-macros (GCC 4.6.0, Fedora 14).

2011-05-22  Chong Yidong  <cyd@stupidchicken.com>

	* xselect.c (syms_of_xselect): Remove unused symbol SAVE_TARGETS.
	(Fx_get_selection_internal): Minor cleanup.
	(Fx_own_selection_internal): Rename arguments for consistency with
	select.el.

2011-05-22  Paul Eggert  <eggert@cs.ucla.edu>

	* xselect.c (QSAVE_TARGETS): New static var, to fix build failure.

2011-05-22  Chong Yidong  <cyd@stupidchicken.com>

	* xselect.c (syms_of_xselect): Include character.h; use DEFSYM.

2011-05-21  YAMAMOTO Mitsuharu  <mituharu@math.s.chiba-u.ac.jp>

	* dispnew.c (scrolling_window): Don't exclude the case that the
	last enabled row in the desired matrix touches the bottom boundary.

2011-05-21  Glenn Morris  <rgm@gnu.org>

	* Makefile.in ($(etc)/DOC): Make second command line even shorter.
	(SOME_MACHINE_OBJECTS): Replace FONT_OBJ by its maximal expansion,
	and add some more files.

2011-05-20  Eli Zaretskii  <eliz@gnu.org>

	* callproc.c (Fcall_process) [MSDOS]: Fix arguments to
	report_file_error introduced by the change from 2011-05-07.

2011-05-20  Paul Eggert  <eggert@cs.ucla.edu>

	* systime.h (Time): Define only if emacs is defined.
	This is to allow ../lib-src/profile.c to be compiled on FreeBSD,
	where the include path doesn't have X11/X.h by default.  See
	<http://lists.gnu.org/archive/html/emacs-devel/2011-05/msg00561.html>.

2011-05-20 Kenichi Handa  <handa@m17n.org>

	* composite.c (find_automatic_composition): Fix previous change.

2011-05-20  Glenn Morris  <rgm@gnu.org>

	* lisp.mk: New file, split from Makefile.in.
	* Makefile.in (lisp): Move to separate file, inserted by @lisp_frag@.
	(shortlisp): Remove.
	($(etc)/DOC): Edit lisp.mk rather than using $shortlisp.

2011-05-19  Glenn Morris  <rgm@gnu.org>

	* Makefile.in (MSDOS_SUPPORT_REAL, MSDOS_SUPPORT, NS_SUPPORT)
	(REAL_MOUSE_SUPPORT, GPM_MOUSE_SUPPORT, MOUSE_SUPPORT, TOOLTIP_SUPPORT)
	(BASE_WINDOW_SUPPORT, X_WINDOW_SUPPORT, WINDOW_SUPPORT): Remove.
	(lisp): Set the order to that of loadup.el.
	(shortlisp): Make it a copy of $lisp.
	(SOME_MACHINE_LISP): Remove.
	($(etc)/DOC): Depend just on $lisp, not $SOME_MACHINE_LISP too.
	Use just $shortlisp, not $SOME_MACHINE_LISP too.

2011-05-18  Kenichi Handa  <handa@m17n.org>

	* composite.c (CHAR_COMPOSABLE_P): Add more check for efficiency.
	(BACKWARD_CHAR): Wrap the arg STOP by parenthesis.
	(find_automatic_composition): Mostly rewrite for efficiency.

2011-05-18  Juanma Barranquero  <lekktu@gmail.com>

	* makefile.w32-in: Update dependencies.

2011-05-18  Christoph Scholtes  <cschol2112@googlemail.com>

	* menu.c: Include limits.h (fixes the MS-Windows build broken by
	2011-06-18T18:49:19Z!cyd@stupidchicken.com).

2011-05-18  Paul Eggert  <eggert@cs.ucla.edu>

	Fix some integer overflow issues, such as string length overflow.

	* insdel.c (count_size_as_multibyte): Check for string overflow.

	* character.c (lisp_string_width): Check for string overflow.
	Use EMACS_INT, not int, for string indexes and lengths; in
	particular, 2nd arg is now EMACS_INT, not int.  Do not crash if
	the resulting string length overflows an EMACS_INT; instead,
	report a string overflow if no precision given.  When checking for
	precision exhaustion, use a check that cannot possibly have
	integer overflow.  (Bug#8675)
	* character.h (lisp_string_width): Adjust to new signature.

	* alloc.c (string_overflow): New function.
	(Fmake_string): Use it.  This doesn't change behavior, but saves
	a few bytes and will simplify future changes.
	* character.c (string_escape_byte8): Likewise.
	* lisp.h (string_overflow): New decl.

	Fixups, following up to the user-interface timestamp change.
	* nsterm.m (last_mouse_movement_time, ns_mouse_position): Use Time
	for UI timestamps, instead of unsigned long.
	* msdos.c (mouse_get_pos): Likewise.
	* w32inevt.c (movement_time, w32_console_mouse_position): Likewise.
	* w32gui.h (Time): Define by including "systime.h" rather than by
	declaring it ourselves.  (Bug#8664)

	* dispextern.h (struct image): Don't assume time_t <= unsigned long.
	* image.c (clear_image_cache): Likewise.

	* term.c (term_mouse_position): Don't assume time_t wraparound.

	Be more systematic about user-interface timestamps.
	Before, the code sometimes used 'Time', sometimes 'unsigned long',
	and sometimes 'EMACS_UINT', to represent these timestamps.
	This change causes it to use 'Time' uniformly, as that's what X uses.
	This makes the code easier to follow, and makes it easier to catch
	integer overflow bugs such as Bug#8664.
	* frame.c (Fmouse_position, Fmouse_pixel_position):
	Use Time, not unsigned long, for user-interface timestamps.
	* keyboard.c (last_event_timestamp, kbd_buffer_get_event): Likewise.
	(button_down_time, make_lispy_position, make_lispy_movement): Likewise.
	* keyboard.h (last_event_timestamp): Likewise.
	* menu.c (Fx_popup_menu) [!HAVE_X_WINDOWS]: Likewise.
	* menu.h (xmenu_show): Likewise.
	* term.c (term_mouse_position): Likewise.
	* termhooks.h (struct input_event.timestamp): Likewise.
	(struct terminal.mouse_position_hook): Likewise.
	* xmenu.c (create_and_show_popup_menu, xmenu_show): Likewise.
	* xterm.c (XTmouse_position, x_scroll_bar_report_motion): Likewise.
	* systime.h (Time): New decl.  Pull it in from <X11/X.h> if
	HAVE_X_WINDOWS, otherwise define it as unsigned long, which is
	what it was before.
	* menu.h, termhooks.h: Include "systime.h", for Time.

	* keyboard.c (make_lispy_event): Fix problem in integer overflow.
	Don't assume that the difference between two unsigned long values
	can fit into an integer.  At this point, we know button_down_time
	<= event->timestamp, so the difference must be nonnegative, so
	there's no need to cast the result if double-click-time is
	nonnegative, as it should be; check that it's nonnegative, just in
	case.  This bug is triggered when events are more than 2**31 ms
	apart (about 25 days).  (Bug#8664)

	* xselect.c (last_event_timestamp): Remove duplicate decl.
	(x_own_selection): Remove needless cast to unsigned long.

	* xmenu.c (set_frame_menubar): Use int, not EMACS_UINT, for indexes
	that always fit in int.  Use a sentinel instead of a counter, to
	avoid a temp and to allay GCC's concerns about possible int overflow.
	* frame.h (struct frame): Use int for menu_bar_items_used
	instead of EMACS_INT, since it always fits in int.

	* menu.c (grow_menu_items): Check for int overflow.

	* xmenu.c (set_frame_menubar): Don't mishandle vectors with no nils.

	* xterm.c: Use EMACS_INT for Emacs modifiers, and int for X modifiers.
	Before, the code was not consistent.  These values cannot exceed
	2**31 - 1 so there's no need to make them unsigned.
	(x_x_to_emacs_modifiers): Accept int and return EMACS_INT.
	(x_emacs_to_x_modifiers): Accept EMACS_INT and return int.
	(x_x_to_emacs_modifiers, x_emacs_to_x_modifiers): Reject non-integers
	as modifiers.
	* xterm.h (x_x_to_emacs_modifiers): Adjust to signature change.

	* lisp.h (XINT) [USE_LISP_UNION_TYPE]: Cast to EMACS_INT.
	(XUINT) [USE_LISP_UNION_TYPE]: Cast to EMACS_UINT.
	Otherwise, GCC 4.6.0 warns about printf (pI, XINT (...)),
	presumably because the widths might not match.

	* window.c (size_window): Avoid needless test at loop start.

2011-05-18  Courtney Bane  <emacs-bugs-7626@cbane.org>  (tiny change)

	* term.c (Fresume_tty): Restore hooks before reinitializing (bug#8687).

2011-05-12  Drew Adams  <drew.adams@oracle.com>

	* textprop.c (Fprevious_single_char_property_change): Doc fix (bug#8655).

2011-05-12  YAMAMOTO Mitsuharu  <mituharu@math.s.chiba-u.ac.jp>

	* w32term.c (w32_draw_fringe_bitmap): Rename local vars `left' and
	`width' to `bar_area_x' and `bar_area_width', respectively.
	(x_scroll_run): Take account of fringe background extension.

	* xterm.c (x_draw_fringe_bitmap) [USE_TOOLKIT_SCROLL_BARS]:
	Rename local vars `left' and `width' to `bar_area_x' and
	`bar_area_width', respectively.
	(x_scroll_run) [USE_TOOLKIT_SCROLL_BARS]: Take account of fringe
	background extension.

2011-05-10  Jim Meyering  <meyering@redhat.com>

	* xdisp.c (x_intersect_rectangles): Fix typo "the the -> the".

2011-05-10  Juanma Barranquero  <lekktu@gmail.com>

	* image.c (Finit_image_library): Return t for built-in image types,
	like pbm and xbm.  (Bug#8640)

2011-05-09  Andreas Schwab  <schwab@linux-m68k.org>

	* w32menu.c (set_frame_menubar): Fix submenu allocation.

2011-05-07  Eli Zaretskii  <eliz@gnu.org>

	* w32console.c (Fset_screen_color): Doc fix.
	(Fget_screen_color): New function.
	(syms_of_ntterm): Defsubr it.

	* callproc.c (call_process_cleanup) [MSDOS]: Don't close and
	unlink the temporary file if Fcall_process didn't create it in the
	first place.
	(Fcall_process) [MSDOS]: Don't create tempfile if stdout of the
	child process will be redirected to a file specified with `:file'.
	Don't try to re-open tempfile in that case, and set fd[0] to -1 as
	cue to call_process_cleanup not to close that handle.

2011-05-07  Ben Key  <bkey76@gmail.com>

	* makefile.w32-in: The bootstrap-temacs rule now makes use of
	one of two shell specific rules, either bootstrap-temacs-CMD or
	bootstrap-temacs-SH.  The bootstrap-temacs-SH rule is identical
	to the previous implementation of the bootstrap-temacs rule.
	The bootstrap-temacs-CMD rule is similar to the previous
	implementation of the bootstrap-temacs rule except that it
	makes use of the ESC_CFLAGS variable instead of the CFLAGS
	variable.

	These changes, along with some changes to nt/configure.bat,
	nt/gmake.defs, and nt/nmake.defs, are required to extend my
	earlier fix to add support for --cflags and --ldflags options
	that include quotes so that it works whether make uses cmd or
	sh as the shell.

2011-05-06  Michael Albinus  <michael.albinus@gmx.de>

	* dbusbind.c (QCdbus_type_unix_fd): Declare static.
	(xd_remove_watch): Don't check QCdbus_type_unix_fd for SYMBOLP, it
	is a constant.
	(Fdbus_init_bus, xd_read_queued_messages): Bus can be a symbol or
	a string.  Handle both cases.
	(Fdbus_call_method_asynchronously, Fdbus_register_signal)
	(Fdbus_register_method): Use Qinvalid_function.

2011-05-06  Juanma Barranquero  <lekktu@gmail.com>

	* makefile.w32-in: Update dependencies.
	(LISP_H): Add inttypes.h and stdin.h.
	(PROCESS_H): Add unistd.h.

2011-05-06  Eli Zaretskii  <eliz@gnu.org>

	* lread.c: Include limits.h (fixes the MS-Windows build broken by
	2011-05-06T07:13:19Z!eggert@cs.ucla.edu).

2011-05-06  Paul Eggert  <eggert@cs.ucla.edu>

	* image.c (Finit_image_library) [!HAVE_NTGUI]: Omit unused local.

	* term.c (vfatal): Remove stray call to va_end.
	It's not needed and the C Standard doesn't allow it here anyway.

	Use C99's va_copy to avoid undefined behavior on x86-64 GNU/Linux.
	* eval.c (verror): doprnt a copy of ap, not the original.  (Bug#8545)

	* eval.c (verror): OK to create a string of up to MOST_POSITIVE_FIXNUM
	bytes.

	* term.c: Don't include <stdarg.h>, as <lisp.h> does that.

	* callproc.c (Fcall_process): Use 'volatile' to avoid vfork clobbering.

	* process.c (Fformat_network_address): Fix typo: args2 -> *args2.

	* xmenu.c (set_frame_menubar): Fix typo: int * -> int (3 times).

	* coding.c (detect_coding_charset): Fix typo: * 2 -> *4 (Bug#8601).

	* charset.h (struct charset.code_space): Now has 15 elements, not 16.
	* charset.c (Fdefine_charset_internal): Don't initialize
	charset.code_space[15].  The value was garbage, on hosts with
	32-bit int (Bug#8600).

	* lread.c (read_integer): Be more consistent with string-to-number.
	Use string_to_number to do the actual conversion; this avoids
	rounding errors and fixes some other screwups.  Without this fix,
	for example, #x1fffffffffffffff was misread as -2305843009213693952.
	(digit_to_number): Move earlier, for benefit of read_integer.
	Return -1 if the digit is out of range for the base, -2 if it is
	not a digit in any supported base.  (Bug#8602)

	* doprnt.c (doprnt): Support arbitrary pI values, such as "I64".

	* dispnew.c (scrolling_window): Return 1 if we scrolled,
	to match comment at start of function.  This also removes a
	GCC warning about overflow in a 32+64-bit port.

	* lisp.h (EMACS_INT, EMACS_UINT, BITS_PER_EMACS_INT, pI): Simplify.

	* dbusbind.c: Do not use XPNTR on a value that may be an integer.
	Reported by Stefan Monnier in
	<http://lists.gnu.org/archive/html/emacs-devel/2011-04/msg00919.html>.
	(xd_remove_watch, Fdbus_init_bus, xd_read_queued_messages):
	Use SYMBOLP-guarded XSYMBOL, not XPNTR.

	* lisp.h (EMACS_INTPTR): Remove.  All uses changed to intptr_t.
	(EMACS_UINTPTR): Likewise, with uintptr_t.

	* lisp.h: Prefer 64-bit EMACS_INT if available.
	(EMACS_INT, EMACS_UINT, BITS_PER_EMACS_INT, pI): Define to 64-bit
	on 32-bit hosts that have 64-bit int, so that they can access
	large files.
	However, temporarily disable this change unless the temporary
	symbol WIDE_EMACS_INT is defined.

	* lread.c, process.c: Do not include <inttypes.h>; lisp.h does it now.

	Prefer intptr_t/uintptr_t for integers the same widths as pointers.
	This removes an assumption that EMACS_INT and long are the same
	width as pointers.  The assumption is true for Emacs porting targets
	now, but we want to make other targets possible.
	* lisp.h: Include <inttypes.h>, for INTPTR_MAX, UINTPTR_MAX.
	(EMACS_INTPTR, EMACS_UINTPTR): New macros.
	In the rest of the code, change types of integers that hold casted
	pointers to EMACS_INTPTR and EMACS_UINTPTR, systematically
	replacing EMACS_INT, long, EMACS_UINT, and unsigned long.
	(XTYPE): Don't cast arg to EMACS_UINT; normally is not needed.
	(XSET): Cast type of XTYPE arg to EMACS_INTPTR; it is needed here.
	No need to cast type when ORing.
	(XPNTR): Return a value of type EMACS_INTPTR or EMACS_UINTPTR.
	* alloc.c (lisp_align_malloc): Remove a no-longer-needed cast.
	* doc.c (store_function_docstring): Use EMACS_INTPTR, so as not to
	assume EMACS_INT is the same width as char *.
	* gtkutil.c (xg_gtk_scroll_destroy, xg_tool_bar_button_cb):
	(xg_tool_bar_callback, xg_tool_bar_help_callback, xg_make_tool_item):
	Remove no-longer-needed casts.
	(xg_create_scroll_bar, xg_tool_bar_button_cb, xg_tool_bar_callback):
	(xg_tool_bar_help_callback, xg_make_tool_item):
	Use EMACS_INTPTR to hold an integer
	that will be cast to void *; this can avoid a GCC warning
	if EMACS_INT is not the same width as void *.
	* menu.c (find_and_call_menu_selection): Remove no-longer-needed cast.
	* xdisp.c (display_echo_area_1, resize_mini_window_1):
	(current_message_1, set_message_1):
	Use a local to convert to proper width without a cast.
	* xmenu.c (dialog_selection_callback): Likewise.

	* sysdep.c (get_random): Don't assume EMACS_INT is no wider than long.
	Also, don't assume VALBITS / RAND_BITS is less than 5,
	and don't rely on undefined behavior when shifting a 1 left into
	the sign bit.
	* lisp.h (get_random): Change signature to match.

	* lread.c (hash_string): Use size_t, not int, for hash computation.
	Normally we prefer signed values; but hashing is special, because
	it's better to use unsigned division on hash table sizes so that
	the remainder is nonnegative.  Also, size_t is the natural width
	for hashing into memory.  The previous code used 'int', which doesn't
	retain enough info to hash well into very large tables.
	(oblookup, oblookup_last_bucket_number, Funintern): Likewise.

	* dbusbind.c: Don't possibly lose pointer info when converting.
	(xd_remove_watch, Fdbus_init_bus, xd_read_queued_messages):
	Use XPNTR rather than XHASH, so that the high-order bits of
	the pointer aren't lost when converting through void *.

	* eval.c (Fautoload): Don't double-shift a pointer.

	* fns.c (Frandom): Let EMACS_UINT be wider than unsigned long.

2011-05-06  Juanma Barranquero  <lekktu@gmail.com>

	* gnutls.c (DEF_GNUTLS_FN):
	* image.c (DEF_IMGLIB_FN): Make function pointers static.

2011-05-05  Andreas Schwab  <schwab@linux-m68k.org>

	* lread.c (lisp_file_lexically_bound_p): Stop scanning at end
	marker.  (Bug#8610)

2011-05-05 Eli Zaretskii  <eliz@gnu.org>

	* w32heap.c (allocate_heap) [USE_LISP_UNION_TYPE || USE_LSB_TAG]:
	New version that can reserve upto 2GB of heap space.

2011-05-05  Chong Yidong  <cyd@stupidchicken.com>

	* nsfns.m (Fns_read_file_name): Doc fix (Bug#8534).

2011-05-05  Teodor Zlatanov  <tzz@lifelogs.com>

	* gnutls.c (fn_gnutls_certificate_set_x509_key_file): Add alias to
	`gnutls_certificate_set_x509_key_file'.

2011-05-05  Juanma Barranquero  <lekktu@gmail.com>

	* makefile.w32-in ($(BLD)/image.$(O), $(BLD)/process.$(O)):
	Update dependencies.

2011-05-04  Juanma Barranquero  <lekktu@gmail.com>

	* gnutls.h (emacs_gnutls_write, emacs_gnutls_read):
	* gnutls.c (emacs_gnutls_write, emacs_gnutls_read):
	Remove unused parameter `fildes'.
	* process.c (read_process_output, send_process): Don't pass it.

2011-05-04  Juanma Barranquero  <lekktu@gmail.com>

	Fix previous change: the library cache is defined in w32.c.
	* image.c (CACHE_IMAGE_TYPE) [!HAVE_NTGUI]: Define to noop.
	(Finit_image_library): Wrap Vlibrary_cache on "#ifdef HAVE_NTGUI".

2011-05-04  Juanma Barranquero  <lekktu@gmail.com>

	Implement dynamic loading of GnuTLS on Windows.

	* gnutls.h (GNUTLS_EMACS_ERROR_NOT_LOADED): New macro.
	(emacs_gnutls_write, emacs_gnutls_read): Mark as extern.
	(emacs_gnutls_record_check_pending, emacs_gnutls_transport_set_errno):
	Declare.

	* gnutls.c (Qgnutls_dll): Define.
	(DEF_GNUTLS_FN, LOAD_GNUTLS_FN): New macros.
	(gnutls_*): Declare function pointers.
	(init_gnutls_functions): New function to initialize function pointers.
	(emacs_gnutls_handshake, Fgnutls_error_string, Fgnutls_deinit)
	(emacs_gnutls_global_init, Fgnutls_bye): Use function pointers.
	(emacs_gnutls_record_check_pending, emacs_gnutls_transport_set_errno):
	Wrappers for gnutls_record_check_pending and gnutls_transport_set_errno.
	(emacs_gnutls_write, emacs_gnutls_read)
	(emacs_gnutls_handle_error, Fgnutls_error_fatalp)
	(Fgnutls_available_p): New function.
	(Fgnutls_boot): Call Fgnutls_available_p.  Use function pointers.
	(syms_of_gnutls) <Qgnutls_dll>: Initialize and staticpro it.
	(syms_of_gnutls) <Sgnutls_available_p>: defsubr it.

	* image.c: Include w32.h.
	(Vimage_type_cache): Delete.
	(syms_of_image) <Vimage_type_cache>: Don't initialize and staticpro it.
	(CACHE_IMAGE_TYPE, Finit_image_library): Use Vlibrary_cache instead.
	(w32_delayed_load): Move to w32.c.

	* w32.h (VlibraryCache, QCloaded_from, w32_delayed_load): Declare.

	* w32.c (QCloaded_from, Vlibrary_cache): Define.
	(w32_delayed_load): Move from image.c.  When loading a library, record
	its filename in the :loaded-from property of the library id.
	(globals_of_w32) <QCloaded_from, Vlibrary_cache>:
	Initialize and staticpro them.
	(emacs_gnutls_pull, emacs_gnutls_push): Call emacs_gnutls_* functions.

	* process.c: Include lisp.h before w32.h, not after.
	(wait_reading_process_output): Call emacs_gnutls_record_check_pending
	instead of gnutls_record_check_pending.

	* callproc.c, emacs.c: Include lisp.h before w32.h, not after.

2011-05-04  Teodor Zlatanov  <tzz@lifelogs.com>

	* gnutls.c (Fgnutls_boot): Support :keylist and :crlfiles options
	instead of :keyfiles.  Give GnuTLS the keylist and the CRL lists
	as passed in.

2011-05-03  Jan Djärv  <jan.h.d@swipnet.se>

	* xterm.c (x_set_frame_alpha): Do not set property on anything
	else than FRAME_X_OUTER_WINDOW (Bug#8608).

2011-05-02  Juanma Barranquero  <lekktu@gmail.com>

	* sysdep.c (get_tty_size) [WINDOWSNT]: Implement.  (Bug#8596)

2011-05-02  Juanma Barranquero  <lekktu@gmail.com>

	* gnutls.c (Qgnutls_log_level, Qgnutls_code, Qgnutls_anon)
	(Qgnutls_x509pki, Qgnutls_e_interrupted, Qgnutls_e_again)
	(Qgnutls_e_invalid_session, Qgnutls_e_not_ready_for_handshake)
	(gnutls_global_initialized, Qgnutls_bootprop_priority)
	(Qgnutls_bootprop_trustfiles, Qgnutls_bootprop_keyfiles)
	(Qgnutls_bootprop_callbacks, Qgnutls_bootprop_loglevel)
	(Qgnutls_bootprop_hostname, Qgnutls_bootprop_verify_flags)
	(Qgnutls_bootprop_verify_error, Qgnutls_bootprop_verify_hostname_error)
	(Qgnutls_bootprop_callbacks_verify): Make static.

2011-05-01  Andreas Schwab  <schwab@linux-m68k.org>

	* callproc.c: Indentation fixup.

	* sysdep.c (wait_for_termination_1): Make static.
	(wait_for_termination, interruptible_wait_for_termination):
	Move after wait_for_termination_1.

2011-05-01  Lars Magne Ingebrigtsen  <larsi@gnus.org>

	* sysdep.c (interruptible_wait_for_termination): New function
	which is like wait_for_termination, but allows keyboard
	interruptions.

	* callproc.c (Fcall_process): Add (:file "file") as an option for
	the STDOUT buffer.
	(Fcall_process_region): Ditto.

2011-04-30  Eli Zaretskii  <eliz@gnu.org>

	* dosfns.c (Fint86, Fdos_memget, Fdos_memput): Use `ASIZE (FOO)'
	rather than `XVECTOR (FOO)->size'.

	* process.c: Remove HAVE_INTTYPES_H condition from inclusion of
	inttypes.h, as a gnulib replacement is used if it not available in
	system headers.

2011-04-21  Eli Zaretskii  <eliz@gnu.org>

	Lift the MOST_POSITIVE_FIXNUM/4 limitation on visited files.
	* fileio.c (Finsert_file_contents): Don't limit file size to 1/4
	of MOST_POSITIVE_FIXNUM.  (Bug#8528)

	* coding.c (coding_alloc_by_realloc): Error out if destination
	will grow beyond MOST_POSITIVE_FIXNUM.
	(decode_coding_emacs_mule): Abort if there isn't enough place in
	charbuf for the composition carryover bytes.  Reserve an extra
	space for up to 2 characters produced in a loop.
	(decode_coding_iso_2022): Abort if there isn't enough place in
	charbuf for the composition carryover bytes.

2011-04-21  Eli Zaretskii  <eliz@gnu.org>

	* doprnt.c (doprnt) [!HAVE_LONG_LONG_INT]: Error out instead of
	aborting when %lld or %lll format is passed.
	[!HAVE_UNSIGNED_LONG_LONG_INT]: Error out instead of aborting when
	%llo or %llx format is passed.  (Bug#8545)

	* window.c (window_scroll_line_based): Use a marker instead of
	simple variables to record original value of point.  (Bug#7952)

	* doprnt.c (doprnt): Fix the case where a multibyte sequence
	produced by %s or %c overflows available buffer space.  (Bug#8545)

2011-04-28  Paul Eggert  <eggert@cs.ucla.edu>

	* doprnt.c (doprnt): Omit useless test; int overflow check (Bug#8545).
	(SIZE_MAX): Move defn after all includes, as they might #define it.

2011-04-28  Juanma Barranquero  <lekktu@gmail.com>

	* w32.c (init_environment): Warn about defaulting HOME to C:\.

2011-04-28  Juanma Barranquero  <lekktu@gmail.com>

	* keyboard.c (Qdelayed_warnings_hook): Define.
	(command_loop_1): Run `delayed-warnings-hook'
	if Vdelayed_warnings_list is non-nil.
	(syms_of_keyboard) <delayed-warnings-hook>: DEFSYM it.
	(syms_of_keyboard) <delayed-warnings-list>: DEFVAR_LISP it.

2011-04-28  Eli Zaretskii  <eliz@gnu.org>

	* doprnt.c (doprnt): Don't return value smaller than the buffer
	size if the message was truncated.  (Bug#8545).

2011-04-28  Juanma Barranquero  <lekktu@gmail.com>

	* w32fns.c (Fx_change_window_property, Fx_delete_window_property)
	(Fx_window_property): #if-0 the whole functions, not just the bodies.

2011-04-27  Paul Eggert  <eggert@cs.ucla.edu>

	* doprnt.c (doprnt): Support "ll" length modifier, for long long.

2011-04-27  Juanma Barranquero  <lekktu@gmail.com>

	* makefile.w32-in: Update dependencies.

2011-04-27  Eli Zaretskii  <eliz@gnu.org>

	Improve `doprnt' and its usage.  (Bug#8545)
	* doprnt.c (doprnt): Make sure `format' is never accessed beyond
	`format_end'.  Remove support for %l as a conversion specifier.
	Don't use xrealloc.  Improve diagnostics when the %l size modifier
	is used.  Update the commentary.

	* eval.c (verror): Simplify calculation of size_t.

	* coding.c (Ffind_operation_coding_system): Fix diagnostic error
	messages.

2011-04-27  Yoshiaki Kasahara  <kasahara@nc.kyushu-u.ac.jp>  (tiny change)

	* buffer.c (init_buffer) [USE_MMAP_FOR_BUFFERS]: Adjust to aliasing
	change.

2011-04-27  Paul Eggert  <eggert@cs.ucla.edu>

	* nsmenu.m: Replace all uses of XVECTOR with ASIZE and AREF.
	This makes this file independent of the recent pseudovector change.

2011-04-26  Paul Eggert  <eggert@cs.ucla.edu>

	* keyboard.c (handle_user_signal): Fix pointer signedness problem.

	* gnutls.c (emacs_gnutls_handle_error): Remove unused local.
	(Fgnutls_boot): gnutls_certificate_verify_peers2 wants unsigned *.
	Remove unused local.
	(emacs_gnutls_write): Don't use uninitialized rtnval if nbyte <= 0.

	* lisp.h: Fix a problem with aliasing and vector headers.  (Bug#8546)
	GCC 4.6.0 optimizes based on type-based alias analysis.
	For example, if b is of type struct buffer * and v of type struct
	Lisp_Vector *, then gcc -O2 was incorrectly assuming that &b->size
	!= &v->size, and therefore "v->size = 1; b->size = 2; return
	v->size;" must therefore return 1.  This assumption is incorrect
	for Emacs, since it type-puns struct Lisp_Vector * with many other
	types.  To fix this problem, this patch adds a new type struct
	vectorlike_header that documents the constraints on layout of vectors
	and pseudovectors, and helps optimizing compilers not get fooled
	by Emacs's type punning.  It also adds the macros XSETTYPED_PVECTYPE
	XSETTYPED_PSEUDOVECTOR, TYPED_PSEUDOVECTORP, for similar reasons.
	* lisp.h (XSETTYPED_PVECTYPE): New macro, specifying the name of
	the size member.
	(XSETPVECTYPE): Rewrite in terms of new macro.
	(XSETPVECTYPESIZE): New macro, specifying both type and size.
	This is a bit clearer, and further avoids the possibility of
	undesirable aliasing.
	(XSETTYPED_PSEUDOVECTOR): New macro, specifying the size.
	(XSETPSEUDOVECTOR): Rewrite in terms of XSETTYPED_PSEUDOVECTOR.
	(XSETSUBR): Rewrite in terms of XSETTYPED_PSEUDOVECTOR and XSIZE,
	since Lisp_Subr is a special case (no "next" field).
	(ASIZE): Now uses header.size rather than size.
	All previous uses of XVECTOR (foo)->size replaced to use this macro,
	to avoid the hassle of writing XVECTOR (foo)->header.size.
	(struct vectorlike_header): New type.
	(TYPED_PSEUDOVECTORP): New macro, also specifying the C type of the
	object, to help avoid aliasing.
	(PSEUDOVECTORP): Rewrite in terms of TYPED_PSEUDOVECTORP.
	(SUBRP): Likewise, since Lisp_Subr is a special case.
	* lisp.h (struct Lisp_Vector, struct Lisp_Char_Table):
	(struct Lisp_Sub_Char_Table, struct Lisp_Bool_Vector):
	(struct Lisp_Hash_Table): Combine first two members into a single
	struct vectorlike_header member.  All uses of "size" and "next" members
	changed to be "header.size" and "header.next".
	* buffer.h (struct buffer): Likewise.
	* font.h (struct font_spec, struct font_entity, struct font): Likewise.
	* frame.h (struct frame): Likewise.
	* process.h (struct Lisp_Process): Likewise.
	* termhooks.h (struct terminal): Likewise.
	* window.c (struct save_window_data, struct saved_window): Likewise.
	* window.h (struct window): Likewise.
	* alloc.c (allocate_buffer, Fmake_bool_vector, allocate_pseudovector):
	Use XSETPVECTYPESIZE, not XSETPVECTYPE, to avoid aliasing problems.
	* buffer.c (init_buffer_once): Likewise.
	* lread.c (defsubr): Use XSETTYPED_PVECTYPE, since Lisp_Subr is a
	special case.
	* process.c (Fformat_network_address): Use local var for size,
	for brevity.

	* bytecode.c (exec_byte_code): Don't use XVECTOR before CHECK_VECTOR.

	Make the Lisp reader and string-to-float more consistent (Bug#8525)
	* data.c (atof): Remove decl; no longer used or needed.
	(digit_to_number): Move to lread.c.
	(Fstring_to_number): Use new string_to_number function, to be
	consistent with how the Lisp reader treats infinities and NaNs.
	Do not assume that floating-point numbers represent EMACS_INT
	without losing information; this is not true on most 64-bit hosts.
	Avoid double-rounding errors, by insisting on integers when
	parsing non-base-10 numbers, as the documentation specifies.
	* lisp.h (string_to_number): New decl, replacing ...
	(isfloat_string): Remove.
	* lread.c: Include <inttypes.h>, for uintmax_t and strtoumax.
	(read1): Do not accept +. and -. as integers; this
	appears to have been a coding error.  Similarly, do not accept
	strings like +-1e0 as floating point numbers.  Do not report
	overflow for integer overflows unless the base is not 10 which
	means we have no simple and reliable way to continue.
	Break out the floating-point parsing into a new
	function string_to_number, so that Fstring_to_number parses
	floating point numbers consistently with the Lisp reader.
	(digit_to_number): Move here from data.c.  Make it static inline.
	(E_CHAR, EXP_INT): Remove, replacing with ...
	(E_EXP): New macro, to solve the "1.0e+" problem mentioned below.
	(string_to_number): New function, replacing isfloat_string.
	This function checks for valid syntax and produces the resulting
	Lisp float number too.  Rework it so that string-to-number
	no longer mishandles examples like "1.0e+".  Use strtoumax,
	so that overflow for non-base-10 numbers is reported only when
	there's no portable and simple way to convert to floating point.

	* textprop.c (set_text_properties_1): Rewrite for clarity,
	and to avoid GCC warning about integer overflow.

	* intervals.h (struct interval): Use EMACS_INT for members
	where EMACS_UINT might cause problems.  See
	<http://lists.gnu.org/archive/html/emacs-devel/2011-04/msg00514.html>.
	(CHECK_TOTAL_LENGTH): Remove cast to EMACS_INT; no longer needed.
	* intervals.c (interval_deletion_adjustment): Now returns EMACS_INT.
	All uses changed.
	(offset_intervals): Tell GCC not to worry about length overflow
	when negating a negative length.

	* alloc.c (overrun_check_malloc, overrun_check_realloc): Now static.
	(overrun_check_free): Likewise.

	* alloc.c (SDATA_SIZE) [!GC_CHECK_STRING_BYTES]: Avoid runtime check
	in the common case where SDATA_DATA_OFFSET is a multiple of Emacs
	word size.

	* gnutls.c: Fix problems found by GCC 4.6.0 on Ubuntu 10.10.
	(gnutls_make_error): Rename local to avoid shadowing.
	(gnutls_emacs_global_deinit): ifdef out; not used.
	(Fgnutls_boot): Use const for pointer to readonly storage.
	Comment out unused local.  Fix pointer signedness problems.

	* lread.c (openp): Don't stuff size_t into an 'int'.
	Use <= on length, not < on length + 1, to avoid GCC 4.6.0 warning
	about possible signed overflow.

	* gtkutil.c: Fix problems found by GCC 4.6.0 on Ubuntu 10.10.
	(GDK_KEY_g): Don't define if already defined.
	(xg_prepare_tooltip): Avoid pointer signedness problem.
	(xg_set_toolkit_scroll_bar_thumb): Redo to avoid two casts.

	* process.c (Fnetwork_interface_info): Avoid left-shift undefined
	behavior with 1 << 31.  GCC 4.6.0 warns about this on 32-bit hosts.

	* xfns.c (Fx_window_property): Simplify a bit,
	to make a bit faster and to avoid GCC 4.6.0 warning.
	* xselect.c (x_get_window_property, x_handle_dnd_message): Likewise.

	* fns.c (internal_equal): Don't assume size_t fits in int.

	* alloc.c (compact_small_strings): Tighten assertion a little.

	Replace pEd with more-general pI, and fix some printf arg casts.
	* lisp.h (pI): New macro, generalizing old pEd macro to other
	conversion specifiers.  For example, use "...%"pI"d..." rather
	than "...%"pEd"...".
	(pEd): Remove.  All uses replaced with similar uses of pI.
	* src/m/amdx86-64.h, src/m/ia64.h, src/m/ibms390x.h: Likewise.
	* alloc.c (check_pure_size): Don't overflow by converting size to int.
	* bidi.c (bidi_dump_cached_states): Use pI to avoid cast.
	* data.c (Fnumber_to_string): Use pI instead of if-then-else-abort.
	* dbusbind.c (xd_append_arg): Use pI to avoid cast.
	(Fdbus_method_return_internal, Fdbus_method_error_internal): Likewise.
	* font.c (font_unparse_xlfd): Avoid potential buffer overrun on
	64-bit hosts.
	(font_unparse_xlfd, font_unparse_fcname): Use pI to avoid casts.
	* keyboard.c (record_char, modify_event_symbol): Use pI to avoid casts.
	* print.c (safe_debug_print, print_object): Likewise.
	(print_object): Don't overflow by converting EMACS_INT or EMACS_UINT
	to int.
	Use pI instead of if-then-else-abort.  Use %p to avoid casts,
	avoiding the 0 flag, which is not portable.
	* process.c (Fmake_network_process): Use pI to avoid cast.
	* region-cache.c (pp_cache): Likewise.
	* xdisp.c (decode_mode_spec): Likewise.
	* xrdb.c (x_load_resources) [USE_MOTIF]: Use pI to avoid undefined
	behavior on 64-bit hosts with printf arg.
	* xselect.c (x_queue_event): Use %p to avoid casts, avoiding 0 flag.
	(x_stop_queuing_selection_requests): Likewise.
	(x_get_window_property): Don't truncate byte count to an 'int'
	when tracing.

	* frame.c (frame_name_fnn_p): Get rid of strtol, which isn't right
	here, since it parses constructs like leading '-' and spaces,
	which are not wanted; and it overflows with large numbers.
	Instead, simply match F[0-9]+, which is what is wanted anyway.

	* alloc.c: Remove unportable assumptions about struct layout.
	(SDATA_SELECTOR, SDATA_DATA_OFFSET): New macros.
	(SDATA_OF_STRING, SDATA_SIZE, allocate_string_data):
	(allocate_vectorlike, make_pure_vector): Use the new macros,
	plus offsetof, to remove unportable assumptions about struct layout.
	These assumptions hold on all porting targets that I know of, but
	they are not guaranteed, they're easy to remove, and removing them
	makes further changes easier.

	* alloc.c (BLOCK BYTES): Fix typo by changing "ablock" to "ablocks".
	This doesn't fix a bug but makes the code clearer.
	(string_overrun_cookie): Now const.  Use initializers that
	don't formally overflow signed char, to avoid warnings.
	(allocate_string_data) [GC_CHECK_STRING_OVERRUN]: Fix typo that
	can cause Emacs to crash when string overrun checking is enabled.
	(allocate_buffer): Don't assume sizeof (struct buffer) is a
	multiple of sizeof (EMACS_INT); it need not be, if
	alignof(EMACS_INT) < sizeof (EMACS_INT).
	(check_sblock, check_string_bytes, check_string_free_list): Protoize.

2011-04-26  Juanma Barranquero  <lekktu@gmail.com>

	* keyboard.c (QCrtl): Rename from Qrtl.  All uses changed.

2011-04-26  Teodor Zlatanov  <tzz@lifelogs.com>

	* gnutls.c (emacs_gnutls_handshake): Return an error if we're not
	supposed to be handshaking.  (Bug#8556)
	Reported by Paul Eggert <eggert@cs.ucla.edu>.

2011-04-26  Daniel Colascione  <dan.colascione@gmail.com>

	* lisp.h (Qdebug): List symbol.
	* eval.c (Qdebug): Restore global linkage.
	* keyboard.c (debug-on-event): New variable.
	(handle_user_signal): Break into debugger when debug-on-event
	matches the current signal symbol.

2011-04-25  Dan Nicolaescu  <dann@ics.uci.edu>

	* alloc.c (check_sblock, check_string_bytes)
	(check_string_free_list): Convert to standard C.

2011-04-25  Teodor Zlatanov  <tzz@lifelogs.com>

	* w32.c (emacs_gnutls_push): Fix typo.

2011-04-25  Eli Zaretskii  <eliz@gnu.org>

	* gnutls.c (emacs_gnutls_handshake): Avoid compiler warnings about
	"cast to pointer from integer of different size".

	Improve doprnt and its use in verror.  (Bug#8545)
	* doprnt.c (doprnt): Document the set of format control sequences
	supported by the function.  Use SAFE_ALLOCA instead of always
	using `alloca'.

	* eval.c (verror): Don't limit the buffer size at size_max-1, that
	is one byte too soon.  Don't use xrealloc; instead xfree and
	xmalloc anew.

2011-04-24  Teodor Zlatanov  <tzz@lifelogs.com>

	* gnutls.h: Add GNUTLS_STAGE_CALLBACKS enum to denote we're in the
	callbacks stage.

	* gnutls.c: Renamed global_initialized to
	gnutls_global_initialized.  Added internals for the
	:verify-hostname-error, :verify-error, and :verify-flags
	parameters of `gnutls-boot' and documented those parameters in the
	docstring.  Start callback support.
	(emacs_gnutls_handshake): Add Woe32 support.  Retry handshake
	unless a fatal error occurred.  Call gnutls_alert_send_appropriate
	on error.  Return error code.
	(emacs_gnutls_write): Call emacs_gnutls_handle_error.
	(emacs_gnutls_read): Likewise.
	(Fgnutls_boot): Return handshake error code.
	(emacs_gnutls_handle_error): New function.
	(wsaerror_to_errno): Likewise.

	* w32.h (emacs_gnutls_pull): Add prototype.
	(emacs_gnutls_push): Likewise.

	* w32.c (emacs_gnutls_pull): New function for GnuTLS on Woe32.
	(emacs_gnutls_push): Likewise.

2011-04-24  Claudio Bley  <claudio.bley@gmail.com>  (tiny change)

	* process.c (wait_reading_process_output): Check if GnuTLS
	buffered some data internally if no FDs are set for TLS
	connections.

	* makefile.w32-in (OBJ2): Add gnutls.$(O).
	(LIBS): Link to USER_LIBS.
	($(BLD)/gnutls.$(0)): New target.

2011-04-24  Eli Zaretskii  <eliz@gnu.org>

	* xdisp.c (handle_single_display_spec): Rename the
	display_replaced_before_p argument into display_replaced_p, to
	make it consistent with the commentary.  Fix typos in the
	commentary.

	* textprop.c (syms_of_textprop): Remove dead code.
	(copy_text_properties): Delete obsolete commentary about an
	interface that was deleted long ago.  Fix typos in the description
	of arguments.

	* msdos.c (XMenuActivate, XMenuAddSelection): Adjust argument list
	to changes in oldXMenu/XMenu.h from 2011-04-16.
	<menu_help_message, prev_menu_help_message>: Constify.
	(IT_menu_make_room): menu->help_text is now `const char **';
	adjust.

	* msdos.h (XMenuActivate, XMenuAddSelection): Adjust prototypes
	to changes in oldXMenu/XMenu.h from 2011-04-16.
	(struct XMenu): Declare `help_text' `const char **'.

	* xfaces.c <Qunspecified>: Make extern again.

	* syntax.c: Include sys/types.h before including regex.h, as
	required by Posix.

	* doc.c (get_doc_string): Improve the format passed to `error'.

	* doprnt.c (doprnt): Improve commentary.

	* term.c (init_tty) [MSDOS]: Fix 1st argument to maybe_fatal.

	* Makefile.in (TAGS): Depend on $(M_FILE) and $(S_FILE), and scan
	them with etags.

	* makefile.w32-in (globals.h): Add a dummy recipe, to make any
	changes in globals.h immediately force recompilation.
	(TAGS): Depend on $(CURDIR)/m/intel386.h and
	$(CURDIR)/s/ms-w32.h.
	(TAGS-gmake): Scan $(CURDIR)/m/intel386.h and $(CURDIR)/s/ms-w32.h.

	* character.c (Fchar_direction): Function deleted.
	(syms_of_character): Don't defsubr it.
	<char-direction-table>: Deleted.

2011-04-23  Eli Zaretskii  <eliz@gnu.org>

	Fix doprnt so it could be used again safely in `verror'.  (Bug#8435)
	* doprnt.c: Include limits.h.
	(SIZE_MAX): New macro.
	(doprnt): Return a size_t value.  2nd arg is now size_t.
	Many local variables are now size_t instead of int or unsigned.
	Improve overflow protection.  Support `l' modifier for integer
	conversions.  Support %l conversion.  Don't assume an EMACS_INT
	argument for integer conversions and for %c.

	* lisp.h (doprnt): Restore prototype.

	* makefile.w32-in ($(BLD)/callint.$(O)): Depend on
	$(SRC)/character.h.

	* Makefile.in (base_obj): Add back doprnt.o.

	* deps.mk (doprnt.o): Add back prerequisites.
	(callint.o): Depend on character.h.

	* eval.c (internal_lisp_condition_case): Include the handler
	representation in the error message.
	(verror): Call doprnt instead of vsnprintf.  Fix an off-by-one bug
	when breaking from the loop.

	* xdisp.c (vmessage): Call doprnt instead of vsnprintf.

	* callint.c (Fcall_interactively): When displaying error message
	about invalid control letter, pass the character's codepoint, not
	a pointer to its multibyte form.  Improve display of the character
	in octal and display also its hex code.

	* character.c (char_string): Use %x to display the (unsigned)
	codepoint of an invalid character, to avoid displaying a bogus
	negative value.

	* font.c (check_otf_features): Pass SDATA of SYMBOL_NAME to
	`error', not SYMBOL_NAME itself.

	* coding.c (Fencode_sjis_char, Fencode_big5_char): Use %c for
	character arguments to `error'.

	* charset.c (check_iso_charset_parameter): Fix incorrect argument
	to `error' in error message about FINAL_CHAR argument.  Make sure
	FINAL_CHAR is a character, and use %c when it is passed as
	argument to `error'.

2011-04-23  Eli Zaretskii  <eliz@gnu.org>

	* s/ms-w32.h (localtime): Redirect to sys_localtime.

	* w32.c: Include <time.h>.
	(sys_localtime): New function.

2011-04-23  Chong Yidong  <cyd@stupidchicken.com>

	* xdisp.c (init_xdisp): Initialize echo_area_window (Bug#6451).

	* buffer.c (syms_of_buffer): Doc fix (Bug#6902).

2011-04-23  Samuel Thibault  <sthibault@debian.org>  (tiny change)

	* sysdep.c (wait_for_termination): On GNU Hurd, kill returns -1 on
	zombies (Bug#8467).

2011-04-19  Eli Zaretskii  <eliz@gnu.org>

	* syntax.h (SETUP_SYNTAX_TABLE_FOR_OBJECT): Fix setting of
	gl_state.e_property when gl_state.object is Qt.

	* insdel.c (make_gap_larger): Remove limitation of buffer size
	to <= INT_MAX.

2011-04-18  Chong Yidong  <cyd@stupidchicken.com>

	* xdisp.c (lookup_glyphless_char_display)
	(produce_glyphless_glyph): Handle cons cell entry in
	glyphless-char-display.
	(Vglyphless_char_display): Document it.

	* term.c (produce_glyphless_glyph): Handle cons cell entry in
	glyphless-char-display.

2011-04-17  Chong Yidong  <cyd@stupidchicken.com>

	* xdisp.c (get_next_display_element): Remove unnecessary ifdefs.

	* termhooks.h (FRAME_WINDOW_P): Remove duplicated definitions.

	* dispextern.h (FACE_SUITABLE_FOR_ASCII_CHAR_P): Add missing
	definition for no-X builds.

2011-04-16  Paul Eggert  <eggert@cs.ucla.edu>

	Static checks with GCC 4.6.0 and non-default toolkits.

	* s/sol2-6.h, s/unixware.h (PTY_TTY_NAME_SPRINTF): Protoize decl.

	* process.c (keyboard_bit_set): Define only if SIGIO.
	(send_process_trap): Mark it with NO_RETURN if it doesn't return.
	(send_process): Repair possible setjmp clobbering.

	* s/usg5-4-common.h (SETUP_SLAVE_PTY): Don't pass extra arg to 'fatal'.

	* eval.c: Include <stdio.h>, for vsnprintf on non-GNU/Linux hosts.

	* data.c (arith_error): Mark with NO_RETURN if it doesn't return.

	* alloc.c (bytes_used_when_full, SPARE_MEMORY, BYTES_USED):
	Define only if needed.

	* sysdep.c (_FILE_OFFSET_BITS): Make this hack even uglier
	by pacifying GCC about it.  Maybe it's time to retire it?
	* xfaces.c (USG, __TIMEVAL__): Likewise.

	* dispextern.h (struct redisplay_interface): Rename param
	to avoid shadowing.
	* termhooks.h (struct terminal): Likewise.
	* xterm.c (xembed_send_message): Likewise.

	* insdel.c (make_gap_smaller): Define only if
	USE_MMAP_FOR_BUFFERS || REL_ALLOC || DOUG_LEA_MALLOC.

	* keyboard.c (read_char): Make a var volatile so longjmp won't clobber
	it.

	* emacs.c (MAX_HEAP_BSS_DIFF, my_edata): Move to where they're used,
	so that we aren't warned about unused symbols.

	* xfns.c (Fx_file_dialog): Rename local to avoid shadowing.

	* xdisp.c (x_produce_glyphs): Mark var as initialized (Bug#8512).

	* xfns.c (x_real_positions): Mark locals as initialized.

	* xmenu.c (xmenu_show): Don't use uninitialized vars.

	* xterm.c: Fix problems found by static analysis with other toolkits.
	(toolkit_scroll_bar_interaction): Define and use only if USE_X_TOOLKIT.
	(x_dispatch_event): Declare static if USE_GTK, and
	define if USE_GTK || USE_X_TOOLKIT.
	(SET_SAVED_BUTTON_EVENT): Define only if USE_X_TOOLKIT || USE_GTK.
	* xterm.h (x_dispatch_event): Extern only if USE_X_TOOLKIT.
	* xterm.c, xterm.h (x_mouse_leave): Bring this function back, but only
	if defined HAVE_MENUS && !defined USE_X_TOOLKIT && !defined USE_GTK.

	* xmenu.c (menu_help_callback): Pointer type fixes.
	Use const pointers when pointing at readonly data.  Avoid pointer
	signedness clashes.
	(FALSE): Remove unused macro.
	(update_frame_menubar): Remove unused decl.

	* xfns.c (Fx_hide_tip): Move locals to avoid shadowing.

	* menu.c (push_submenu_start, push_submenu_end): Do not define unless
	USE_X_TOOLKIT || USE_GTK || HAVE_NS || defined HAVE_NTGUI.
	(single_menu_item): Rename local to avoid shadowing.

	* keyboard.c (make_lispy_event): Remove unused local var.

	* frame.c, frame.h (x_get_resource_string): Bring this back, but
	only if HAVE_X_WINDOWS && !USE_X_TOOLKIT.

	* bitmaps: Change bitmaps from unsigned char back to the X11
	compatible char.  Avoid the old compiler warnings about
	out-of-range initializers by using, for example, '\xab' rather
	than 0xab.

	* xgselect.c (xgselect_initialize): Check vs interface
	even if ! (defined (USE_GTK) || defined (HAVE_GCONF)).

	* xmenu.c (xmenu_show): Rename parm to avoid shadowing.

	* xterm.c (x_create_toolkit_scroll_bar): Use const * for pointers
	to read-only memory.

	* fns.c (vector): Remove; this old hack is no longer needed.

	* xsmfns.c (create_client_leader_window): Rename shadowing arg.
	Remove unused var.
	(gdk_x11_set_sm_client_id) [!USE_GTK]: Don't define.

	* xrdb.c (x_load_resources): Omit unused local.

	* xfns.c (free_frame_menubar, atof): Remove duplicate decls.
	(x_window): Rename locals to avoid shadowing.
	(USG): Use the kludged USG macro, to pacify gcc.

	* xterm.c (x_alloc_nearest_color_for_widget): Remove; unused.
	(x_term_init): Remove local to avoid shadowing.

	* xfns.c, xterm.c (_XEditResCheckMessages): Protoize decl.

	* xdisp.c, dispextern.h (set_vertical_scroll_bar): Now extern if
	USE_TOOLKIT_SCROLL_BARS && !USE_GTK, as xterm.c needs it then.

2011-04-16  Eli Zaretskii  <eliz@gnu.org>

	* gnutls.c (Fgnutls_boot): Don't pass Lisp_Object to `error'.

	Fix regex.c, syntax.c and friends for buffers > 2GB.
	* syntax.h (struct gl_state_s): Declare character position members
	EMACS_INT.

	* syntax.c (update_syntax_table): Declare 2nd argument EMACS_INT.

	* textprop.c (verify_interval_modification, interval_of):
	Declare arguments EMACS_INT.

	* intervals.c (adjust_intervals_for_insertion): Declare arguments
	EMACS_INT.

	* intervals.h (CHECK_TOTAL_LENGTH): Cast to EMACS_INT, not `int'.

	* indent.c (Fvertical_motion): Local variable it_start is now
	EMACS_INT.

	* regex.c (re_match, re_match_2, re_match_2_internal)
	(bcmp_translate, regcomp, regexec, print_double_string)
	(group_in_compile_stack, re_search, re_search_2, regex_compile)
	(re_compile_pattern, re_exec): Declare arguments and local
	variables `size_t' and `ssize_t' and return values `regoff_t', as
	appropriate.
	(POP_FAILURE_REG_OR_COUNT) <pfreg>: Declare `long'.
	(CHECK_INFINITE_LOOP) <failure>: Declare `ssize_t'.
	<compile_stack_type>: `size' and `avail' are now `size_t'.

	* regex.h <regoff_t>: Use ssize_t, not int.
	(re_search, re_search_2, re_match, re_match_2): Arguments that
	specify buffer/string position and length are now ssize_t and
	size_t.  Return type is regoff_t.

2011-04-16  Ben Key  <bkey76@gmail.com>

	* nsfont.m: Fixed bugs in ns_get_family and
	ns_descriptor_to_entity that were caused by using free to
	deallocate memory blocks that were allocated by xmalloc (via
	xstrdup).  This caused Emacs to crash when compiled with
	XMALLOC_OVERRUN_CHECK defined (when Emacs was configured with
	--enable-checking=xmallocoverrun).  xfree is now used to
	deallocate these memory blocks.

2011-04-15  Paul Eggert  <eggert@cs.ucla.edu>

	* sysdep.c (emacs_read): Remove unnecessary check vs MAX_RW_COUNT.

	emacs_write: Accept and return EMACS_INT for sizes.
	See http://lists.gnu.org/archive/html/emacs-devel/2011-04/msg00514.html
	et seq.
	* gnutls.c, gnutls.h (emacs_gnutls_read, emacs_gnutls_write):
	Accept and return EMACS_INT.
	(emacs_gnutls_write): Return the number of bytes written on
	partial writes.
	* sysdep.c, lisp.h (emacs_read, emacs_write): Likewise.
	(emacs_read, emacs_write): Remove check for negative size, as the
	Emacs source code has been audited now.
	* sysdep.c (MAX_RW_COUNT): New macro, to work around kernel bugs.
	(emacs_read, emacs_write): Use it.
	* process.c (send_process): Adjust to the new signatures of
	emacs_write and emacs_gnutls_write.  Do not attempt to store
	a byte offset into an 'int'; it might overflow.
	See http://lists.gnu.org/archive/html/emacs-devel/2011-04/msg00483.html

	* sound.c: Don't assume sizes fit in 'int'.
	(struct sound_device.period_size, alsa_period_size):
	Return EMACS_INT, not int.
	(struct sound_device.write, vox_write, alsa_write):
	Accept EMACS_INT, not int.
	(wav_play, au_play): Use EMACS_INT to store sizes and to
	record read return values.

2011-04-15  Ben Key  <bkey76@gmail.com>

	* keyboard.c (Qundefined): Don't declare static since it is used
	in nsfns.m.
	* xfaces.c (Qbold, Qexpanded, Qitalic, Qcondensed): Don't declare
	static since they are used in nsfont.m.

2011-04-15  Stefan Monnier  <monnier@iro.umontreal.ca>

	* process.c (Qprocessp): Don't declare static.
	* lisp.h (Qprocessp): Declare again.

2011-04-15  Juanma Barranquero  <lekktu@gmail.com>

	* font.c (Qopentype): Don't make static (used from w32uniscribe.c).

2011-04-14  Paul Eggert  <eggert@cs.ucla.edu>

	Improve C-level modularity by making more things 'static'.

	Don't publish debugger-only interfaces to other modules.
	* lisp.h (safe_debug_print, debug_output_compilation_hack):
	(verify_bytepos, count_markers): Move decls to the only modules
	that need them.
	* region-cache.h (pp_cache): Likewise.
	* window.h (check_all_windows): Likewise.
	* marker.c, print.c, region-cache.c, window.c: Decls moved here.

	* sysdep.c (croak): Now static, if
	defined TIOCNOTTY || defined USG5 || defined CYGWIN.
	* syssignal.h (croak): Declare only if not static.

	* alloc.c (refill_memory_reserve): Now static if
	!defined REL_ALLOC || defined SYSTEM_MALLOC.
	* lisp.h (refill_memory_reserve): Declare only if not static.

	* xsettings.c, xsettings.h (xsettings_get_system_normal_font):
	Define only if USE_LUCID.

	* xrdb.c (x_customization_string, x_rm_string): Now static.

	* xmenu.c (x_menu_wait_for_event): Export only if USE_MOTIF.
	* xterm.h (x_menu_wait_for_event): Declare only if USE_MOTIF.

	* xdisp.c (draw_row_with_mouse_face): Now static.
	* dispextern.h (draw_row_with_mouse_fave): Remove decl.

	* window.h (check_all_windows): Mark externally visible.

	* window.c (window_deletion_count): Now static.

	* undo.c: Make symbols static if they're not exported.
	(last_undo_buffer, last_boundary_position, pending_boundary):
	Now static.

	* textprop.c (interval_insert_behind_hooks): Now static.
	(interval_insert_in_front_hooks): Likewise.

	* term.c: Make symbols static if they're not exported.
	(tty_turn_off_highlight, get_tty_terminal, max_frame_cols):
	(max_frame_lines, tty_set_terminal_modes):
	(tty_reset_terminal_modes, tty_turn_off_highlight):
	(get_tty_terminal): Now static.
	(term_mouse_moveto): Do not define if HAVE_WINDOW_SYSTEM.
	* termhooks.h (term_mouse_moveto): Do not declare if
	HAVE_WINDOW_SYSTEM.
	* dispextern.h (tty_set_terminal_modes, tty_reset_terminal_modes):
	(tty_turn_off_highlight, get_tty_terminal): Remove decls.

	* sysdep.c: Make symbols static if they're not exported.
	(emacs_get_tty, emacs_set_tty, old_fcntl_flags, old_fcntl_owner):
	Now static.
	(sigprocmask_set, full_mask): Remove; unused.
	(wait_debugging): Mark as visible.
	* syssignal.h (SIGFULLMASK, full_mask): Remove decls.
	* systty.h (emacs_get_tty, emacs_set_tty): Remove decls.

	* syntax.c (syntax_temp): Define only if !__GNUC__.

	* sound.c (current_sound_device, current_sound): Now static.

	* search.c (searchbufs, searchbuf_head): Now static.

	* scroll.c (scroll_cost): Remove; unused.
	* dispextern.h (scroll_cost): Remove decl.

	* region-cache.h (pp_cache): Mark as externally visible.

	* process.c: Make symbols static if they're not exported.
	(process_tick, update_tick, create_process, chan_process):
	(Vprocess_alist, proc_buffered_char, datagram_access):
	(fd_callback_data, send_process_frame, process_sent_to): Now static.
	(deactivate_process): Mark defn as static, as well as decl.
	* lisp.h (create_process): Remove decl.
	* process.h (chan_process, Vprocess_alist): Remove decls.

	* print.c: Make symbols static if they're not exported.
	(print_depth, new_backquote_output, being_printed, print_buffer):
	(print_buffer_size, print_buffer_pos, print_buffer_pos_byte):
	(print_interval, print_number_index, initial_stderr_stream):
	Now static.
	* lisp.h (Fprinc): Remove decl.
	(debug_output_compilation_hack): Mark as externally visible.

	* sysdep.c (croak): Move decl from here to syssignal.h.
	* syssignal.h (croak): Put it here, so the API can be checked when
	'croak' is called from dissociate_if_controlling_tty.

	* minibuf.c: Make symbols static if they're not exported.
	(minibuf_save_list, choose_minibuf_frame): Now static.
	* lisp.h (choose_minibuf_frame): Remove decl.

	* lisp.h (verify_bytepos, count_markers): Mark as externally visible.

	* lread.c: Make symbols static if they're not exported.
	(read_objects, initial_obarray, oblookup_last_bucket_number):
	Now static.
	(make_symbol): Remove; unused.
	* lisp.h (initial_obarray, make_symbol): Remove decls.

	* keyboard.c: Make symbols static if they're not exported.
	(single_kboard, recent_keys_index, total_keys, recent_keys):
	(this_command_key_count_reset, raw_keybuf, raw_keybuf_count):
	(this_single_command_key_start, echoing, last_auto_save):
	(read_key_sequence_cmd, dribble, recursive_edit_unwind):
	(command_loop, echo_now, keyboard_init_hook, help_char_p):
	(quit_throw_to_read_char, command_loop_2, top_level_1, poll_timer):
	(Vlispy_mouse_stem, double_click_count):
	Now static.
	(force_auto_save_soon): Define only if SIGDANGER.
	(ignore_mouse_drag_p): Now static if
	!defined HAVE_WINDOW_SYSTEM || defined USE_GTK || defined HAVE_NS.
	(print_help): Remove; unused.
	(stop_character, last_timer_event): Mark as externally visible.
	* keyboard.h (ignore_mouse_drag_p): Declare only if
	defined HAVE_WINDOW_SYSTEM && !defined USE_GTK && !defined HAVE_NS.
	(echo_now, help_char_p, quit_throw_to_read_char): Remove decls.
	* lisp.h (echoing): Remove decl.
	(force_auto_save_soon): Declare only if SIGDANGER.
	* xdisp.c (redisplay_window): Simplify code, to make it more
	obvious that ignore_mouse_drag_p is not accessed if !defined
	USE_GTK && !defined HAVE_NS.

	* intervals.c: Make symbols static if they're not exported.
	(merge_properties_sticky, merge_interval_right, delete_interval):
	Now static.
	* intervals.h (merge_interval_right, delete_interval): Remove decls.

	* insdel.c: Make symbols static if they're not exported.
	However, leave prepare_to_modify_buffer alone.  It's never
	called from outside this function, but that appears to be a bug.
	(combine_after_change_list, combine_after_change_buffer):
	(adjust_after_replace, signal_before_change): Now static.
	(adjust_after_replace_noundo): Remove; unused.
	* lisp.h (adjust_after_replace, adjust_after_replace_noundo):
	(signal_before_change): Remove decls.

	* indent.c (val_compute_motion, val_vmotion): Now static.

	* image.c: Make symbols static if they're not exported.
	* dispextern.h (x_create_bitmap_from_xpm_data): Do not declare
	if USE_GTK.
	* image.c (x_create_bitmap_from_xpm_data): Do not define if USE_GTK.
	(xpm_color_cache, ct_table, ct_colors_allocated): Now static.

	* fringe.c (standard_bitmaps): Now static.
	(max_used_fringe_bitmap): Now static, unless HAVE_NS.

	* frame.c: Make symbols static if they're not exported.
	(x_report_frame_params, make_terminal_frame): Now static.
	(get_frame_param): Now static, unless HAVE_NS.
	(x_fullscreen_adjust): Define if WINDOWSNT, not if HAVE_WINDOW_SYSTEM.
	(x_get_resource_string): Remove; not used.
	* frame.h (make_terminal_frame, x_report_frame_params):
	(x_get_resource_string); Remove decls.
	(x_fullscreen_adjust): Declare only if WINDOWSNT.
	* lisp.h (get_frame_param): Declare only if HAVE_NS.

	* font.c, fontset.c: Make symbols static if they're not exported.
	* dispextern.h (FACE_SUITABLE_FOR_ASCII_CHAR_P): New macro.
	(FACE_SUITABLE_FOR_CHAR_P): Use it.
	* font.c (font_close_object): Now static.
	* font.h (font_close_object): Remove.
	* fontset.c (FONTSET_OBJLIST): Remove.
	(free_realized_fontset) #if-0 the body, which does nothing.
	(face_suitable_for_char_p): #if-0, as it's never called.
	* fontset.h (face_suitable_for_char_p): Remove decl.
	* xfaces.c (face_at_string_position):
	Use FACE_SUITABLE_FOR_ASCII_CHAR_P, not FACE_SUITABLE_FOR_CHAR_P,
	since 0 is always ASCII.

	* fns.c (weak_hash_tables): Now static.

	* fileio.c: Make symbols static if they're not exported.
	(auto_saving, auto_save_mode_bits, auto_save_error_occurred):
	(Vwrite_region_annotation_buffers): Now static.

	* eval.c: Make symbols static if they're not exported.
	(backtrace_list, lisp_eval_depth, when_entered_debugger): Now static.
	* lisp.h (backtrace_list): Remove decl.

	* emacs.c: Make symbols static if they're not exported.
	(malloc_state_ptr, malloc_using_checking, syms_of_emacs):
	(fatal_error_code, fatal_error_signal_hook, standard_args):
	Now static.
	(fatal_error_signal): Now static, unless FLOAT_CATCH_SIGKILL.
	(DEFINE_DUMMY_FUNCTION): Mark function as externally visible.
	(__CTOR_LIST__, __DTOR_LIST__): Now externally visible.
	* lisp.h (fatal_error_signal_hook): Remove decl.
	(fatal_error_signal): Declare only if FLOAT_CATCH_SIGKILL.

	* editfns.c: Move a (normally-unused) function to its only use.
	* editfns.c, lisp.h (get_operating_system_release): Remove.
	* process.c (init_process) [DARWIN_OS]: Do it inline, as it is not
	worth the hassle of breaking this out.

	* xterm.c: Make symbols static if they're not exported.
	(x_raise_frame, x_lower_frame, x_wm_set_window_state):
	(x_wm_set_icon_pixmap, x_initialize, XTread_socket_fake_io_error):
	(x_destroy_window, x_delete_display):
	Now static.
	(x_dispatch_event): Now static if ! (USE_MOTIF || USE_X_TOOLKIT).
	(x_mouse_leave): Remove; unused.
	* xterm.h (x_display_info_for_name, x_raise_frame, x_lower_frame):
	(x_destroy_window, x_wm_set_window_state, x_wm_set_icon_pixmap):
	(x_delete_display, x_initialize, x_set_border_pixel, x_screen_planes):
	Remove decls.
	(x_mouse_leave): Declare only if WINDOWSNT.
	(x_dispatch_event): Declare only if USE_MOTIF or USE_X_TOOLKIT.
	(xic_create_fontsetname): Declare only if HAVE_X_WINDOWS &&
	USE_X_TOOLKIT.

	* ftxfont.c: Make symbols static if they're not exported.
	(ftxfont_driver): Export only if !defined HAVE_XFT && def8ined
	HAVE_FREETYPE.
	* font.h (ftxfont_driver): Likewise.

	* xfns.c: Make symbols static if they're not exported.
	(x_last_font_name, x_display_info_for_name):
	(x_set_foreground_color, x_set_background_color, x_set_mouse_color):
	(x_set_cursor_color, x_set_border_pixel, x_set_border_color):
	(x_set_cursor_type, x_set_icon_type, x_set_icon_name):
	(x_set_scroll_bar_foreground, x_set_scroll_bar_background):
	(x_explicitly_set_name, x_set_title, xic_defaut_fontset, tip_timer):
	(last_show_tip_args): Now static.
	(xic_defaut_fontset, xic_create_fontsetname): Define only if
	defined HAVE_X_WINDOWS && defined USE_X_TOOLKIT
	(x_screen_planes): Remove; unused.
	* dispextern.h (x_screen_planes): Remove decl.

	* dispnew.c: Make symbols static if they're not exported.
	* dispextern.h (redraw_garbaged_frames, scrolling):
	(increment_row_positions): Remove.
	* dispnew.c (new_glyph_matrix, increment_row_positions, scrolling):
	(delayed_size_change, glyph_matrix_count, glyph_pool_count):
	Now static.
	(redraw_garbaged_frames): Remove; unused.

	* xfaces.c: Make symbols static if they're not exported.
	* dispextern.h (ascii_face_of_lisp_face, free_realized_face):
	Remove decls.
	* xterm.h (defined_color): Remove decls.
	(x_free_dpy_colors): Declare only if USE_X_TOOLKIT.
	* xfaces.c (tty_suppress_bold_inverse_default_colors_p):
	(menu_face_changed_default, defined_color, free_realized_face):
	(x_free_dpy_colors): Define only if USE_X_TOOLKIT.
	(ascii_face_of_lisp_face): Remove; unused.

	* xdisp.c: Make symbols static if they're not exported.
	* dispextern.h (scratch_glyph_row, window_box_edges):
	(glyph_to_pixel_coords, set_cursor_from_row):
	(get_next_display_element, set_iterator_to_next):
	(highlight_trailing_whitespace, frame_to_window_pixel_xy):
	(show_mouse_face): Remove decls
	* frame.h (message_buf_print): Likewise.
	* lisp.h (pop_message, set_message, check_point_in_composition):
	Likewise.
	* xterm.h (set_vertical_scroll_bar): Likewise.
	* xdisp.c (list_of_error, Vmessage_stack, line_number_displayed):
	(message_buf_print, scratch_glyph_row, displayed_buffer):
	(set_iterator_to_next, pop_message, set_message, set_cursor_from_row):
	(get_next_display_element, show_mouse_face, window_box_edges):
	(frame_to_window_pixel_xy, check_point_in_composition):
	(set_vertical_scroll_bar, highlight_trailing_whitespace): Now static.
	(glyph_to_pixel_coords): Remove; unused.

	* dired.c (file_name_completion): Now static.

	* dbusbind.c (xd_in_read_queued_messages): Now static.

	* lisp.h (circular_list_error, FOREACH): Remove; unused.
	* data.c (circular_list_error): Remove.

	* commands.h (last_point_position, last_point_position_buffer):
	(last_point_position_window): Remove decls.
	* keyboard.c: Make these variables static.

	* coding.h (coding, code_convert_region, encode_coding_gap):
	Remove decls.
	* coding.c (Vsjis_coding_system, Vbig5_coding_system):
	(iso_code_class, detect_coding, code_convert_region): Now static.
	(encode_coding_gap): Remove; unused.

	* chartab.c (chartab_chars, chartab_bits): Now static.

	* charset.h (charset_iso_8859_1): Remove decl.
	* charset.c (charset_iso_8859_1, charset_emacs, map_charset_for_dump):
	Now static.

	* ccl.h (check_ccl_update, Vccl_program_table): Remove decls.
	* ccl.c (Vccl_program_table): Now static.
	(check_ccl_update): Remove; unused.

	* category.c (SET_CATEGORY_SET, set_category_set): Move here.
	* category.h: ... from here.
	* category.c (check_category_table, set_category_set): Now static.

	* casetab.c (Vascii_upcase_table, Vascii_eqv_table): Now static.
	* lisp.h: Remove these decls.

	* buffer.c (buffer_count): Remove unused var.

	* bidi.c (bidi_dump_cached_states): Mark as externally visible,
	so that it's not optimized away.
	(bidi_ignore_explicit_marks_for_paragraph_level): Likewise.
	* dispextern.h (bidi_dump_cached_states): Remove, since it's
	exported only to the debugger.

	* atimer.c (alarm_signal_handler, run_all_atimers): Now static.
	* atimer.h (run_all_atimers): Remove; not exported.

	font.c: Make copy_font_spec and merge_font_spec ordinary C functions.
	* font.c (copy_font_spec): Rename from Fcopy_font_spec, since it
	was inaccessible from Lisp.
	(merge_font_spec): Likewise, renaming from Fmerge_font_spec.
	* font.c, font.h, fontset.c, xfaces.c, xfont.c: Change all uses.

	alloc.c: Import and export fewer symbols, and remove unused items.
	* lisp.h (suppress_checking, die): Declare only if ENABLE_CHECKING
	is defined.
	(suppress_checking): Add EXTERNALLY_VISIBLE attribute, so that
	it's not optimized away by whole-program optimization.
	(message_enable_multibyte, free_misc): Remove.
	(catchlist, handlerlist, mark_backtrace):
	Declare only if BYTE_MARK_STACK.
	(mark_byte_stack): Likewise, fixing a ifdef-vs-if typo.
	* alloc.c (pure): Export only if VIRT_ADDR_VARIES is defined.
	(message_enable_multibyte): Remove decl.
	(free_misc, interval_free_list, float_block, float_block_index):
	(n_float_blocks, float_free_list, cons_block, cons_block_index):
	(cons_free_list, last_marked_index):
	Now static.
	(suppress_checking, die): Define only if ENABLE_CHECKING is defined.
	* eval.c (catchlist, handlerlist): Export only if BYTE_MARK_STACK.
	(mark_backtrace): Define only if BYTE_MARK_STACK.
	* xdisp.c (message_enable_multibyte): Now static.

	Declare Lisp_Object Q* variables to be 'static' if not exported.
	This makes it easier for human readers (and static analyzers)
	to see whether these variables are used from other modules.
	* alloc.c, buffer.c, bytecode.c, callint.c, casetab.c, category.c:
	* ccl.c, character.c, charset.c, cmds.c, coding.c, composite.c:
	* data.c, dbusbind.c, dired.c, editfns.c, eval.c, fileio.c, fns.c:
	* font.c, frame.c, fringe.c, ftfont.c, image.c, keyboard.c, keymap.c:
	* lread.c, macros.c, minibuf.c, print.c, process.c, search.c:
	* sound.c, syntax.c, textprop.c, window.c, xdisp.c, xfaces.c, xfns.c:
	* xmenu.c, xselect.c:
	Declare Q* vars static if they are not used in other modules.
	* ccl.h, character.h, charset.h, coding.h, composite.h, font.h:
	* frame.h, intervals.h, keyboard.h, lisp.h, process.h, syntax.h:
	Remove decls of unexported vars.
	* keyboard.h (EVENT_HEAD_UNMODIFIED): Remove now-unused macro.

	* lisp.h (DEFINE_FUNC): Make sname 'static'.

	Make Emacs functions such as Fatom 'static' by default.
	This makes it easier for human readers (and static analyzers)
	to see whether these functions can be called from other modules.
	DEFUN now defines a static function.  To make the function external
	so that it can be used in other C modules, use the new macro DEFUE.
	* lisp.h (Funibyte_char_to_multibyte, Fsyntax_table_p):
	(Finit_image_library):
	(Feval_region, Fbacktrace, Ffetch_bytecode, Fswitch_to_buffer):
	(Ffile_executable_p, Fmake_symbolic_link, Fcommand_execute):
	(Fget_process, Fdocumentation_property, Fbyte_code, Ffile_attributes):
	Remove decls, since these functions are now static.
	(Funintern, Fget_internal_run_time): New decls, since these functions
	were already external.

	* alloc.c, buffer.c, callint.c, callproc.c, casefiddle.c, casetab.c:
	* ccl.c, character.c, chartab.c, cmds.c, coding.c, data.c, dispnew.c:
	* doc.c, editfns.c, emacs.c, eval.c, fileio.c, filelock.c, floatfns.c:
	* fns.c, font.c, fontset.c, frame.c, image.c, indent.c:
	* keyboard.c, keymap.c, lread.c:
	* macros.c, marker.c, menu.c, minibuf.c, print.c, process.c, search.c:
	* syntax.c, term.c, terminal.c, textprop.c, undo.c:
	* window.c, xdisp.c, xfaces.c, xfns.c, xmenu.c, xsettings.c:
	Mark functions with DEFUE instead of DEFUN,
	if they are used in other modules.
	* buffer.c (Fset_buffer_major_mode, Fdelete_overlay): New forward
	decls for now-static functions.
	* buffer.h (Fdelete_overlay): Remove decl.
	* callproc.c (Fgetenv_internal): Mark as internal.
	* composite.c (Fremove_list_of_text_properties): Remove decl.
	(Fcomposition_get_gstring): New forward static decl.
	* composite.h (Fcomposite_get_gstring): Remove decl.
	* dired.c (Ffile_attributes): New forward static decl.
	* doc.c (Fdocumntation_property): New forward static decl.
	* eval.c (Ffetch_bytecode): New forward static decl.
	(Funintern): Remove extern decl; now in .h file where it belongs.
	* fileio.c (Fmake_symbolic_link): New forward static decl.
	* image.c (Finit_image_library): New forward static decl.
	* insdel.c (Fcombine_after_change_execute): Make forward decl static.
	* intervals.h (Fprevious_property_change):
	(Fremove_list_of_text_properties): Remove decls.
	* keyboard.c (Fthis_command_keys): Remove decl.
	(Fcommand_execute): New forward static decl.
	* keymap.c (Flookup_key): New forward static decl.
	(Fcopy_keymap): Now static.
	* keymap.h (Flookup_key): Remove decl.
	* process.c (Fget_process): New forward static decl.
	(Fprocess_datagram_address): Mark as internal.
	* syntax.c (Fsyntax_table_p): New forward static decl.
	(skip_chars): Remove duplicate decl.
	* textprop.c (Fprevious_property_change): New forward static decl.
	* window.c (Fset_window_fringes, Fset_window_scroll_bars):
	Now internal.
	(Fset_window_margins, Fset_window_vscroll): New forward static decls.
	* window.h (Fset_window_vscroll, Fset_window_margins): Remove decls.

	* editfns.c (Fformat): Remove unreachable code.

2011-04-14  Andreas Schwab  <schwab@linux-m68k.org>

	* fileio.c (Finsert_file_contents): Fix typo in 2005-05-13
	change.  (Bug#8496)

2011-04-13  Eli Zaretskii  <eliz@gnu.org>

	* xdisp.c (handle_invisible_prop): Don't call bidi_paragraph_init
	when at ZV.  (Bug#8487)

2011-04-12  Andreas Schwab  <schwab@linux-m68k.org>

	* charset.c (Fclear_charset_maps): Use xfree instead of free.
	(Bug#8437)
	* keyboard.c (parse_tool_bar_item): Likewise.
	* sound.c (sound_cleanup, alsa_close): Likewise.
	* termcap.c (tgetent): Likewise.
	* xfns.c (x_default_font_parameter): Likewise.
	* xsettings.c (read_and_apply_settings): Likewise.

	* alloc.c (overrun_check_malloc, overrun_check_realloc)
	(overrun_check_free): Protoize.

2011-04-12  Paul Eggert  <eggert@cs.ucla.edu>

	* sysdep.c (emacs_read, emacs_write): Check for negative sizes
	since callers should never pass a negative size.
	Change the signature to match that of plain 'read' and 'write'; see
	<http://lists.gnu.org/archive/html/emacs-devel/2011-04/msg00397.html>.
	* lisp.h: Update prototypes of emacs_write and emacs_read.

2011-04-11  Eli Zaretskii  <eliz@gnu.org>

	* xdisp.c (redisplay_window): Don't try to determine the character
	position of the scroll margin if the window start point w->startp
	is outside the buffer's accessible region.  (Bug#8468)

2011-04-10  Eli Zaretskii  <eliz@gnu.org>

	Fix write-region and its subroutines for buffers > 2GB.
	* fileio.c (a_write, e_write): Modify declaration of arguments and
	local variables to support buffers larger than 2GB.
	(Fcopy_file): Use EMACS_INT for return value of emacs_read.

	* sysdep.c (emacs_write, emacs_read): Use ssize_t for last
	argument, local variables, and return value.

	* lisp.h: Update prototypes of emacs_write and emacs_read.

	* sound.c (vox_write): Use ssize_t for return value of emacs_write.

2011-04-10  Paul Eggert  <eggert@cs.ucla.edu>

	* xdisp.c (vmessage): Use memchr, not strnlen, which some hosts lack.

	Fix more problems found by GCC 4.6.0's static checks.

	* xdisp.c (vmessage): Use a better test for character truncation.

	* charset.c (load_charset_map): <, not <=, for optimization,
	and to avoid potential problems with integer overflow.
	* chartab.c (sub_char_table_set_range, char_table_set_range): Likewise.
	* casetab.c (set_identity, shuffle): Likewise.
	* editfns.c (Fformat): Likewise.
	* syntax.c (skip_chars): Likewise.

	* xmenu.c (set_frame_menubar): Allocate smaller local vectors.
	This also lets GCC 4.6.0 generate slightly better loop code.

	* callint.c (Fcall_interactively): <, not <=, for optimization.
	(Fcall_interactively): Count the number of arguments produced,
	not the number of arguments given.  This is simpler and lets GCC
	4.6.0 generate slightly better code.

	* ftfont.c: Distingish more carefully between FcChar8 and char.
	The previous code passed unsigned char * to a functions like
	strlen and xstrcasecmp that expect char *, which does not
	conform to the C standard.
	(get_adstyle_property, ftfont_pattern_entity): Use FcChar8 for
	arguments to FcPatternGetString, and explicitly cast FcChar8 * to
	char * when the C standard requires it.

	* keyboard.c (read_char): Remove unused var.

	* eval.c: Port to Windows vsnprintf (Bug#8435).
	Include <limits.h>.
	(SIZE_MAX): Define if the headers do not.
	(verror): Do not give up if vsnprintf returns a negative count.
	Instead, grow the buffer.  This ports to Windows vsnprintf, which
	does not conform to C99.  Problem reported by Eli Zaretskii.
	Also, simplify the allocation scheme, by avoiding the need for
	calling realloc, and removing the ALLOCATED variable.

	* eval.c (verror): Initial buffer size is 4000 (not 200) bytes.

	Remove invocations of doprnt, as Emacs now uses vsnprintf.
	But keep the doprint source code for now, as we might revamp it
	and use it again (Bug#8435).
	* lisp.h (doprnt): Remove.
	* Makefile.in (base_obj): Remove doprnt.o.
	* deps.mk (doprnt.o): Remove.

	error: Print 32- and 64-bit integers portably (Bug#8435).
	Without this change, on typical 64-bit hosts error ("...%d...", N)
	was used to print both 32- and 64-bit integers N, which relied on
	undefined behavior.
	* lisp.h, src/m/amdx86-64.h, src/m/ia64.h, src/m/ibms390x.h (pEd):
	New macro.
	* lisp.h (error, verror): Mark as printf-like functions.
	* eval.c (verror): Use vsnprintf, not doprnt, to do the real work.
	Report overflow in size calculations when allocating printf buffer.
	Do not truncate output string at its first null byte.
	* xdisp.c (vmessage): Use vsnprintf, not doprnt, to do the real work.
	Truncate the output at a character boundary, since vsnprintf does not
	do that.
	* charset.c (check_iso_charset_parameter): Convert internal
	character to string before calling 'error', since %c now has the
	printf meaning.
	* coding.c (Fdecode_sjis_char, Fdecode_big5_char): Avoid int
	overflow when computing char to be passed to 'error'.  Do not
	pass Lisp_Object to 'error'; pass the integer instead.
	* nsfns.m (Fns_do_applescript): Use int, not long, since it's
	formatted with plain %d.

	* eval.c (internal_lisp_condition_case): Don't pass spurious arg.

	* keyboard.c (access_keymap_keyremap): Print func name, not garbage.

	* coding.c (Fdecode_sjis_char): Don't assume CODE fits in int.

	* xterm.c (x_catch_errors): Remove duplicate declaration.

	* term.c (maybe_fatal): Mark its 3rd arg as a printf format, too.

	* xdisp.c, lisp.h (message_nolog): Remove; unused.

2011-04-10  Jim Meyering  <meyering@redhat.com>

	use ssize_t and size_t for read- and write-like emacs_gnutls_* functions
	* gnutls.c (emacs_gnutls_read): Adjust signature to be more read-like:
	return ssize_t not "int", and use size_t as the buffer length.
	(emacs_gnutls_write): Likewise, and make the buffer pointer "const".
	* gnutls.h: Update declarations.
	* process.c (read_process_output): Use ssize_t, to match.
	(send_process): Likewise.

2011-04-09  Chong Yidong  <cyd@stupidchicken.com>

	* image.c (Fimagemagick_types): Doc fix, and comment cleanup.

2011-04-09  Chong Yidong  <cyd@stupidchicken.com>

	* ftfont.c (get_adstyle_property, ftfont_pattern_entity):
	Use unsigned char, to match FcChar8 type definition.

	* xterm.c (handle_one_xevent):
	* xmenu.c (create_and_show_popup_menu):
	* xselect.c (x_decline_selection_request)
	(x_reply_selection_request): Avoid type-punned deref of X events.

2011-04-09  Eli Zaretskii  <eliz@gnu.org>

	Fix some uses of `int' instead of EMACS_INT.
	* search.c (string_match_1, fast_string_match)
	(fast_c_string_match_ignore_case, fast_string_match_ignore_case)
	(scan_buffer, find_next_newline_no_quit)
	(find_before_next_newline, search_command, Freplace_match)
	(Fmatch_data): Make some `int' variables be EMACS_INT.

	* xdisp.c (display_count_lines): 3rd argument and return value now
	EMACS_INT.  All callers changed.
	(pint2hrstr): Last argument is now EMACS_INT.

	* coding.c (detect_coding_utf_8, detect_coding_emacs_mule)
	(detect_coding_iso_2022, detect_coding_sjis, detect_coding_big5)
	(detect_coding_ccl, detect_coding_charset, decode_coding_utf_8)
	(decode_coding_utf_16, decode_coding_emacs_mule)
	(decode_coding_iso_2022, decode_coding_sjis, decode_coding_big5)
	(decode_coding_ccl, decode_coding_charset)
	<consumed_chars, consumed_chars_base>: Declare EMACS_INT.
	(decode_coding_iso_2022, decode_coding_emacs_mule)
	(decode_coding_sjis, decode_coding_big5, decode_coding_charset)
	<char_offset, last_offset>: Declare EMACS_INT.
	(encode_coding_utf_8, encode_coding_utf_16)
	(encode_coding_emacs_mule, encode_invocation_designation)
	(encode_designation_at_bol, encode_coding_iso_2022)
	(encode_coding_sjis, encode_coding_big5, encode_coding_ccl)
	(encode_coding_raw_text, encode_coding_charset) <produced_chars>:
	Declare EMACS_INT.
	(ASSURE_DESTINATION): Declare more_bytes EMACS_INT.
	(encode_invocation_designation): Last argument P_NCHARS is now
	EMACS_INT.
	(decode_eol): Declare pos_byte, pos, and pos_end EMACS_INT.
	(produce_chars): from_nchars and to_nchars are now EMACS_INT.

	* coding.h (struct coding_system) <head_ascii>: Declare EMACS_INT.
	All users changed.

	* ccl.c (Fccl_execute_on_string): Declare some variables
	EMACS_INT.

2011-04-08  Samuel Thibault  <sthibault@debian.org>  (tiny change)

	* term.c (init_tty): Fix incorrect ifdef placement (Bug#8450).

2011-03-19  Christoph Scholtes  <cschol2112@googlemail.com>

	* process.c (Fformat_network_address): Doc fix.

2011-04-08  T.V. Raman  <tv.raman.tv@gmail.com>  (tiny change)

	* xml.c (parse_region): Avoid creating spurious whiespace nodes.

2011-04-08  Chong Yidong  <cyd@stupidchicken.com>

	* keyboard.c (read_char): Call Lisp function help-form-show,
	instead of using internal_with_output_to_temp_buffer.
	(Qhelp_form_show): New var.
	(syms_of_keyboard): Use DEFSYM macro.

	* print.c (internal_with_output_to_temp_buffer): Function deleted.

	* lisp.h (internal_with_output_to_temp_buffer): Remove prototype.

2011-04-06  Chong Yidong  <cyd@stupidchicken.com>

	* process.c (Flist_processes): Remove to Lisp.
	(list_processes_1): Delete.

2011-04-06  Eli Zaretskii  <eliz@gnu.org>

	* msdos.c (careadlinkat, careadlinkatcwd): MS-DOS replacements.

	* w32.c (careadlinkat, careadlinkatcwd): New always-fail stubs.

2011-04-06  Paul Eggert  <eggert@cs.ucla.edu>

	Fix more problems found by GCC 4.6.0's static checks.

	* xmenu.c (Fx_popup_dialog): Don't assume string is free of formats.

	* menu.c (Fx_popup_menu): Don't assume error_name lacks printf formats.

	* lisp.h (message, message_nolog, fatal): Mark as printf-like.

	* xdisp.c (vmessage): Mark as a printf-like function.

	* term.c (vfatal, maybe_fatal): Mark as printf-like functions.

	* sound.c (sound_warning): Don't crash if arg contains a printf format.

	* image.c (tiff_error_handler, tiff_warning_handler): Mark as
	printf-like functions.
	(tiff_load): Add casts to remove these marks before passing them
	to system-supplied API.

	* eval.c (Fsignal): Remove excess argument to 'fatal'.

	* coding.c (EMIT_ONE_BYTE, EMIT_TWO_BYTES): Use unsigned, not int.
	This avoids several warnings with gcc -Wstrict-overflow.
	(DECODE_COMPOSITION_RULE): If the rule is invalid, goto invalid_code
	directly, rather than having caller test rule sign.  This avoids
	some unnecessary tests.
	* composite.h (COMPOSITION_ENCODE_RULE_VALID): New macro.
	(COMPOSITION_ENCODE_RULE): Arguments now must be valid.  This
	affects only one use, in DECODE_COMPOSITION_RULE, which is changed.

	* xfont.c (xfont_text_extents): Remove var that was set but not used.
	(xfont_open): Avoid unnecessary tests.

	* composite.c (composition_gstring_put_cache): Use unsigned integer.

	* composite.h, composite.c (composition_gstring_put_cache):
	Use EMACS_INT, not int, for length.

	* composite.h (COMPOSITION_DECODE_REFS): New macro,
	breaking out part of COMPOSITION_DECODE_RULE.
	(COMPOSITION_DECODE_RULE): Use it.
	* composite.c (get_composition_id): Remove unused local vars,
	by using the new macro.

	* textprop.c (set_text_properties_1): Change while to do-while,
	since the condition is always true at first.

	* intervals.c (graft_intervals_into_buffer): Mark var as used.
	(interval_deletion_adjustment): Return unsigned value.
	All uses changed.

	* process.c (list_processes_1, create_pty, read_process_output):
	(exec_sentinel): Remove vars that were set but not used.
	(create_pty): Remove unnecessary "volatile"s.
	(Fnetwork_interface_info): Avoid possibility of int overflow.
	(read_process_output): Do adaptive read buffering even if carryover.
	(read_process_output): Simplify nbytes computation if buffered.

	* bytecode.c (exec_byte_code): Rename local to avoid shadowing.

	* syntax.c (scan_words): Remove var that was set but not used.
	(update_syntax_table): Use unsigned instead of int.

	* lread.c (lisp_file_lexically_bound_p): Use ints rather than endptrs.
	(lisp_file_lexically_bound_p, read1): Use unsigned instead of int.
	(safe_to_load_p): Make the end-of-loop test the inverse of the in-loop.

	* print.c (print_error_message): Avoid int overflow.

	* font.c (font_list_entities): Redo for clarity,
	so that reader need not know FONT_DPI_INDEX + 1 == FONT_SPACING_INDEX.

	* font.c (font_find_for_lface, Ffont_get_glyphs): Remove unused vars.
	(font_score): Avoid potential overflow in diff calculation.

	* fns.c (substring_both): Remove var that is set but not used.
	(sxhash): Redo loop for clarity and to avoid wraparound warning.

	* eval.c (funcall_lambda): Rename local to avoid shadowing.

	* alloc.c (mark_object_loop_halt, mark_object): Use size_t, not int.
	Otherwise, GCC 4.6.0 optimizes the loop check away since the check
	can always succeed if overflow has undefined behavior.

	* search.c (boyer_moore, wordify): Remove vars set but not used.
	(wordify): Omit three unnecessary tests.

	* indent.c (MULTIBYTE_BYTES_WIDTH): Don't compute wide_column.
	All callers changed.  This avoids the need for an unused var.

	* casefiddle.c (casify_region): Remove var that is set but not used.

	* dired.c (file_name_completion): Remove var that is set but not used.

	* fileio.c (Finsert_file_contents): Make EOF condition clearer.

	* fileio.c (Finsert_file_contents): Avoid signed integer overflow.
	(Finsert_file_contents): Remove unnecessary code checking fd.

	* minibuf.c (read_minibuf_noninteractive): Use size_t for sizes.
	Check for integer overflow on size calculations.

	* buffer.c (Fprevious_overlay_change): Remove var that is set
	but not used.

	* keyboard.c (menu_bar_items, read_char_minibuf_menu_prompt):
	Remove vars that are set but not used.
	(timer_check_2): Don't assume timer-list and idle-timer-list are lists.
	(timer_check_2): Mark vars as initialized.

	* gtkutil.c (xg_get_file_with_chooser): Mark var as initialized.

	* image.c (lookup_image): Remove var that is set but not used.
	(xbm_load): Use parse_p, for gcc -Werror=unused-but-set-variable.

	* fontset.c (Finternal_char_font, Ffontset_info): Remove vars
	that are set but not used.

	* xfns.c (make_invisible_cursor): Don't return garbage
	if XCreateBitmapFromData fails (Bug#8410).

	* xselect.c (x_get_local_selection, x_handle_property_notify):
	Remove vars that are set but not used.

	* xfns.c (x_create_tip_frame): Remove var that is set but not used.
	(make_invisible_cursor): Initialize a possibly-uninitialized variable.

	* xterm.c (x_scroll_bar_to_input_event) [!USE_GTK]:
	Remove var that is set but not used.
	(scroll_bar_windows_size): Now size_t, not int.
	(x_send_scroll_bar_event): Use size_t, not int, for sizes.
	Check for overflow.

	* xfaces.c (realize_named_face): Remove vars that are set but not used.
	(map_tty_color) [!defined MSDOS]: Likewise.

	* term.c (tty_write_glyphs): Use size_t; this avoids overflow warning.

	* coding.c: Remove vars that are set but not used.
	(DECODE_COMPOSITION_RULE): Remove 2nd arg, which is unused.
	All callers changed.
	(decode_coding_utf_8, decode_coding_utf_16 decode_coding_emacs_mule):
	(decode_coding_iso_2022, encode_coding_sjis, encode_coding_big5):
	(decode_coding_charset): Remove vars that are set but not used.

	* bytecode.c (Fbyte_code) [!defined BYTE_CODE_SAFE]: Remove var
	that is set but not used.

	* print.c (print_object): Remove var that is set but not used.

	Replace 2 copies of readlink code with 1 gnulib version (Bug#8401).
	The gnulib version avoids calling malloc in the usual case,
	and on 64-bit hosts doesn't have some arbitrary 32-bit limits.
	* fileio.c (Ffile_symlink_p): Use emacs_readlink.
	* filelock.c (current_lock_owner): Likewise.
	* lisp.h (READLINK_BUFSIZE, emacs_readlink): New function.
	* sysdep.c: Include allocator.h, careadlinkat.h.
	(emacs_no_realloc_allocator): New static constant.
	(emacs_readlink): New function.
	* deps.mk (sysdep.o): Depend on ../lib/allocator.h and on
	../lib/careadlinkat.h.

2011-04-04  Stefan Monnier  <monnier@iro.umontreal.ca>

	* keyboard.c (safe_run_hook_funcall): Fix last change (don't stop at the
	first non-nil return value).

2011-04-03  Jan Djärv  <jan.h.d@swipnet.se>

	* nsterm.m (ns_update_auto_hide_menu_bar): Define MAC_OS_X_VERSION_10_6
	if not defined (Bug#8403).

2011-04-02  Juanma Barranquero  <lekktu@gmail.com>

	* xdisp.c (display_count_lines): Remove parameter `start',
	unused since 1998-01-01T02:27:27Z!rms@gnu.org.  All callers changed.
	(get_char_face_and_encoding): Remove parameter `multibyte_p',
	unused since 2008-05-14T01:40:23Z!handa@m17n.org.  All callers changed.
	(fill_stretch_glyph_string): Remove parameters `row' and `area',
	unused at least since Kim's GUI unification at 2003-03-16T20:45:46Z!storm@cua.dk
	and thereabouts.  All callers changed.
	(get_per_char_metric): Remove parameter `f', unused since
	2008-05-14T01:40:23Z!handa@m17n.org.  All callers changed.

2011-04-02  Jim Meyering  <meyering@redhat.com>

	do not dereference NULL upon failed strdup
	* nsfont.m (ns_descriptor_to_entity): Use xstrdup, not strdup.
	(ns_get_family): Likewise.

2011-04-02  Juanma Barranquero  <lekktu@gmail.com>

	* eval.c (unwind_to_catch) [DEBUG_GCPRO]: Remove redundant assignment.

2011-04-02  Jan Djärv  <jan.h.d@swipnet.se>

	* nsterm.m (ns_update_auto_hide_menu_bar): Only for OSX 10.6 or
	later (Bug#8403).

2011-04-01  Stefan Monnier  <monnier@iro.umontreal.ca>

	Add lexical binding.

	* window.c (Ftemp_output_buffer_show): New fun.
	(Fsave_window_excursion):
	* print.c (Fwith_output_to_temp_buffer): Move to subr.el.

	* lread.c (lisp_file_lexically_bound_p): New function.
	(Fload): Bind Qlexical_binding.
	(readevalloop): Remove `evalfun' arg.
	Bind Qinternal_interpreter_environment.
	(Feval_buffer): Bind Qlexical_binding.
	(defvar_int, defvar_bool, defvar_lisp_nopro, defvar_kboard):
	Mark as dynamic.
	(syms_of_lread): Declare `lexical-binding'.

	* lisp.h (struct Lisp_Symbol): New field `declared_special'.

	* keyboard.c (eval_dyn): New fun.
	(menu_item_eval_property): Use it.

	* image.c (parse_image_spec): Use Ffunctionp.

	* fns.c (concat, mapcar1): Accept byte-code-functions.

	* eval.c (Fsetq): Handle lexical vars.
	(Fdefun, Fdefmacro, Ffunction): Make closures when needed.
	(Fdefconst, Fdefvaralias, Fdefvar): Mark as dynamic.
	(FletX, Flet): Obey lexical binding.
	(Fcommandp): Handle closures.
	(Feval): New `lexical' arg.
	(eval_sub): New function extracted from Feval.  Use it almost
	everywhere where Feval was used.  Look up vars in lexical env.
	Handle closures.
	(Ffunctionp): Move from subr.el.
	(Ffuncall): Handle closures.
	(apply_lambda): Remove `eval_flags'.
	(funcall_lambda): Handle closures and new byte-code-functions.
	(Fspecial_variable_p): New function.
	(syms_of_eval): Initialize the Vinternal_interpreter_environment var,
	but without exporting it to Lisp.

	* doc.c (Fdocumentation, store_function_docstring):
	* data.c (Finteractive_form): Handle closures.

	* callint.c (Fcall_interactively): Preserve lexical-binding mode for
	interactive spec.

	* bytecode.c (Bstack_ref, Bstack_set, Bstack_set2, BdiscardN):
	New byte-codes.
	(exec_byte_code): New function extracted from Fbyte_code to handle new
	calling convention for byte-code-functions.  Add new byte-codes.

	* buffer.c (defvar_per_buffer): Set new `declared_special' field.

	* alloc.c (Fmake_symbol): Init new `declared_special' field.

2011-03-31  Juanma Barranquero  <lekktu@gmail.com>

	* xdisp.c (redisplay_internal): Fix prototype.

2011-03-31  Eli Zaretskii  <eliz@gnu.org>

	* xdisp.c (SCROLL_LIMIT): New macro.
	(try_scrolling): Use it when setting scroll_limit.
	Limit scrolling to 100 screen lines.
	(redisplay_window): Even when falling back on "recentering",
	position point in the window according to scroll-conservatively,
	scroll-margin, and scroll-*-aggressively variables.  (Bug#6671)

	(try_scrolling): When point is above the window, allow searching
	as far as scroll_max, or one screenful, to compute vertical
	distance from PT to the scroll margin position.  This prevents
	try_scrolling from unnecessarily failing when
	scroll-conservatively is set to a value slightly larger than the
	window height.  Clean up the case of PT below the margin at bottom
	of window: scroll_max can no longer be INT_MAX.  When aggressive
	scrolling is in use, don't let point enter the opposite scroll
	margin as result of the scroll.
	(syms_of_xdisp) <scroll-conservatively>: Document the
	threshold of 100 lines for never-recentering scrolling.

2011-03-31  Juanma Barranquero  <lekktu@gmail.com>

	* dispextern.h (move_it_by_lines):
	* xdisp.c (move_it_by_lines): Remove parameter `need_y_p', unused
	since 2000-12-29T14:24:09Z!gerd@gnu.org.  All callers changed.
	(message_log_check_duplicate): Remove parameters `prev_bol' and
	`this_bol', unused since 1998-01-01T02:27:27Z!rms@gnu.org.  All callers changed.
	(redisplay_internal): Remove parameter `preserve_echo_area',
	unused since 1999-07-21T21:43:52Z!gerd@gnu.org.  All callers changed.

	* indent.c (Fvertical_motion):
	* window.c (window_scroll_pixel_based, Frecenter):
	Don't pass `need_y_p' to `move_it_by_lines'.

2011-03-30  Stefan Monnier  <monnier@iro.umontreal.ca>

	* eval.c (struct backtrace): Don't cheat with negative numbers, but do
	steal a few bits to be more compact.
	(interactive_p, Fbacktrace, Fbacktrace_frame, mark_backtrace):
	Remove unneeded casts.

	* bytecode.c (Fbyte_code): CAR and CDR can GC.

2011-03-30  Zachary Kanfer  <zkanfer@gmail.com>  (tiny change)

	* keyboard.c (Fexecute_extended_command): Do log the "suggest key
	binding" message (bug#7967).

2011-03-30  Paul Eggert  <eggert@cs.ucla.edu>

	Fix more problems found by GCC 4.6.0's static checks.

	* unexelf.c (unexec) [! (defined _SYSTYPE_SYSV || defined __sgi)]:
	Remove unused local var.

	* editfns.c (Fmessage_box): Remove unused local var.

	* xdisp.c (try_window_reusing_current_matrix, x_produce_glyphs):
	(note_mode_line_or_margin_highlight, note_mouse_highlight):
	Omit unused local vars.
	* window.c (shrink_windows): Omit unused local var.
	* menu.c (digest_single_submenu): Omit unused local var.
	* dispnew.c (update_window) [PERIODIC_PREEMPTION_CHECKING]:
	Omit unused local var.

	* keyboard.c (parse_modifiers_uncached, parse_modifiers):
	Don't assume string length fits in int.
	(keyremap_step, read_key_sequence): Use size_t for sizes.
	(read_key_sequence): Don't check last_real_key_start redundantly.

	* callproc.c (Fcall_process, Fcall_process_region): Use SAFE_ALLOCA
	instead of alloca (Bug#8344).

	* eval.c (Fbacktrace): Don't assume nargs fits in int.
	(Fbacktrace_frame): Don't assume nframes fits in int.

	* syntax.c (scan_sexps_forward): Avoid pointer wraparound.

	* xterm.c (x_make_frame_visible, same_x_server): Redo to avoid overflow
	concerns.

	* term.c (produce_glyphless_glyph): Remove unnecessary test.

	* cm.c (calccost): Turn while-do into do-while, for clarity.

	* keyboard.c (syms_of_keyboard): Use the same style as later
	in this function when indexing through an array.  This also
	works around GCC bug 48267.

	* image.c (tiff_load): Fix off-by-one image count (Bug#8336).

	* xselect.c (x_check_property_data): Return correct size (Bug#8335).

	* chartab.c (sub_char_table_ref_and_range): Redo for slight
	efficiency gain, and to bypass a gcc -Wstrict-overflow warning.

	* keyboard.c, keyboard.h (num_input_events): Now size_t.
	This avoids undefined behavior on integer overflow, and is a bit
	more convenient anyway since it is compared to a size_t variable.

	Variadic C functions now count arguments with size_t, not int.
	This avoids an unnecessary limitation on 64-bit machines, which
	caused (substring ...) to crash on large vectors (Bug#8344).
	* lisp.h (struct Lisp_Subr.function.aMANY): Now takes size_t, not int.
	(DEFUN_ARGS_MANY, internal_condition_case_n, safe_call): Likewise.
	All variadic functions and their callers changed accordingly.
	(struct gcpro.nvars): Now size_t, not int.  All uses changed.
	* data.c (arith_driver, float_arith_driver): Likewise.
	* editfns.c (general_insert_function): Likewise.
	* eval.c (struct backtrace.nargs, interactive_p)
	(internal_condition_case_n, run_hook_with_args, apply_lambda)
	(funcall_lambda, mark_backtrace): Likewise.
	* fns.c (concat): Likewise.
	* frame.c (x_set_frame_parameters): Likewise.
	* fns.c (get_key_arg): Now accepts and returns size_t, and returns
	0 if not found, not -1.  All callers changed.

	* alloc.c (garbage_collect): Don't assume stack size fits in int.
	(stack_copy_size): Now size_t, not int.
	(stack_copy, stack_copy_size): Define only if MAX_SAVE_STACK > 0.

2011-03-28  Juanma Barranquero  <lekktu@gmail.com>

	* coding.c (encode_designation_at_bol): Remove parameter `charbuf_end',
	unused since 2002-03-01T01:17:24Z!handa@m17n.org and 2008-02-01T16:01:31Z!miles@gnu.org.
	All callers changed.

	* lisp.h (multibyte_char_to_unibyte):
	* character.c (multibyte_char_to_unibyte): Remove parameter `rev_tbl',
	unused since 2002-03-01T01:16:34Z!handa@m17n.org and 2008-02-01T16:01:31Z!miles@gnu.org.
	* character.h (CHAR_TO_BYTE8):
	* cmds.c (internal_self_insert):
	* editfns.c (general_insert_function):
	* keymap.c (push_key_description):
	* search.c (Freplace_match):
	* xdisp.c (message_dolog, set_message_1): All callers changed.

2011-03-28  Stefan Monnier  <monnier@iro.umontreal.ca>

	* keyboard.c (safe_run_hook_funcall): New function.
	(safe_run_hooks_1, safe_run_hooks_error, safe_run_hooks): On error,
	don't set the hook to nil, but remove the offending function instead.
	(Qcommand_hook_internal): Remove, unused.
	(syms_of_keyboard): Don't initialize Qcommand_hook_internal nor define
	Vcommand_hook_internal.

	* eval.c (enum run_hooks_condition): Remove.
	(funcall_nil, funcall_not): New functions.
	(run_hook_with_args): Call each function through a `funcall' argument.
	Remove `cond' argument, now redundant.
	(Frun_hooks, Frun_hook_with_args, Frun_hook_with_args_until_success)
	(Frun_hook_with_args_until_failure): Adjust accordingly.
	(run_hook_wrapped_funcall, Frun_hook_wrapped): New functions.

2011-03-28  Juanma Barranquero  <lekktu@gmail.com>

	* dispextern.h (string_buffer_position): Remove declaration.

	* print.c (strout): Remove parameter `multibyte', unused since
	1999-08-21T19:30:21Z!gerd@gnu.org.  All callers changed.

	* search.c (boyer_moore): Remove parameters `len', `pos' and `lim',
	never used since function introduction in 1998-02-08T21:33:56Z!rms@gnu.org.
	All callers changed.

	* w32.c (_wsa_errlist): Use braces for struct initializers.

	* xdisp.c (string_buffer_position_lim): Remove parameter `w',
	never used since function introduction in 2001-03-09T18:41:50Z!gerd@gnu.org.
	All callers changed.
	(string_buffer_position): Likewise.  Also, make static (it's never
	used outside xdisp.c).
	(cursor_row_p): Remove parameter `w', unused since
	2000-10-17T16:08:57Z!gerd@gnu.org.  All callers changed.
	(decode_mode_spec): Remove parameter `precision', introduced during
	Gerd Moellmann's rewrite at 1999-07-21T21:43:52Z!gerd@gnu.org, but never used.
	All callers changed.

2011-03-27  Jan Djärv  <jan.h.d@swipnet.se>

	* nsterm.m (syms_of_nsterm): Use doc: for ns-auto-hide-menu-bar.

2011-03-27  Anders Lindgren  <andlind@gmail.com>

	* nsterm.m (ns_menu_bar_is_hidden): New variable.
	(ns_constrain_all_frames, ns_menu_bar_should_be_hidden)
	(ns_update_auto_hide_menu_bar): New functions.
	(ns_update_begin): Call ns_update_auto_hide_menu_bar.
	(applicationDidBecomeActive): Call ns_update_auto_hide_menu_bar and
	ns_constrain_all_frames.
	(constrainFrameRect): Return at once if ns_menu_bar_should_be_hidden.
	(syms_of_nsterm): DEFVAR ns-auto-hide-menu-bar, init to Qnil.

2011-03-27  Jan Djärv  <jan.h.d@swipnet.se>

	* nsmenu.m (runDialogAt): Remove argument to timer_check.

2011-03-27  Glenn Morris  <rgm@gnu.org>

	* syssignal.h: Replace RETSIGTYPE with void.
	* atimer.c, data.c, dispnew.c, emacs.c, floatfns.c, keyboard.c:
	* keyboard.h, lisp.h, process.c, sysdep.c, xterm.c:
	Replace SIGTYPE with void everywhere.
	* s/usg5-4-common.h (SIGTYPE): Remove definition.
	* s/template.h (SIGTYPE): Remove commented out definition.

2011-03-26  Eli Zaretskii  <eliz@gnu.org>

	* xdisp.c (redisplay_window): Don't check buffer's clip_changed
	flag as a prerequisite for invoking try_scrolling.  (Bug#6671)

2011-03-26  Juanma Barranquero  <lekktu@gmail.com>

	* w32.c (read_unc_volume): Use parameter `henum', instead of
	global variable `wget_enum_handle'.

	* keymap.c (describe_vector): Remove parameters `indices' and
	`char_table_depth', unused since 2002-03-01T01:43:26Z!handa@m17n.org.
	(describe_map, Fdescribe_vector): Adjust calls to `describe_vector'.

	* keyboard.h (timer_check, show_help_echo): Remove unused parameters.

	* keyboard.c (timer_check): Remove parameter `do_it_now',
	unused since 1996-04-12T06:01:29Z!rms@gnu.org.
	(show_help_echo): Remove parameter `ok_to_overwrite_keystroke_echo',
	unused since 2008-04-19T19:30:53Z!monnier@iro.umontreal.ca.

	* keyboard.c (read_char):
	* w32menu.c (w32_menu_display_help):
	* xmenu.c (show_help_event, menu_help_callback):
	Adjust calls to `show_help_echo'.

	* gtkutil.c (xg_maybe_add_timer):
	* keyboard.c (readable_events):
	* process.c (wait_reading_process_output):
	* xmenu.c (x_menu_wait_for_event): Adjust calls to `timer_check'.

	* insdel.c (adjust_markers_gap_motion):
	Remove; no-op since 1998-01-02T21:29:48Z!rms@gnu.org.
	(gap_left, gap_right): Don't call it.

2011-03-25  Chong Yidong  <cyd@stupidchicken.com>

	* xdisp.c (handle_fontified_prop): Discard changes to clip_changed
	incurred during fontification.

2011-03-25  Juanma Barranquero  <lekktu@gmail.com>

	* buffer.c (defvar_per_buffer): Remove unused parameter `doc'.
	(DEFVAR_PER_BUFFER): Don't pass it.

	* dispnew.c (row_equal_p, add_row_entry): Remove unused parameter `w'.
	(scrolling_window): Don't pass it.

2011-03-25  Juanma Barranquero  <lekktu@gmail.com>

	* dispextern.h (glyph_matric): Use #if GLYPH_DEBUG, not #ifdef.

	* fileio.c (check_executable) [DOS_NT]: Remove unused variables `len'
	and `suffix'.
	(Fset_file_selinux_context) [HAVE_LIBSELINUX]: Move here declaration
	of variables specific to SELinux and computation of `encoded_absname'.

	* image.c (XPutPixel): Remove unused variable `height'.

	* keyboard.c (make_lispy_event): Remove unused variable `hpos'.

	* unexw32.c (get_section_info): Remove unused variable `section'.

	* w32.c (stat): Remove unused variables `drive_root' and `devtype'.
	(system_process_attributes): Remove unused variable `sess'.
	(sys_read): Remove unused variable `err'.

	* w32fns.c (top): Wrap variables with #if GLYPH_DEBUG, not #ifdef.
	(w32_wnd_proc): Remove unused variable `isdead'.
	(unwind_create_frame): Use #if GLYPH_DEBUG, not #ifdef.
	(Fx_server_max_request_size): Remove unused variable `dpyinfo'.
	(x_create_tip_frame): Remove unused variable `tem'.

	* w32inevt.c (w32_console_read_socket):
	Remove unused variable `no_events'.

	* w32term.c (x_draw_composite_glyph_string_foreground):
	Remove unused variable `width'.

2011-03-24  Juanma Barranquero  <lekktu@gmail.com>

	* w32term.c (x_set_glyph_string_clipping):
	Don't pass uninitialized region to CombineRgn.

2011-03-23  Juanma Barranquero  <lekktu@gmail.com>

	* w32fns.c (x_set_menu_bar_lines): Remove unused variable `olines'.
	(w32_wnd_proc): Pass NULL to Windows API, not uninitialized buffer.
	(Fx_close_connection): Remove unused variable `i'.

	* w32font.c (w32font_draw): Return number of glyphs.
	(w32font_open_internal): Remove unused variable `i'.
	(w32font_driver): Add missing initializer.

	* w32menu.c (utf8to16): Remove unused variable `utf16'.
	(fill_in_menu): Remove unused variable `items_added'.

	* w32term.c (last_mouse_press_frame): Remove static global variable.
	(w32_clip_to_row): Remove unused variable `f'.
	(x_delete_terminal): Remove unused variable `i'.

	* w32uniscribe.c (uniscribe_shape): Remove unused variable `nclusters'.
	(NOTHING): Remove unused static global variable.
	(uniscribe_check_otf): Remove unused variable `table'.
	(uniscribe_font_driver): Add missing initializers.

2011-03-23  Julien Danjou  <julien@danjou.info>

	* term.c (Fsuspend_tty, Fresume_tty):
	* minibuf.c (read_minibuf, run_exit_minibuf_hook):
	* window.c (temp_output_buffer_show):
	* insdel.c (signal_before_change):
	* frame.c (Fhandle_switch_frame):
	* fileio.c (Fdo_auto_save):
	* emacs.c (Fkill_emacs):
	* editfns.c (save_excursion_restore):
	* cmds.c (internal_self_insert):
	* callint.c (Fcall_interactively):
	* buffer.c (Fkill_all_local_variables):
	* keyboard.c (Fcommand_execute, Fsuspend_emacs, safe_run_hooks_1):
	Use Frun_hooks.
	(command_loop_1): Use Frun_hooks.  Call safe_run_hooks
	unconditionnaly since it does the check itself.

2011-03-23  Paul Eggert  <eggert@cs.ucla.edu>

	Fix more problems found by GCC 4.5.2's static checks.

	* coding.c (encode_coding_raw_text): Avoid unnecessary test
	the first time through the loop, since we know p0 < p1 then.
	This also avoids a gcc -Wstrict-overflow warning.

	* lisp.h (SAFE_ALLOCA, SAFE_ALLOCA_LISP): Avoid 'int' overflow
	leading to a memory leak, possible in functions like
	load_charset_map_from_file that can allocate an unbounded number
	of objects (Bug#8318).

	* xmenu.c (set_frame_menubar): Use EMACS_UINT, not int, for indexes
	that could (at least in theory) be that large.

	* xdisp.c (message_log_check_duplicate): Return unsigned long, not int.
	This is less likely to overflow, and avoids undefined behavior if
	overflow does occur.  All callers changed.  Use strtoul to scan
	for the unsigned long integer.
	(pint2hrstr): Simplify and tune code slightly.
	This also avoids a (bogus) GCC warning with gcc -Wstrict-overflow.

	* scroll.c (do_scrolling): Work around GCC bug 48228.
	See <http://gcc.gnu.org/bugzilla/show_bug.cgi?id=48228>.

	* frame.c (Fmodify_frame_parameters): Simplify loop counter.
	This also avoids a warning with gcc -Wstrict-overflow.
	(validate_x_resource_name): Simplify count usage.
	This also avoids a warning with gcc -Wstrict-overflow.

	* fileio.c (Fcopy_file): Report error if fchown or fchmod
	fail (Bug#8306).

	* emacs.c (Fdaemon_initialized): Do not ignore I/O errors (Bug#8303).

	* process.c (Fmake_network_process): Use socklen_t, not int,
	where POSIX says socklen_t is required in portable programs.
	This fixes a porting bug on hosts like 64-bit HP-UX, where
	socklen_t is wider than int (Bug#8277).
	(Fmake_network_process, server_accept_connection):
	(wait_reading_process_output, read_process_output):
	Likewise.

	* process.c: Rename or move locals to avoid shadowing.
	(list_processes_1, Fmake_network_process):
	(read_process_output_error_handler, exec_sentinel_error_handler):
	Rename or move locals.
	(Fmake_network_process): Define label "retry_connect" only if needed.
	(Fnetwork_interface_info): Fix pointer signedness.
	(process_send_signal): Add cast to avoid pointer signedness problem.
	(FIRST_PROC_DESC, IF_NON_BLOCKING_CONNECT): Remove unused macros.
	(create_process): Use 'volatile' to avoid vfork clobbering (Bug#8298).

	Make tparam.h and terminfo.c consistent.
	* cm.c (tputs, tgoto, BC, UP): Remove extern decls.
	Include tparam.h instead, since it declares them.
	* cm.h (PC): Remove extern decl; tparam.h now does this.
	* deps.mk (cm.o, terminfo.o): Depend on tparam.h.
	* terminfo.c: Include tparam.h, to check interfaces.
	(tparm): Make 1st arg a const pointer in decl.  Put it at top level.
	(tparam): Adjust signature to match interface in tparam.h;
	this removes some undefined behavior.  Check that outstring and len
	are zero, which they always are with Emacs.
	* tparam.h (PC, BC, UP): New extern decls.

	* xftfont.c (xftfont_shape): Now static, and defined only if needed.
	(xftfont_open): Rename locals to avoid shadowing.

	* ftfont.c (ftfont_resolve_generic_family): Fix pointer signedness.
	(ftfont_otf_capability, ftfont_shape): Omit decls if not needed.
	(OTF_TAG_SYM): Omit macro if not needed.
	(ftfont_list): Remove unused local.
	(get_adstyle_property, ftfont_pattern_entity):
	(ftfont_lookup_cache, ftfont_open, ftfont_anchor_point):
	Rename locals to avoid shadowing.

	* xfont.c (xfont_list_family): Mark var as initialized.

	* xml.c (make_dom): Now static.

	* composite.c (composition_compute_stop_pos): Rename local to
	avoid shadowing.
	(composition_reseat_it): Remove unused locals.
	(find_automatic_composition, composition_adjust_point): Likewise.
	(composition_update_it): Mark var as initialized.
	(find_automatic_composition): Mark vars as initialized,
	with a FIXME (Bug#8290).

	character.h: Rename locals to avoid shadowing.
	* character.h (PREV_CHAR_BOUNDARY, FETCH_STRING_CHAR_ADVANCE):
	(FETCH_STRING_CHAR_AS_MULTIBYTE_ADVANCE, FETCH_CHAR_ADVANCE):
	(FETCH_CHAR_ADVANCE_NO_CHECK, INC_POS, DEC_POS, BUF_INC_POS):
	(BUF_DEC_POS): Be more systematic about renaming local temporaries
	to avoid shadowing.

	* textprop.c (property_change_between_p): Remove; unused.

	* intervals.c (interval_start_pos): Now static.

	* intervals.h (CHECK_TOTAL_LENGTH): Avoid empty "else".

	* atimer.c (start_atimer, append_atimer_lists, set_alarm):
	Rename locals to avoid shadowing.

	* sound.c (wav_play, au_play, Fplay_sound_internal):
	Fix pointer signedness.
	(alsa_choose_format): Remove unused local var.
	(wav_play): Initialize a variable to 0, to prevent undefined
	behavior (Bug#8278).

	* region-cache.c (insert_cache_boundary): Redo var to avoid shadowing.

	* region-cache.h (pp_cache): New decl, for gcc -Wmissing-prototypes.

	* callproc.c (Fcall_process): Use 'volatile' to avoid vfork
	clobbering (Bug#8298).
	* sysdep.c (sys_subshell): Likewise.
	Previously, the sys_subshell 'volatile' was incorrectly IF_LINTted out.

	* lisp.h (child_setup): Now NO_RETURN unless DOS_NT.
	This should get cleaned up, so that child_setup has the
	same signature on all platforms.

	* callproc.c (call_process_cleanup): Now static.
	(relocate_fd): Rename locals to avoid shadowing.

2011-03-22  Chong Yidong  <cyd@stupidchicken.com>

	* xterm.c (x_clear_frame): Remove XClearWindow call.  This appears
	not to be necessary, and produces flickering.

2011-03-20  Glenn Morris  <rgm@gnu.org>

	* config.in: Remove file.

2011-03-20  Juanma Barranquero  <lekktu@gmail.com>

	* minibuf.c (Vcompleting_read_function): Don't declare, global variables
	are now in src/globals.h.
	(syms_of_minibuf): Remove spurious & from previous change.

2011-03-20  Leo  <sdl.web@gmail.com>

	* minibuf.c (completing-read-function): New variable.
	(completing-read-default): Rename from completing-read.
	(completing-read): Call completing-read-function.

2011-03-19  Juanma Barranquero  <lekktu@gmail.com>

	* xfaces.c (Fx_load_color_file):
	Read color file from absolute filename (bug#8250).

2011-03-19  Juanma Barranquero  <lekktu@gmail.com>

	* makefile.w32-in: Update dependencies.

2011-03-17  Eli Zaretskii  <eliz@gnu.org>

	* makefile.w32-in ($(BLD)/unexw32.$(O)): Depend on $(SRC)/unexec.h.

2011-03-17  Paul Eggert  <eggert@cs.ucla.edu>

	Fix more problems found by GCC 4.5.2's static checks.

	* process.c (make_serial_process_unwind, send_process_trap):
	(sigchld_handler): Now static.

	* process.c (allocate_pty): Let PTY_ITERATION declare iteration vars.
	That way, the code declares only the vars that it needs.
	* s/aix4-2.h (PTY_ITERATION): Declare iteration vars.
	* s/cygwin.h (PTY_ITERATION): Likewise.
	* s/darwin.h (PTY_ITERATION): Likewise.
	* s/gnu-linux.h (PTY_ITERATION): Likewise.

	* s/irix6-5.h (PTY_OPEN): Declare stb, to loosen coupling.
	* process.c (allocate_pty): Don't declare stb unless it's needed.

	* bytecode.c (MAYBE_GC): Rewrite so as not to use empty "else".
	(CONSTANTLIM): Remove; unused.
	(METER_CODE, Bscan_buffer, Bread_char, Bset_mark):
	Define only if needed.

	* unexelf.c (unexec): Name an expression,
	to avoid gcc -Wbad-function-cast warning.
	Use a different way to cause a compilation error if anyone uses
	n rather than nn, a way that does not involve shadowing.
	(ELF_BSS_SECTION_NAME, OLD_PROGRAM_H): Remove; unused.

	* deps.mk (unexalpha.o): Remove; unused.

	New file unexec.h, the (simple) interface for unexec (Bug#8267).
	* unexec.h: New file.
	* deps.mk (emacs.o, unexaix.o, unexcw.o, unexcoff.o, unexelf.o):
	(unexhp9k800.o, unexmacosx.o, unexsol.o, unexw32.o):
	Depend on unexec.h.
	* emacs.c [!defined CANNOT_DUMP]: Include unexec.h.
	* unexaix.c, unexcoff.c, unexcw.c, unexelf.c, unexhp9k800.c:
	* unexmacosx.c, unexsol.c, unexw32.c: Include unexec.h.
	Change as necessary to match prototype in unexec.h.

	* syntax.c (Fforward_comment, scan_lists): Rename locals to avoid
	shadowing.
	(back_comment, skip_chars): Mark vars as initialized.

	* character.h (FETCH_STRING_CHAR_ADVANCE_NO_CHECK, BUF_INC_POS):
	Rename locals to avoid shadowing.

	* lread.c (read1): Rewrite so as not to use empty "else".
	(Fload, readevalloop, read1): Rename locals to avoid shadowing.

	* print.c (Fredirect_debugging_output): Fix pointer signedess.

	* lisp.h (debug_output_compilation_hack): Add decl here, to avoid
	warning when compiling print.c.

	* font.c (font_unparse_fcname): Abort in an "impossible" situation
	instead of using an uninitialized var.
	(font_sort_entities): Mark var as initialized.

	* character.h (FETCH_CHAR_ADVANCE): Rename locals to avoid shadowing.

	* font.c (font_unparse_xlfd): Don't mix pointers to variables with
	pointers to constants.
	(font_parse_fcname): Remove unused vars.
	(font_delete_unmatched): Now static.
	(font_get_spec): Remove; unused.
	(font_style_to_value, font_prop_validate_style, font_unparse_fcname):
	(font_update_drivers, Ffont_get_glyphs, font_add_log):
	Rename or move locals to avoid shadowing.

	* fns.c (require_nesting_list, require_unwind): Now static.
	(Ffillarray): Rename locals to avoid shadowing.

	* floatfns.c (domain_error2): Define only if needed.
	(Ffrexp, Fldexp): Rename locals to avoid shadowing.

	* alloc.c (mark_backtrace): Move decl from here ...
	* lisp.h: ... to here, so that it can be checked.

	* eval.c (call_debugger, do_debug_on_call, grow_specpdl): Now static.
	(Fdefvar): Rewrite so as not to use empty "else".
	(lisp_indirect_variable): Name an expression,
	to avoid gcc -Wbad-function-cast warning.
	(Fdefvar): Rename locals to avoid shadowing.

	* callint.c (quotify_arg, quotify_args): Now static.
	(Fcall_interactively): Rename locals to avoid shadowing.
	Use const pointer when appropriate.

	* lisp.h (get_system_name, get_operating_system_release):
	Move decls here, to check interfaces.
	* process.c (get_operating_system_release): Move decl to lisp.h.
	* xrdb.c (get_system_name): Likewise.
	* editfns.c (init_editfns, Fuser_login_name, Fuser_uid):
	(Fuser_real_uid, Fuser_full_name): Remove unnecessary casts,
	some of which prompt warnings from gcc -Wbad-function-cast.
	(Fformat_time_string, Fencode_time, Finsert_char):
	(Ftranslate_region_internal, Fformat):
	Rename or remove local vars to avoid shadowing.
	(Ftranslate_region_internal): Mark var as initialized.

	* doc.c (Fdocumentation, Fsnarf_documentation): Move locals to
	avoid shadowing.

	* lisp.h (eassert): Check that the argument compiles, even if
	ENABLE_CHECKING is not defined.

	* data.c (Findirect_variable): Name an expression, to avoid
	gcc -Wbad-function-cast warning.
	(default_value, arithcompare, arith_driver, arith_error): Now static.
	(store_symval_forwarding): Rename local to avoid shadowing.
	(Fmake_variable_buffer_local, Fmake_local_variable):
	Mark variables as initialized.
	(do_blv_forwarding, do_symval_forwarding): Remove; unused.

	* alloc.c (check_cons_list): Do not define unless GC_CHECK_CONS_LIST.
	(Fmake_vector, Fvector, Fmake_byte_code, Fgarbage_collect):
	Rename locals to avoid shadowing.
	(mark_stack): Move local variables into the #ifdef region where
	they're used.
	(BLOCK_INPUT_ALLOC, UNBLOCK_INPUT_ALLOC): Define only if
	! defined SYSTEM_MALLOC && ! defined SYNC_INPUT, as they are not
	needed otherwise.
	(CHECK_ALLOCATED): Define only if GC_CHECK_MARKED_OBJECTS.
	(GC_STRING_CHARS): Remove; not used.
	(Fmemory_limit): Cast sbrk's returned value to char *.

	* lisp.h (check_cons_list): Declare if GC_CHECK_CONS_LIST; this
	avoids undefined behavior in theory.

	* regex.c (IF_LINT): Add defn, for benefit of ../lib-src.

	Use functions, not macros, for up- and down-casing (Bug#8254).
	* buffer.h (DOWNCASE_TABLE, UPCASE_TABLE, DOWNCASE, UPPERCASEP):
	(NOCASEP, LOWERCASEP, UPCASE, UPCASE1): Remove.  All callers changed
	to use the following functions instead of these macros.
	(downcase): Adjust to lack of DOWNCASE_TABLE.  Return int, not
	EMACS_INT, since callers assume the returned value fits in int.
	(upcase1): Likewise, for UPCASE_TABLE.
	(uppercasep, lowercasep, upcase): New static inline functions.
	* editfns.c (Fchar_equal): Remove no-longer-needed workaround for
	the race-condition problem in the old DOWNCASE.

	* regex.c (CHARSET_LOOKUP_RANGE_TABLE_RAW, POP_FAILURE_REG_OR_COUNT):
	Rename locals to avoid shadowing.
	(regex_compile, re_match_2_internal): Move locals to avoid shadowing.
	(regex_compile, re_search_2, re_match_2_internal):
	Remove unused local vars.
	(FREE_VAR): Rewrite so as not to use empty "else",
	which gcc can warn about.
	(regex_compile, re_match_2_internal): Mark locals as initialized.
	(RETALLOC_IF): Define only if needed.
	(WORDCHAR_P): Likewise.  This one is never needed, but is used
	only in a comment talking about a compiler bug, so put inside
	the #if 0 of that comment.
	(CHARSET_LOOKUP_BITMAP, FAIL_STACK_FULL, RESET_FAIL_STACK):
	(PUSH_FAILURE_ELT, BUF_PUSH_3, STOP_ADDR_VSTRING):
	Remove; unused.

	* search.c (boyer_moore): Rename locals to avoid shadowing.
	* character.h (FETCH_STRING_CHAR_AS_MULTIBYTE_ADVANCE):
	(PREV_CHAR_BOUNDARY): Likewise.

	* search.c (simple_search): Remove unused var.

	* dired.c (compile_pattern): Move decl from here ...
	* lisp.h: ... to here, so that it can be checked.
	(struct re_registers): New forward decl.

	* character.h (INC_POS, DEC_POS): Rename locals to avoid shadowing.

	* indent.c (MULTIBYTE_BYTES_WIDTH): New args bytes, width.
	All uses changed.
	(MULTIBYTE_BYTES_WIDTH, scan_for_column, compute_motion):
	Rename locals to avoid shadowing.
	(Fvertical_motion): Mark locals as initialized.

	* casefiddle.c (casify_object, casify_region): Now static.
	(casify_region): Mark local as initialized.

	* cmds.c (internal_self_insert): Rename local to avoid shadowing.

	* lisp.h (GCPRO2_VAR, GCPRO3_VAR, GCPRO4_VAR, GCPRO5_VAR, GCPRO6_VAR):
	New macros, so that the caller can use some names other than
	gcpro1, gcpro2, etc.
	(GCPRO2, GCPRO3, GCPRO4, GCPRO5, GCPRO6): Reimplement in terms
	of the new macros.
	(GCPRO1_VAR, UNGCPRO_VAR): Change the meaning of the second
	argument, for consistency with GCPRO2_VAR, etc: it is now the
	prefix of the variable, not the variable itself.  All uses
	changed.
	* dired.c (directory_files_internal, file_name_completion):
	Rename locals to avoid shadowing.

	Fix a race condition diagnosed by gcc -Wsequence-point (Bug#8254).
	An expression of the form (DOWNCASE (x) == DOWNCASE (y)), found in
	dired.c's scmp function, had undefined behavior.
	* lisp.h (DOWNCASE_TABLE, UPCASE_TABLE, DOWNCASE, UPPERCASEP):
	(NOCASEP, LOWERCASEP, UPCASE, UPCASE1): Move from here ...
	* buffer.h: ... to here, because these macros use current_buffer,
	and the new implementation with inline functions needs to have
	current_buffer in scope now, rather than later when the macros
	are used.
	(downcase, upcase1): New static inline functions.
	(DOWNCASE, UPCASE1): Reimplement using these functions.
	This avoids undefined behavior in expressions like
	DOWNCASE (x) == DOWNCASE (y), which previously suffered
	from race conditions in accessing the global variables
	case_temp1 and case_temp2.
	* casetab.c (case_temp1, case_temp2): Remove; no longer needed.
	* lisp.h (case_temp1, case_temp2): Remove their decls.
	* character.h (ASCII_CHAR_P): Move from here ...
	* lisp.h: ... to here, so that the inline functions mentioned
	above can use them.

	* dired.c (directory_files_internal_unwind): Now static.

	* fileio.c (file_name_as_directory, directory_file_name):
	(barf_or_query_if_file_exists, auto_save_error, auto_save_1):
	Now static.
	(file_name_as_directory): Use const pointers when appropriate.
	(Fexpand_file_name): Likewise.  In particular, newdir might
	point at constant storage, so make it a const pointer.
	(Fmake_directory_internal, Fread_file_name): Remove unused vars.
	(Ffile_selinux_context, Fset_file_selinux_context): Fix pointer
	signedness issues.
	(Fset_file_times, Finsert_file_contents, auto_save_error):
	Rename locals to avoid shadowing.

	* minibuf.c (choose_minibuf_frame_1): Now static.
	(Ftry_completion, Fall_completions): Rename or remove locals
	to avoid shadowing.

	* marker.c (bytepos_to_charpos): Remove; unused.

	* lisp.h (verify_bytepos, count_markers): New decls,
	so that gcc does not warn that these functions aren't declared.

	* insdel.c (check_markers, make_gap_larger, make_gap_smaller):
	(reset_var_on_error, Fcombine_after_change_execute_1): Now static.
	(CHECK_MARKERS): Redo to avoid gcc -Wempty-body diagnostic.
	(copy_text): Remove unused local var.

	* filelock.c (within_one_second): Now static.
	(lock_file_1): Rename local to avoid shadowing.

	* buffer.c (fix_overlays_before): Mark locals as initialized.
	(fix_start_end_in_overlays): Likewise.  This function should be
	simplified by using pointers-to-pointers, but that's a different
	matter.
	(switch_to_buffer_1): Now static.
	(Fkill_buffer, record_buffer, Fbury_buffer, Fset_buffer_multibyte):
	(report_overlay_modification): Rename locals to avoid shadowing.

	* sysdep.c (system_process_attributes): Rename vars to avoid shadowing.
	Fix pointer signedness issue.
	(sys_subshell): Mark local as volatile if checking for lint,
	to suppress a gcc -Wclobbered warning that does not seem to be right.
	(MAXPATHLEN): Define only if needed.

	* process.c (serial_open, serial_configure): Move decls from here ...
	* systty.h: ... to here, so that they can be checked.

	* fns.c (get_random, seed_random): Move extern decls from here ...
	* lisp.h: ... to here, so that they can be checked.

	* sysdep.c (reset_io): Now static.
	(wait_for_termination_signal): Remove; unused.

	* keymap.c (keymap_parent, keymap_memberp, map_keymap_internal):
	(copy_keymap_item, append_key, push_text_char_description):
	Now static.
	(Fwhere_is_internal): Don't test CONSP (sequences) unnecessarily.
	(DENSE_TABLE_SIZE): Remove; unused.
	(get_keymap, access_keymap, Fdefine_key, Fwhere_is_internal):
	(describe_map_tree):
	Rename locals to avoid shadowing.

	* keyboard.c: Declare functions static if they are not used elsewhere.
	(echo_char, echo_dash, cmd_error, top_level_2):
	(poll_for_input, handle_async_input): Now static.
	(read_char, kbd_buffer_get_event, make_lispy_position):
	(make_lispy_event, make_lispy_movement, apply_modifiers):
	(decode_keyboard_code, tty_read_avail_input, menu_bar_items):
	(parse_tool_bar_item, read_key_sequence, Fread_key_sequence):
	(Fread_key_sequence_vector): Rename locals to avoid shadowing.
	(read_key_sequence, read_char): Mark locals as initialized.
	(Fexit_recursive_edit, Fabort_recursive_edit): Mark with NO_RETURN.

	* keyboard.h (make_ctrl_char): New decl.
	(mark_kboards): Move decl here ...
	* alloc.c (mark_kboards): ... from here.

	* lisp.h (force_auto_save_soon): New decl.

	* emacs.c (init_cmdargs): Rename local to avoid shadowing.
	(DEFINE_DUMMY_FUNCTION): New macro.
	(__do_global_ctors, __do_global_ctors_aux, __do_global_dtors, __main):
	Use it.
	(main): Add casts to avoid warnings
	if GCC considers string literals to be constants.

	* lisp.h (fatal_error_signal): Add decl, since it's exported.

	* dbusbind.c: Pointer signedness fixes.
	(xd_signature, xd_append_arg, xd_initialize):
	(Fdbus_call_method, Fdbus_call_method_asynchronously):
	(Fdbus_method_return_internal, Fdbus_method_error_internal):
	(Fdbus_send_signal, xd_read_message_1, Fdbus_register_service):
	(Fdbus_register_signal): Use SSDATA when the context wants char *.

	* dbusbind.c (Fdbus_init_bus): Add cast to avoid warning
	if GCC considers string literals to be constants.
	(Fdbus_register_service, Fdbus_register_method): Remove unused vars.

2011-03-16  Stefan Monnier  <monnier@iro.umontreal.ca>

	* print.c (PRINT_CIRCLE_CANDIDATE_P): New macro.
	(print_preprocess, print_object): New macro to fix last change.

	* print.c (print_preprocess): Don't forget font objects.

2011-03-16  Juanma Barranquero  <lekktu@gmail.com>

	* emacs.c (USAGE3): Doc fixes.

2011-03-15  Andreas Schwab  <schwab@linux-m68k.org>

	* coding.c (detect_coding_iso_2022): Reorganize code to clarify
	structure.

2011-03-14  Juanma Barranquero  <lekktu@gmail.com>

	* lisp.h (VWindow_system, Qfile_name_history):
	* keyboard.h (lispy_function_keys) [WINDOWSNT]:
	* w32term.h (w32_system_caret_hwnd, w32_system_caret_height)
	(w32_system_caret_x, w32_system_caret_y): Declare extern.

	* w32select.c: Don't #include "keyboard.h".
	(run_protected): Add extern declaration for waiting_for_input.

	* w32.c (Qlocal, noninteractive1, inhibit_window_system):
	* w32console.c (detect_input_pending, read_input_pending)
	(encode_terminal_code):
	* w32fns.c (quit_char, lispy_function_keys, Qtooltip)
	(w32_system_caret_hwnd, w32_system_caret_height, w32_system_caret_x)
	(w32_system_caret_y, Qfile_name_history):
	* w32font.c (w32font_driver, QCantialias, QCotf, QClang):
	* w32inevt.c (reinvoke_input_signal, lispy_function_keys):
	* w32menu.c (Qmenu_bar, QCtoggle, QCradio, Qoverriding_local_map)
	(Qoverriding_terminal_local_map, Qmenu_bar_update_hook):
	* w32proc.c (Qlocal, report_file_error):
	* w32term.c (Vwindow_system, updating_frame):
	* w32uniscribe.c (initialized, uniscribe_font_driver):
	Remove unneeded extern declarations.

2011-03-14  Chong Yidong  <cyd@stupidchicken.com>

	* buffer.c (Fmake_indirect_buffer): Fix incorrect assertions.

2011-03-13  Chong Yidong  <cyd@stupidchicken.com>

	* buffer.h (BUF_BEGV, BUF_BEGV_BYTE, BUF_ZV, BUF_ZV_BYTE, BUF_PT)
	(BUF_PT_BYTE): Rewrite to handle indirect buffers (Bug#8219).
	These macros can no longer be used for assignment.

	* buffer.c (Fget_buffer_create, Fmake_indirect_buffer):
	Assign struct members directly, instead of using BUF_BEGV etc.
	(record_buffer_markers, fetch_buffer_markers): New functions for
	recording and fetching special buffer markers.
	(set_buffer_internal_1, set_buffer_temp): Use them.

	* lread.c (unreadchar): Use SET_BUF_PT_BOTH.

	* insdel.c (adjust_point): Use SET_BUF_PT_BOTH.

	* intervals.c (temp_set_point_both): Use SET_BUF_PT_BOTH.
	(get_local_map): Use SET_BUF_BEGV_BOTH and SET_BUF_ZV_BOTH.

	* xdisp.c (hscroll_window_tree):
	(reconsider_clip_changes): Use PT instead of BUF_PT.

2011-03-13  Eli Zaretskii  <eliz@gnu.org>

	* makefile.w32-in ($(BLD)/editfns.$(O)): Depend on
	$(EMACS_ROOT)/lib/intprops.h.

2011-03-13  Paul Eggert  <eggert@cs.ucla.edu>

	Fix more problems found by GCC 4.5.2's static checks.

	* gtkutil.c (xg_get_pixbuf_from_pixmap): Add cast from char *
	to unsigned char * to avoid compiler diagnostic.
	(xg_free_frame_widgets): Make it clear that a local variable is
	needed only if USE_GTK_TOOLTIP.
	(gdk_window_get_screen): Make it clear that this macro is needed
	only if USE_GTK_TOOLTIP.
	(int_gtk_range_get_value): New function, which avoids a diagnostic
	from gcc -Wbad-function-cast.
	(xg_set_toolkit_scroll_bar_thumb): Use it.
	(xg_tool_bar_callback, xg_tool_item_stale_p): Rewrite to avoid
	diagnostic from gcc -Wbad-function-cast.
	(get_utf8_string, xg_get_file_with_chooser):
	Rename locals to avoid shadowing.
	(create_dialog): Move locals to avoid shadowing.

	* xgselect.c (xg_select): Remove unused var.

	* image.c (four_corners_best): Mark locals as initialized.
	(gif_load): Initialize transparent_p to zero (Bug#8238).
	Mark another local as initialized.
	(my_png_error, my_error_exit): Mark with NO_RETURN.

	* image.c (clear_image_cache): Now static.
	(DIM, HAVE_STDLIB_H_1): Remove unused macros.
	(xpm_load): Redo to avoid "discards qualifiers" gcc warning.
	(x_edge_detection): Remove unnecessary cast that
	gcc -Wbad-function-cast diagnoses.
	(gif_load): Fix pointer signedness.
	(clear_image_cache, xbm_read_bitmap_data, x_detect_edges):
	(jpeg_load, gif_load): Rename locals to avoid shadowing.

2011-03-12  Paul Eggert  <eggert@cs.ucla.edu>

	Improve quality of tests for time stamp overflow.
	For example, without this patch (encode-time 0 0 0 1 1
	1152921504606846976) returns the obviously-bogus value (-948597
	62170) on my RHEL 5.5 x86-64 host.  With the patch, it correctly
	reports time overflow.  See
	<http://lists.gnu.org/archive/html/emacs-devel/2011-03/msg00470.html>.
	* deps.mk (editfns.o): Depend on ../lib/intprops.h.
	* editfns.c: Include limits.h and intprops.h.
	(TIME_T_MIN, TIME_T_MAX): New macros.
	(time_overflow): Move earlier, to before first use.
	(hi_time, lo_time): New functions, for an accurate test for
	out-of-range times.
	(Fcurrent_time, Fget_internal_run_time, make_time): Use them.
	(Fget_internal_run_time): Don't assume time_t fits in int.
	(make_time): Use list2 instead of Fcons twice.
	(Fdecode_time): More accurate test for out-of-range times.
	(check_tm_member): New function.
	(Fencode_time): Use it, to test for out-of-range times.
	(lisp_time_argument): Don't rely on undefined left-shift and
	right-shift behavior when checking for time stamp overflow.

	* editfns.c (time_overflow): New function, refactoring common code.
	(Fformat_time_string, Fdecode_time, Fencode_time):
	(Fcurrent_time_string): Use it.

	Move 'make_time' to be next to its inverse 'lisp_time_argument'.
	* dired.c (make_time): Move to ...
	* editfns.c (make_time): ... here.
	* systime.h: Note the move.

2011-03-12  YAMAMOTO Mitsuharu  <mituharu@math.s.chiba-u.ac.jp>

	* fringe.c (update_window_fringes): Remove unused variables.

	* unexmacosx.c (copy_data_segment): Also copy __got section.
	(Bug#8223)

2011-03-12  Eli Zaretskii  <eliz@gnu.org>

	* termcap.c [MSDOS]: Include "msdos.h".
	(find_capability, tgetnum, tgetflag, tgetstr, tputs, tgetent):
	Constify `char *' arguments and their references according to
	prototypes in tparam.h.

	* deps.mk (termcap.o): Depend on tparam.h and msdos.h.

	* msdos.c (XMenuAddPane): 3rd argument is `const char *' now.
	Adapt all references accordingly.

	* msdos.h (XMenuAddPane): 3rd argument is `const char *' now.

2011-03-11  Tom Tromey  <tromey@redhat.com>

	* buffer.c (syms_of_buffer): Remove obsolete comment.

2011-03-11  Eli Zaretskii  <eliz@gnu.org>

	* termhooks.h (encode_terminal_code): Declare prototype.

	* msdos.c (encode_terminal_code): Don't declare prototype.

	* term.c (encode_terminal_code): Now external again, used by
	w32console.c and msdos.c.

	* makefile.w32-in ($(BLD)/term.$(O), ($(BLD)/tparam.$(O)):
	Depend on $(SRC)/tparam.h, see 2011-03-11T07:24:21Z!eggert@cs.ucla.edu.

2011-03-11  Paul Eggert  <eggert@cs.ucla.edu>

	Fix some minor problems found by GCC 4.5.2's static checks.

	* fringe.c (update_window_fringes): Mark locals as initialized
	(Bug#8227).
	(destroy_fringe_bitmap, init_fringe_bitmap): Now static.

	* alloc.c (mark_fringe_data): Move decl from here ...
	* lisp.h (mark_fringe_data) [HAVE_WINDOW_SYSTEM]: ... to here,
	to check its interface.
	(init_fringe_once): Do not declare unless HAVE_WINDOW_SYSTEM.

	* fontset.c (free_realized_fontset): Now static.
	(Fset_fontset_font): Rename local to avoid shadowing.
	(fontset_font): Mark local as initialized.
	(FONTSET_SPEC, FONTSET_REPERTORY, RFONT_DEF_REPERTORY): Remove; unused.

	* xrdb.c: Include "xterm.h", to check x_load_resources's interface.

	* xselect.c (x_disown_buffer_selections): Remove; not used.
	(TRACE3) [!defined TRACE_SELECTION]: Remove; not used.
	(x_own_selection, Fx_disown_selection_internal): Rename locals
	to avoid shadowing.
	(x_handle_dnd_message): Remove local to avoid shadowing.

	* lisp.h (GCPRO1_VAR, UNGCPRO_VAR): New macros,
	so that the caller can use some name other than gcpro1.
	(GCPRO1, UNGCPRO): Reimplement in terms of the new macros.
	* xfns.c (Fx_create_frame, x_create_tip_frame, Fx_show_tip):
	(Fx_backspace_delete_keys_p):
	Use them to avoid shadowing, and rename vars to avoid shadowing.
	(x_decode_color, x_set_name, x_window): Now static.
	(Fx_create_frame): Add braces to silence GCC warning.
	(Fx_file_dialog, Fx_select_font): Fix pointer signedness.
	(x_real_positions, xg_set_icon_from_xpm_data, x_create_tip_frame):
	Remove unused locals.
	(Fx_create_frame, x_create_tip_frame, Fx_show_tip):
	(Fx_backspace_delete_keys_p): Rename locals to avoid shadowing.
	Some of these renamings use the new GCPRO1_VAR and UNGCPRO_VAR
	macros.

	* xterm.h (x_mouse_leave): New decl.

	* xterm.c (x_copy_dpy_color, x_focus_on_frame, x_unfocus_frame):
	Remove unused functions.
	(x_shift_glyphs_for_insert, XTflash, XTring_bell):
	(x_calc_absolute_position): Now static.
	(XTread_socket): Don't define label "out" unless it's used.
	Don't declare local "event" unless it's used.
	(x_iconify_frame, x_free_frame_resources): Don't declare locals
	unless they are used.
	(XEMBED_VERSION, xembed_set_info): Don't define unless needed.
	(x_fatal_error_signal): Remove; not used.
	(x_draw_image_foreground, redo_mouse_highlight, XTmouse_position):
	(x_scroll_bar_report_motion, handle_one_xevent, x_draw_bar_cursor):
	(x_error_catcher, x_connection_closed, x_error_handler):
	(x_error_quitter, xembed_send_message, x_iconify_frame):
	(my_log_handler): Rename locals to avoid shadowing.
	(x_delete_glyphs, x_ins_del_lines): Mark with NO_RETURN.
	(x_connection_closed): Tell GCC not to suggest NO_RETURN.

	* xfaces.c (clear_face_cache, Fx_list_fonts, Fface_font):
	Rename or move locals to avoid shadowing.
	(tty_defined_color, merge_face_heights): Now static.
	(free_realized_faces_for_fontset): Remove; not used.
	(Fx_list_fonts): Mark variable that gcc -Wuninitialized
	does not deduce is never used uninitialized.
	(STRDUPA, LSTRDUPA, FONT_POINT_SIZE_QUANTUM): Remove; not used.
	(LFACEP): Define only if XASSERTS, as it's not needed otherwise.

	* terminal.c (store_terminal_param): Now static.

	* xmenu.c (menu_highlight_callback): Now static.
	(set_frame_menubar): Remove unused local.
	(xmenu_show): Rename parameter to avoid shadowing.
	(xmenu_show, xdialog_show, xmenu_show): Make local pointers "const"
	since they might point to immutable storage.
	(next_menubar_widget_id): Declare only if USE_X_TOOLKIT,
	since it's unused otherwise.

	* xdisp.c (produce_glyphless_glyph): Initialize lower_xoff.
	Add a FIXME, since the code still doesn't look right.  (Bug#8215)
	(Fcurrent_bidi_paragraph_direction): Simplify slightly; this
	avoids a gcc -Wuninitialized diagnostic.
	(display_line, BUILD_COMPOSITE_GLYPH_STRING, draw_glyphs):
	(note_mouse_highlight): Mark variables that gcc -Wuninitialized
	does not deduce are never used uninitialized.

	* lisp.h (IF_LINT): New macro, copied from ../lib-src/emacsclient.c.

	* xdisp.c (redisplay_window): Rename local to avoid shadowing.
	* window.c (window_loop, size_window):
	(run_window_configuration_change_hook, enlarge_window): Likewise.

	* window.c (display_buffer): Now static.
	(size_window): Mark variables that gcc -Wuninitialized
	does not deduce are never used uninitialized.
	* window.h (check_all_windows): New decl, to forestall
	gcc -Wmissing-prototypes diagnostic.
	* dispextern.h (bidi_dump_cached_states): Likewise.

	* charset.h (CHECK_CHARSET_GET_CHARSET): Rename locals to avoid
	shadowing.
	* charset.c (map_charset_for_dump, Fchar_charset): Likewise.
	Include <limits.h>.
	(Fsort_charsets): Redo min/max calculation to shorten the code a bit
	and to avoid gcc -Wuninitialized warning.
	(load_charset_map): Mark variables that gcc -Wuninitialized
	does not deduce are never used uninitialized.
	(load_charset): Abort instead of using uninitialized var (Bug#8229).

	* coding.c (coding_set_source, coding_set_destination):
	Use "else { /* comment */ }" rather than "else /* comment */;"
	for clarity, and to avoid gcc -Wempty-body warning.
	(Fdefine_coding_system_internal): Don't redeclare 'i' inside
	a block, when the outer 'i' will do.
	(decode_coding_utf_8, decode_coding_utf_16, detect_coding_emacs_mule):
	(emacs_mule_char, decode_coding_emacs_mule, detect_coding_iso_2022):
	(decode_coding_iso_2022, decode_coding_sjis, decode_coding_big5):
	(decode_coding_raw_text, decode_coding_charset, get_translation_table):
	(Fdecode_sjis_char, Fdefine_coding_system_internal):
	Rename locals to avoid shadowing.
	* character.h (FETCH_STRING_CHAR_ADVANCE): Likewise.
	* coding.c (emacs_mule_char, encode_invocation_designation):
	Now static, since they're not used elsewhere.
	(decode_coding_iso_2022): Add "default: abort ();" as a safety check.
	(decode_coding_object, encode_coding_object, detect_coding_system):
	(decode_coding_emacs_mule): Mark variables that gcc
	-Wuninitialized does not deduce are never used uninitialized.
	(detect_coding_iso_2022): Initialize a local variable that might
	be used uninitialized.  Leave a FIXME because it's not clear that
	this initialization is needed.  (Bug#8211)
	(ISO_CODE_LF, ISO_CODE_CR, CODING_ISO_FLAG_EUC_TW_SHIFT):
	(ONE_MORE_BYTE_NO_CHECK, UTF_BOM, UTF_16_INVALID_P):
	(SHIFT_OUT_OK, ENCODE_CONTROL_SEQUENCE_INTRODUCER):
	(ENCODE_DIRECTION_R2L, ENCODE_DIRECTION_L2R):
	Remove unused macros.

	* category.c (hash_get_category_set): Remove unused local var.
	(copy_category_table): Now static, since it's not used elsewhere.
	* character.c (string_count_byte8): Likewise.

	* ccl.c (CCL_WRITE_STRING, CCL_ENCODE_CHAR, Fccl_execute_on_string):
	(Fregister_code_conversion_map): Rename locals to avoid shadowing.

	* chartab.c (copy_sub_char_table): Now static, since it's not used
	elsewhere.
	(sub_char_table_ref_and_range, char_table_ref_and_range):
	Rename locals to avoid shadowing.
	(ASET_RANGE, GET_SUB_CHAR_TABLE): Remove unused macros.

	* bidi.c (bidi_check_type): Now static, since it's not used elsewhere.
	(BIDI_BOB): Remove unused macro.

	* cm.c (cmgoto): Mark variables that gcc -Wuninitialized does not
	deduce are never used uninitialized.
	* term.c (encode_terminal_code): Likewise.

	* term.c (encode_terminal_code): Now static.  Remove unused local.

	* tparam.h: New file.
	* term.c, tparam.h: Include it.
	* deps.mk (term.o, tparam.o): Depend on tparam.h.
	* term.c (tputs, tgetent, tgetflag, tgetnum, tparam, tgetstr):
	Move these decls to tparam.h, and make them agree with what
	is actually in tparam.c.  The previous trick of using incompatible
	decls in different modules does not conform to the C standard.
	All callers of tparam changed to use tparam's actual API.
	* tparam.c (tparam1, tparam, tgoto):
	Use const pointers where appropriate.

	* cm.c (calccost, cmgoto): Use const pointers where appropriate.
	* cm.h (struct cm): Likewise.
	* dispextern.h (do_line_insertion_deletion_costs): Likewise.
	* scroll.c (ins_del_costs, do_line_insertion_deletion_costs): Likewise.
	* term.c (tty_ins_del_lines, calculate_costs, struct fkey_table):
	(term_get_fkeys_1, append_glyphless_glyph, produce_glyphless_glyph):
	(turn_on_face, init_tty): Likewise.
	* termchar.h (struct tty_display_info): Likewise.

	* term.c (term_mouse_position): Rename local to avoid shadowing.

	* alloc.c (mark_ttys): Move decl from here ...
	* lisp.h (mark_ttys): ... to here, so that it's checked against defn.

2011-03-11  Andreas Schwab  <schwab@linux-m68k.org>

	* .gdbinit (pwinx, xbuffer): Fix access to buffer name.

2011-03-09  Juanma Barranquero  <lekktu@gmail.com>

	* search.c (compile_pattern_1): Remove argument regp, unused since
	revid:rms@gnu.org-19941211082627-3x1g1wyqkjmwloig.
	(compile_pattern): Don't pass it.

2011-03-08  Jan Djärv  <jan.h.d@swipnet.se>

	* xterm.h (DEFAULT_GDK_DISPLAY): New define.
	(GDK_WINDOW_XID, gtk_widget_get_preferred_size): New defines
	for ! HAVE_GTK3.
	(GTK_WIDGET_TO_X_WIN): Use GDK_WINDOW_XID.

	* xmenu.c (menu_position_func): Call gtk_widget_get_preferred_size.

	* gtkutil.c: Include gtkx.h if HAVE_GTK3.  If ! HAVE_GTK3, define
	gdk_window_get_screen, gdk_window_get_geometry,
	gdk_x11_window_lookup_for_display and GDK_KEY_g.
	(xg_set_screen): Use DEFAULT_GDK_DISPLAY.
	(xg_get_pixbuf_from_pixmap): New function.
	(xg_get_pixbuf_from_pix_and_mask): Change parameters from GdkPixmap
	to Pixmap, take frame as parameter, remove GdkColormap parameter.
	Call xg_get_pixbuf_from_pixmap instead of
	gdk_pixbuf_get_from_drawable.
	(xg_get_image_for_pixmap): Do not make GdkPixmaps, call
	xg_get_pixbuf_from_pix_and_mask with Pixmap parameters instead.
	(xg_check_special_colors): Use GtkStyleContext and its functions
	for HAVE_GTK3.
	(xg_prepare_tooltip, xg_hide_tooltip): Call gdk_window_get_screen.
	(xg_prepare_tooltip, create_dialog, menubar_map_cb)
	(xg_update_frame_menubar, xg_tool_bar_detach_callback)
	(xg_tool_bar_attach_callback, xg_update_tool_bar_sizes):
	Call gtk_widget_get_preferred_size.
	(xg_frame_resized): gdk_window_get_geometry only takes 5
	parameters.
	(xg_win_to_widget, xg_event_is_for_menubar):
	Call gdk_x11_window_lookup_for_display.
	(xg_set_widget_bg): New function.
	(delete_cb): New function.
	(xg_create_frame_widgets): Connect delete-event to delete_cb.
	Call xg_set_widget_bg.  Only set backgrund pixmap for ! HAVE_GTK3
	(xg_set_background_color): Call xg_set_widget_bg.
	(xg_set_frame_icon): Call xg_get_pixbuf_from_pix_and_mask.
	(xg_create_scroll_bar): vadj is a GtkAdjustment for HAVE_GTK3.
	Only call gtk_range_set_update_policy if ! HAVE_GTK3.
	(xg_make_tool_item): Only connect xg_tool_bar_item_expose_callback
	if ! HAVE_GTK3.
	(update_frame_tool_bar): Call gtk_widget_hide.
	(xg_initialize): Use GDK_KEY_g.

	* xsmfns.c (gdk_set_sm_client_id): Define to gdk_set_sm_client_id
	if ! HAVE_GTK3
	(x_session_initialize): Call gdk_x11_set_sm_client_id.

	* xterm.c (XFillRectangle): Use cairo routines for HAVE_GTK3.
	(x_term_init): Disable Xinput(2) with GDK_CORE_DEVICE_EVENTS.
	Load ~/emacs.d/gtkrc only for ! HAVE_GTK3.

2011-03-08  Juanma Barranquero  <lekktu@gmail.com>

	* w32xfns.c (select_palette): Check success of RealizePalette against
	GDI_ERROR, not zero.

See ChangeLog.11 for earlier changes.

;; Local Variables:
;; coding: utf-8
;; End:

  Copyright (C) 2011  Free Software Foundation, Inc.

  This file is part of GNU Emacs.

  GNU Emacs is free software: you can redistribute it and/or modify
  it under the terms of the GNU General Public License as published by
  the Free Software Foundation, either version 3 of the License, or
  (at your option) any later version.

  GNU Emacs is distributed in the hope that it will be useful,
  but WITHOUT ANY WARRANTY; without even the implied warranty of
  MERCHANTABILITY or FITNESS FOR A PARTICULAR PURPOSE.  See the
  GNU General Public License for more details.

  You should have received a copy of the GNU General Public License
  along with GNU Emacs.  If not, see <http://www.gnu.org/licenses/>.<|MERGE_RESOLUTION|>--- conflicted
+++ resolved
@@ -1,6 +1,5 @@
 2011-07-17  Paul Eggert  <eggert@cs.ucla.edu>
 
-<<<<<<< HEAD
 	Integer signedness and overflow and related fixes.  (Bug#9079)
 
 	* bidi.c: Integer size and overflow fixes.
@@ -197,13 +196,14 @@
 	* lisp.h (struct vectorlike_header, struct Lisp_Subr): Signed sizes.
 	Use EMACS_INT, not EMACS_UINT, for sizes.  The code works equally
 	well either way, and we prefer signed to unsigned.
-=======
+
+2011-07-17  Paul Eggert  <eggert@cs.ucla.edu>
+
 	* fileio.c (Fcopy_file): Pacify gcc re fchown.  (Bug#9002)
 	This works around a problem with the previous change to Fcopy_file.
 	Recent glibc declares fchown with __attribute__((warn_unused_result)),
 	and without this change, GCC might complain about discarding
 	fchown's return value.
->>>>>>> 9e381cdd
 
 2011-07-16  Juanma Barranquero  <lekktu@gmail.com>
 
